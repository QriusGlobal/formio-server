'use strict';

// Setup the Form.IO server.
const express = require('express');
const cors = require('cors');
const router = express.Router();
const mongoose = require('mongoose');
mongoose.Promise = global.Promise;
const bodyParser = require('body-parser');
const _ = require('lodash');
const events = require('events');
const Q = require('q');
const nunjucks = require('nunjucks');
const util = require('./src/util/util');
const log = require('debug')('formio:log');
const gc = require('expose-gc/function');

const originalGetToken = util.Formio.getToken;
const originalEvalContext = util.Formio.Components.components.component.prototype.evalContext;

// Keep track of the formio interface.
router.formio = {};

// Allow libraries to use a single instance of mongoose.
router.formio.mongoose = mongoose;

// Use custom template delimiters.
_.templateSettings.interpolate = /{{([\s\S]+?)}}/g;

// Allow custom configurations passed to the Form.IO server.
module.exports = function(config) {
  // Give app a reference to our config.
  router.formio.config = config;

  // Add the middleware.
  router.formio.middleware = require('./src/middleware/middleware')(router);

  // Configure nunjucks to not watch any files
  nunjucks.configure([], {
    watch: false
  });

  // Allow events to be triggered.
  router.formio.events = new events.EventEmitter();
  router.formio.config.schema = require('./package.json').schema;

  router.formio.log = (event, req, ...info) => {
    const result = router.formio.hook.alter('log', event, req, ...info);

    if (result) {
      log(event, ...info);
    }
  };

  router.formio.audit = (event, req, ...info) => {
    if (config.audit) {
      const result = router.formio.hook.alter('audit', info, event, req);

      if (result) {
        console.log(...result);
      }
    }
  };

  /**
   * Initialize the formio server.
   */
  router.init = function(hooks) {
    const deferred = Q.defer();

    // Hooks system during boot.
    router.formio.hooks = hooks;

    // Add the utils to the formio object.
    router.formio.util = util;

    // Get the hook system.
    router.formio.hook = require('./src/util/hook')(router.formio);

    router.formio.hook.alter('configFormio', {Formio: util.Formio});

    // Get the encryption system.
    router.formio.encrypt = require('./src/util/encrypt');

    // Load the updates and attach them to the router.
    router.formio.update = require('./src/db/index')(router.formio);

    // Run the healthCheck sanity check on /health
    /* eslint-disable max-statements */
    router.formio.update.initialize(function(err, db) {
      // If an error occurred, then reject the initialization.
      if (err) {
        return deferred.reject(err);
      }

      util.log('Initializing API Server.');

      // Add the database connection to the router.
      router.formio.db = db;

      // Ensure we do not have memory leaks in core renderer
      router.use((req, res, next) => {
        util.Formio.forms = {};
        util.Formio.cache = {};
        util.Formio.Components.components.component.Validator.config = {
          db: null,
          token: null,
          form: null,
          submission: null
        };
        util.Formio.getToken = originalGetToken;
        util.Formio.Components.components.component.prototype.evalContext = originalEvalContext;

        try {
          if (config.maxOldSpace) {
            const heap = process.memoryUsage().heapTotal / 1024 / 1024;

            if ((config.maxOldSpace * 0.8) < heap) {
              gc();
            }
          }
        }
        catch (error) {
          console.log(error);
        }

        next();
      });

      // Establish our url alias middleware.
      if (!router.formio.hook.invoke('init', 'alias', router.formio)) {
        router.use(router.formio.middleware.alias);
      }

      // Establish the parameters.
      if (!router.formio.hook.invoke('init', 'params', router.formio)) {
        router.use(router.formio.middleware.params);
      }

      // Add the db schema sanity check to each request.
      router.use(router.formio.update.sanityCheck);

      // Add Middleware necessary for REST API's
      router.use(bodyParser.urlencoded({extended: true}));
      router.use(bodyParser.json({
        limit: '16mb'
      }));

      // Error handler for malformed JSON
      router.use((err, req, res, next) => {
        if (err instanceof SyntaxError) {
          res.status(400).send(err.message);
        }

        next();
      });

      // CORS Support
      const corsRoute = cors(router.formio.hook.alter('cors'));
      router.use((req, res, next) => {
        if (req.url === '/') {
          return next();
        }

        if (res.headersSent) {
          return next();
        }

        corsRoute(req, res, next);
      });

      // Import our authentication models.
      router.formio.auth = require('./src/authentication/index')(router);

      // Perform token mutation before all requests.
      if (!router.formio.hook.invoke('init', 'token', router.formio)) {
        router.use(router.formio.middleware.tokenHandler);
      }

      // The get token handler
      if (!router.formio.hook.invoke('init', 'getTempToken', router.formio)) {
        router.get('/token', router.formio.auth.tempToken);
      }

      // The current user handler.
      if (!router.formio.hook.invoke('init', 'logout', router.formio)) {
        router.get('/logout', router.formio.auth.logout);
      }

      // The current user handler.
      if (!router.formio.hook.invoke('init', 'current', router.formio)) {
        router.get('/current', router.formio.hook.alter('currentUser', [router.formio.auth.currentUser]));
      }

      // The access handler.
      if (!router.formio.hook.invoke('init', 'access', router.formio)) {
        router.get('/access', router.formio.middleware.accessHandler);
      }

      // Authorize all urls based on roles and permissions.
      if (!router.formio.hook.invoke('init', 'perms', router.formio)) {
        router.use(router.formio.middleware.permissionHandler);
      }

      let mongoUrl = config.mongo;
      let mongoConfig = config.mongoConfig ? JSON.parse(config.mongoConfig) : {};
      if (!mongoConfig.hasOwnProperty('connectTimeoutMS')) {
        mongoConfig.connectTimeoutMS = 300000;
      }
      if (!mongoConfig.hasOwnProperty('socketTimeoutMS')) {
        mongoConfig.socketTimeoutMS = 300000;
      }
      if (!mongoConfig.hasOwnProperty('useNewUrlParser')) {
        mongoConfig.useNewUrlParser = true;
      }
      if (!mongoConfig.hasOwnProperty('keepAlive')) {
        mongoConfig.keepAlive = true;
      }
<<<<<<< HEAD
=======

>>>>>>> 5ba7833d
      if (_.isArray(config.mongo)) {
        mongoUrl = config.mongo.join(',');
      }
      if (config.mongoSA || config.mongoCA) {
        mongoConfig.sslValidate = true;
        mongoConfig.sslCA = config.mongoSA || config.mongoCA;
      }

      mongoConfig.useUnifiedTopology = true;

      if (config.mongoSSL) {
        mongoConfig = {
          ...mongoConfig,
          ...config.mongoSSL,
        };
      }

      // Connect to MongoDB.
      mongoose.connect(mongoUrl,  mongoConfig );

      // Trigger when the connection is made.
      mongoose.connection.on('error', function(err) {
        util.log(err.message);
        deferred.reject(err.message);
      });

      // Called when the connection is made.
      mongoose.connection.once('open', function() {
        util.log(' > Mongo connection established.');

        // Load the BaseModel.
        router.formio.BaseModel = require('./src/models/BaseModel');

        // Load the plugins.
        router.formio.plugins = require('./src/plugins/plugins');

        router.formio.schemas = {
          PermissionSchema: require('./src/models/PermissionSchema')(router.formio),
          AccessSchema: require('./src/models/AccessSchema')(router.formio),
          FieldMatchAccessPermissionSchema: require('./src/models/FieldMatchAccessPermissionSchema')(router.formio),
        };

        // Get the models for our project.
        const models = require('./src/models/models')(router);

        // Load the Schemas.
        router.formio.schemas = _.assign(router.formio.schemas, models.schemas);

        // Load the Models.
        router.formio.models = models.models;

        // Load the Resources.
        router.formio.resources = require('./src/resources/resources')(router);

        // Load the request cache
        router.formio.cache = require('./src/cache/cache')(router);

        // Return the form components.
        router.get('/form/:formId/components', function(req, res, next) {
          router.formio.resources.form.model.findOne({_id: req.params.formId}, function(err, form) {
            if (err) {
              return next(err);
            }

            if (!form) {
              return res.status(404).send('Form not found');
            }
            // If query params present, filter components that match params
            const filter = Object.keys(req.query).length !== 0 ? _.omit(req.query, ['limit', 'skip']) : null;
            res.json(
              _(util.flattenComponents(form.components))
              .filter(function(component) {
                if (!filter) {
                  return true;
                }
                return _.reduce(filter, function(prev, value, prop) {
                  if (!value) {
                    return prev && _.has(component, prop);
                  }
                  const actualValue = _.property(prop)(component);
                  // loose equality so number values can match
                  return prev && actualValue == value || // eslint-disable-line eqeqeq
                    value === 'true' && actualValue === true ||
                    value === 'false' && actualValue === false;
                }, true);
              })
              .values()
              .value()
            );
          });
        });

        // Import the form actions.
        router.formio.Action = router.formio.models.action;
        router.formio.actions = require('./src/actions/actions')(router);

        // Add submission data export capabilities.
        require('./src/export/export')(router);

        // Add the available templates.
        router.formio.templates = {
          default: _.cloneDeep(require('./src/templates/default.json')),
          empty: _.cloneDeep(require('./src/templates/empty.json'))
        };

        // Add the template functions.
        router.formio.template = require('./src/templates/index')(router);

        const swagger = require('./src/util/swagger');
        // Show the swagger for the whole site.
        router.get('/spec.json', function(req, res, next) {
          swagger(req, router, function(spec) {
            res.json(spec);
          });
        });

        // Show the swagger for specific forms.
        router.get('/form/:formId/spec.json', function(req, res, next) {
          swagger(req, router, function(spec) {
            res.json(spec);
          });
        });

        require('./src/middleware/recaptcha')(router);

        // Say we are done.
        deferred.resolve(router.formio);
      });
    });
    /* eslint-enable max-statements */

    return deferred.promise;
  };

  // Return the router.
  return router;
};<|MERGE_RESOLUTION|>--- conflicted
+++ resolved
@@ -216,10 +216,6 @@
       if (!mongoConfig.hasOwnProperty('keepAlive')) {
         mongoConfig.keepAlive = true;
       }
-<<<<<<< HEAD
-=======
-
->>>>>>> 5ba7833d
       if (_.isArray(config.mongo)) {
         mongoUrl = config.mongo.join(',');
       }
