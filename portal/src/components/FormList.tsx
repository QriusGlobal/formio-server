--- conflicted
+++ resolved
@@ -1,9 +1,5 @@
-<<<<<<< HEAD
 import { FormGrid, FormGridProps } from "@formio/react";
-=======
-import { FormGrid, FormGridProps, ComponentProp } from "@formio/react";
 import { useState } from "react";
->>>>>>> ae8448ae
 import { useHashLocation } from "wouter/use-hash-location";
 
 type FormGridComponentProps = NonNullable<FormGridProps["components"]>;
@@ -62,8 +58,8 @@
             <div className="panel-title icon">
                 <img src={`icon-${type}.svg`} alt={`${type}s`} />{" "}
                 {pluralName}
-                <button 
-                    className={`help ${isBubbleActive ? 'active' : ''}`} 
+                <button
+                    className={`help ${isBubbleActive ? 'active' : ''}`}
                     type="button"
                     onClick={() => setBubbleActive(!isBubbleActive)}
                 >
@@ -72,8 +68,8 @@
 
             </div>
             <div className={`help-bubble ${isBubbleActive ? 'active' : ''} top wide`}>
-                <button 
-                    className="close-help" 
+                <button
+                    className="close-help"
                     type="button"
                     onClick={() => setBubbleActive(false)}
                 >
@@ -81,7 +77,7 @@
                 </button>
                 <p>
                     {
-                        isForm 
+                        isForm
                             ? 'Forms are the primary interface within the Form.io system.'
                             :'Resources are the objects within your Project. Examples: User, Company, Vehicle, etc.'
                     }
