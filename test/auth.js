--- conflicted
+++ resolved
@@ -271,7 +271,6 @@
         });
     });
 
-<<<<<<< HEAD
     it('Should have sent an email to the user with an auth token', function(done) {
       var email = template.hooks.getLastEmail();
       assert.equal(email.from, 'no-reply@form.io');
@@ -281,7 +280,6 @@
       done();
     });
 
-=======
     it('Should be able to validate a request with the validate param.', function(done) {
       request(app)
         .post(hook.alter('url', '/form/' + template.forms.userRegister._id + '/submission?dryrun=1', template))
@@ -295,8 +293,7 @@
         .expect('Content-Type', /json/)
         .end(done);
     });
-    
->>>>>>> 7aa2e549
+
     it('Should be able to register another authenticated user.', function(done) {
       request(app)
         .post(hook.alter('url', '/form/' + template.forms.userRegister._id + '/submission', template))
