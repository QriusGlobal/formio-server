--- conflicted
+++ resolved
@@ -4132,8 +4132,6 @@
             process.env.FORMIO_HOSTED = hosted;
             done(err);
           };
-<<<<<<< HEAD
-=======
           const setProjectCollection = function(form, next) {
             _.set(form, 'settings.collection', 'testCollection');
             updateFormAndGetSubmissions(form, (err, submissions) => {
@@ -4156,7 +4154,6 @@
               }
             });
           };
->>>>>>> cc6dffc9
           helper.getSubmissions('fruits', (err, formsubs) => {
             if (err) {
               return isDone(err);
@@ -4169,29 +4166,6 @@
             assert.equal(formsubs[3].data.name, 'Orange');
             const form = helper.getForm('fruits');
             assert.equal(!!form, true);
-<<<<<<< HEAD
-            _.set(form, 'settings.collection', 'testCollection');
-            updateFormAndGetSubmissions(form, (err) => {
-              assert(err && err.message && err.message.indexOf('Only Enterprise projects can set different form collections') !== -1);
-              request(app)
-                .post('/project/' + helper.template.project._id + '/upgrade')
-                .set('x-jwt-token', helper.owner.token)
-                .send({plan: 'commercial'})
-                .expect(200)
-                .end(function(err, res) {
-                  if (err) {
-                    return isDone(err);
-                  }
-                  updateFormAndGetSubmissions(form, (err, submissions) => {
-                    assert.equal(submissions.length, 0);
-                    helper
-                    .submission('fruits', {name: 'Peach'})
-                    .submission('fruits', {name: 'Blueberry'})
-                    .submission('fruits', {name: 'Strawberry'})
-                    .execute(function(err) {
-                      if (err) {
-                        return isDone(err);
-=======
             setProjectCollection(form, (err, submissions) => {
               if (err) {
                 return isDone(err);
@@ -4216,47 +4190,11 @@
                     helper.deleteSubmission(formsubs[2], (err) => {
                       if (err) {
                         isDone(err);
->>>>>>> cc6dffc9
                       }
                       helper.getSubmissions('fruits', (err, formsubs) => {
                         if (err) {
                           isDone(err);
                         }
-<<<<<<< HEAD
-                        assert.equal(formsubs.length, 3);
-                        assert.equal(formsubs[0].data.name, 'Peach');
-                        assert.equal(formsubs[1].data.name, 'Blueberry');
-                        assert.equal(formsubs[2].data.name, 'Strawberry');
-                        helper.deleteSubmission(formsubs[2], (err) => {
-                          if (err) {
-                            isDone(err);
-                          }
-                          helper.getSubmissions('fruits', (err, formsubs) => {
-                            if (err) {
-                              isDone(err);
-                            }
-                            assert.equal(formsubs.length, 2);
-                            assert.equal(formsubs[0].data.name, 'Peach');
-                            assert.equal(formsubs[1].data.name, 'Blueberry');
-                            _.unset(form, 'settings.collection');
-                            updateFormAndGetSubmissions(form, (err, formsubs) => {
-                              if (err) {
-                                return isDone(err);
-                              }
-                              assert.equal(formsubs.length, 4);
-                              assert.equal(formsubs[0].data.name, 'Apple');
-                              assert.equal(formsubs[1].data.name, 'Pear');
-                              assert.equal(formsubs[2].data.name, 'Banana');
-                              assert.equal(formsubs[3].data.name, 'Orange');
-                              isDone();
-                            });
-                          });
-                        });
-                      });
-                    });
-                  });
-                });
-=======
                         assert.equal(formsubs.length, 2);
                         assert.equal(formsubs[0].data.name, 'Peach');
                         assert.equal(formsubs[1].data.name, 'Blueberry');
@@ -4276,7 +4214,6 @@
                     });
                   });
               });
->>>>>>> cc6dffc9
             });
           });
         });
