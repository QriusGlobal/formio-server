module.exports = function(app, template, hook) {
  const docker = process.env.DOCKER;
  const assert = require('assert');
  const Helper = require('../../helper')(app);
  let helper = null;
  const test = require('../../fixtures/forms/datetime-format.js');
  const testFile = require('../../fixtures/forms/fileComponent.js');
  const testTags = require('../../fixtures/forms/tagsWithDelimiter.js');
  const testRadio = require('../../fixtures/forms/radioComponent');
  const testAzureAddress= require('../../fixtures/forms/azureAddressComponent');
  const testGoogleAddress= require('../../fixtures/forms/googleAddressComponent');
  const testNominatimAddress= require('../../fixtures/forms/nominatimAddressComponent');

  function getComponentValue(exportedText, compKey, submissionIndex) {
    const rows = exportedText.split('\n');
    const headerRow = rows[0];
    const headings = headerRow.split(/,(?=")/);
    const compColIndex = headings.indexOf(`"${compKey}"`);
    const submissionRow = rows[submissionIndex + 1];
    const submissionRowValues = submissionRow.split(/,(?=")/);
    const compValue = submissionRowValues[compColIndex];
    console.log({
      rows,
      headerRow,
      headings,
      compColIndex,
      submissionRow,
      submissionRowValues,
      compValue
    });
    return compValue;
  }

  describe('CSVExporter', () => {
    it('Sets up a default project', (done) => {
      let owner = (app.hasProjects || docker) ? template.formio.owner : template.users.admin;
      helper = new Helper(owner);
      helper.project().user('user', 'user1').execute(done);
    });

    it(`Export works in case when format is not set`, (done) => {
      let owner = (app.hasProjects || docker) ? template.formio.owner : template.users.admin;
      helper = new Helper(owner);
      helper
        .project()
        .form('test', test.components)
        .submission({ data: { dateTime: '2020-03-10T09:00:00.000Z' } })
        .execute((err) => {
          if (err) {
            return done(err);
          }
          helper.getExport(helper.template.forms.test, 'csv', (error, result) => {
            if (error) {
              done(error);
            }
            assert(!!result.text.split('\n')[1].split(',')[3], 'Date was not set');
            done();
          });
        });
    });

    it(`Test displaying File values`, (done) => {
      let owner = (app.hasProjects || docker) ? template.formio.owner : template.users.admin;
      helper = new Helper(owner);
      helper
        .project()
        .form('testFile', testFile.components)
        .submission({
          data: {
            file: [
              {
                name: 'myFilePrefix-sunil-naik-0eNs9-dO9jM-unsplash-91e11557-3e57-465f-acf7-2e6ae867f45b.jpg',
                originalName: 'sunil-naik-0eNs9-dO9jM-unsplash.jpg',
                size: 2752197,
                storage: 'base64',
                type: 'image/jpeg',
                url: 'data:image/jpeg;base64,/9j/4AAQSkZJRgABAQEASABIAAD',
              },
              {
                name: 'myFilePrefix-szabolcs-toth-t6A2qw9gjAo-unsplash-e88df4aa-0de1-4f40-982c-12cf88974c51.jpg',
                originalName: 'szabolcs-toth-t6A2qw9gjAo-unsplash.jpg',
                size: 1296003,
                storage: 'base64',
                type: 'image/jpeg',
                url: 'data:image/jpeg;base64,/9j/4AAQSkZJRgABAQEASABIAA',
              }
            ]
          }
        })
        .execute((err) => {
          if (err) {
            return done(err);
          }
          helper.getExport(helper.template.forms.testFile, 'csv', (error, result) => {
            if (error) {
              done(error);
            }

            const fileValue = getComponentValue(result.text, 'file', 0);
            const expectedValue =
              '"myFilePrefix-sunil-naik-0eNs9-dO9jM-unsplash-91e11557-3e57-465f-acf7-2e6ae867f45b.jpg, ' +
              'myFilePrefix-szabolcs-toth-t6A2qw9gjAo-unsplash-e88df4aa-0de1-4f40-982c-12cf88974c51.jpg"';
            assert.strictEqual(fileValue, expectedValue);
            done();
          });
        });
    });

    it(`Test using Tags delimiter`, (done) => {
      let owner = (
          app.hasProjects || docker
      ) ? template.formio.owner : template.users.admin;
      helper = new Helper(owner);
      helper
        .project()
        .form('testTags', testTags.components)
        .submission({
          data: {
            tags: [
              'tag1', 'tag2', 'tag3',
            ],
          },
        })
        .execute((err) => {
          if (err) {
            return done(err);
          }
          helper.getExport(helper.template.forms.testTags, 'csv', (error, result) => {
            if (error) {
              done(error);
            }

            const tagsValue = getComponentValue(result.text, 'tags', 0);
            const expectedValue = '"tag1!tag2!tag3"';
            assert.strictEqual(tagsValue, expectedValue);
            done();
          });
        });
    });

    it(`Test displaying File values in Radio component`, (done) => {
      let owner = (app.hasProjects || docker) ? template.formio.owner : template.users.admin;
      helper = new Helper(owner);
      helper
        .project()
        .form('testRadio', testRadio.form1.components)
        .submission({
          data: {
            "radio": false
          }
        })
        .execute((err) => {
          if (err) {
            return done(err);
          }
          helper.getExport(helper.template.forms.testRadio, 'csv', (error, result) => {
            if (error) {
              done(error);
            }

            const fileValue = getComponentValue(result.text, 'radio', 0);
            const expectedValue = '"false"';
            assert.strictEqual(fileValue, expectedValue);
            done();
          });
        });
    });

<<<<<<< HEAD
    it(`Test Azure address data`, (done) => {
      let owner = (app.hasProjects || docker) ? template.formio.owner : template.users.admin;
      helper = new Helper(owner);
      helper
        .form('testAzureAddress', testAzureAddress.components)
        .submission(testAzureAddress.submission)
        .execute((err) => {
          if (err) {
            return done(err);
          }

          helper.getExport(helper.template.forms.testAzureAddress, 'csv', (error, result) => {
            if (error) {
              done(error);
            }

            const addressLat = getComponentValue(result.text, 'address.lat', 0);
            const addressLng = getComponentValue(result.text, 'address.lng', 0);
            const addressName = getComponentValue(result.text, 'address.formatted', 0);

            const expectedAddressLat = '"35.68696"';
            const expectedAddressLng = '"139.74946"';
            const expectedAddressName = '"Tokyo, Kanto"';

            assert.strictEqual(addressLat, expectedAddressLat);
            assert.strictEqual(addressLng, expectedAddressLng);
            assert.strictEqual(addressName, expectedAddressName);
            done();
          });
        });
    });

    it(`Test Google address data`, (done) => {
      let owner = (app.hasProjects || docker) ? template.formio.owner : template.users.admin;
      helper = new Helper(owner);
      helper
        .form('testGoogleAddress', testGoogleAddress.components)
        .submission(testGoogleAddress.submission)
        .execute((err) => {
          if (err) {
            return done(err);
          }

          helper.getExport(helper.template.forms.testGoogleAddress, 'csv', (error, result) => {
            if (error) {
              done(error);
            }

            const addressLat = getComponentValue(result.text, 'address.lat', 0);
            const addressLng = getComponentValue(result.text, 'address.lng', 0);
            const addressName = getComponentValue(result.text, 'address.formatted', 0);

            const expectedAddressLat = '"35.6761919"';
            const expectedAddressLng = '"139.6503106"';
            const expectedAddressName = '"Tokyo, Japan"';

            assert.strictEqual(addressLat, expectedAddressLat);
            assert.strictEqual(addressLng, expectedAddressLng);
            assert.strictEqual(addressName, expectedAddressName);
            done();
          });
        });
    });

    it(`Test OpenStreetMap Nominatim address data`, (done) => {
      let owner = (app.hasProjects || docker) ? template.formio.owner : template.users.admin;
      helper = new Helper(owner);
      helper
        .form('testNominatimAddress', testNominatimAddress.components)
        .submission(testNominatimAddress.submission)
=======
    it('Should export csv with conditional radio component', (done) => {
      let owner = (app.hasProjects || docker) ? template.formio.owner : template.users.admin;
      helper = new Helper(owner);
      helper
        .project()
        .form('radioWithCondition', testRadio.form2.components)
        .submission({
          data: {
            select: [2]
          }
        })
>>>>>>> ce11d5b1
        .execute((err) => {
          if (err) {
            return done(err);
          }
<<<<<<< HEAD

          helper.getExport(helper.template.forms.testNominatimAddress, 'csv', (error, result) => {
            if (error) {
              done(error);
            }

            const addressLat = getComponentValue(result.text, 'address.lat', 0);
            const addressLng = getComponentValue(result.text, 'address.lng', 0);
            const addressName = getComponentValue(result.text, 'address.formatted', 0);

            const expectedAddressLat = '"35.6840574"';
            const expectedAddressLng = '"139.7744912"';
            const expectedAddressName = '"Tokyo, Japan"';

            assert.strictEqual(addressLat, expectedAddressLat);
            assert.strictEqual(addressLng, expectedAddressLng);
            assert.strictEqual(addressName, expectedAddressName);
=======
          helper.getExport(helper.template.forms.radioWithCondition, 'csv', (error, result) => {
            if (error) {
              return done(error);
            }

            const fileValue = getComponentValue(result.text, 'radio', 0);
            assert.strictEqual(fileValue, undefined);
>>>>>>> ce11d5b1
            done();
          });
        });
    });
  });
};<|MERGE_RESOLUTION|>--- conflicted
+++ resolved
@@ -166,7 +166,33 @@
         });
     });
 
-<<<<<<< HEAD
+    it('Should export csv with conditional radio component', (done) => {
+      let owner = (app.hasProjects || docker) ? template.formio.owner : template.users.admin;
+      helper = new Helper(owner);
+      helper
+        .project()
+        .form('radioWithCondition', testRadio.form2.components)
+        .submission({
+          data: {
+            select: [2]
+          }
+        })
+        .execute((err) => {
+          if (err) {
+            return done(err);
+          }
+          helper.getExport(helper.template.forms.radioWithCondition, 'csv', (error, result) => {
+            if (error) {
+              return done(error);
+            }
+
+            const fileValue = getComponentValue(result.text, 'radio', 0);
+            assert.strictEqual(fileValue, undefined);
+            done();
+          });
+        });
+    });
+
     it(`Test Azure address data`, (done) => {
       let owner = (app.hasProjects || docker) ? template.formio.owner : template.users.admin;
       helper = new Helper(owner);
@@ -237,24 +263,10 @@
       helper
         .form('testNominatimAddress', testNominatimAddress.components)
         .submission(testNominatimAddress.submission)
-=======
-    it('Should export csv with conditional radio component', (done) => {
-      let owner = (app.hasProjects || docker) ? template.formio.owner : template.users.admin;
-      helper = new Helper(owner);
-      helper
-        .project()
-        .form('radioWithCondition', testRadio.form2.components)
-        .submission({
-          data: {
-            select: [2]
-          }
-        })
->>>>>>> ce11d5b1
-        .execute((err) => {
-          if (err) {
-            return done(err);
-          }
-<<<<<<< HEAD
+        .execute((err) => {
+          if (err) {
+            return done(err);
+          }
 
           helper.getExport(helper.template.forms.testNominatimAddress, 'csv', (error, result) => {
             if (error) {
@@ -272,15 +284,6 @@
             assert.strictEqual(addressLat, expectedAddressLat);
             assert.strictEqual(addressLng, expectedAddressLng);
             assert.strictEqual(addressName, expectedAddressName);
-=======
-          helper.getExport(helper.template.forms.radioWithCondition, 'csv', (error, result) => {
-            if (error) {
-              return done(error);
-            }
-
-            const fileValue = getComponentValue(result.text, 'radio', 0);
-            assert.strictEqual(fileValue, undefined);
->>>>>>> ce11d5b1
             done();
           });
         });
