'use strict';

let assert = require('assert');
let _ = require('lodash');
let formioUtils = require('formiojs/utils').default;
var docker = process.env.DOCKER;

module.exports = (app, template, hook) => {
  describe('Template Imports', function() {
    if (docker) {
      return;
    }

    let formio = hook.alter('formio', app.formio);
    let importer = formio.template;

    /**
     * Util function to get the resource name, given an id.
     *
     * @param project
     * @param id
     * @returns {*}
     */
    let getResourceFromId = (project, id) => {
      project = project || {};
      project.forms = project.forms || {};
      project.resources = project.resources || {};

      let resourceName;
      if (project.forms[id]) {
        resourceName = project.forms[id].machineName;
      }
      else if (project.resources[id]) {
        resourceName = project.resources[id].machineName;
      }
      else if (project.roles[id]) {
        resourceName = project.roles[id].machineName
      }

      return resourceName;
    };

    /**
     * Util function to compare the input template with the current resources in mongo.
     *
     * @param project
     * @param input
     * @param done
     */
    let checkTemplateRoles = (project, input, done) => {
      input = input || {};

      formio.resources.role.model.find({deleted: {$eq: null}}).then(roles => {
        assert.equal(roles.length, Object.keys(input).length);

        // If the input is empty, skip remaining checks.
        if (Object.keys(input).length === 0) {
          return done();
        }

        // Check that the template data doesnt contain any _id's or machineNames
        Object.keys(input).forEach(machineName => {
          let role = input[machineName];

          assert.equal(role.hasOwnProperty('_id'), false);
          assert.equal(role.hasOwnProperty('machineName'), false);
        });

        let given = {};

        // Memoize the roles.
        project.roles = {};
        roles.forEach(role => {
          role = role.toObject();

          // Check that each role in mongo has an _id and a machineName.
          assert.equal(role.hasOwnProperty('_id'), true);
          assert.equal(role.hasOwnProperty('machineName'), true);

          // Prepare the stored roles for comparison.
          let machineName = role.machineName;
          given[machineName] = _.omit(role, ['_id', '__v', 'created', 'deleted', 'modified', 'machineName']);

          project.roles[machineName] = project.roles[role._id] = role;
        });

        assert.deepEqual(hook.alter('templateRoles', given), input);
        done();
      })
      .catch(done);
    };

    /**
     * Util function to compare the input template with the current resources in mongo.
     *
     * @param project
     * @param type
     * @param input
     * @param done
     */
    let checkTemplateFormsAndResources = (project, type, input, done) => {
      input = input || {};

      formio.resources.form.model.find({type, deleted: {$eq: null}}).then(forms => {
        assert.equal(forms.length, Object.keys(input).length);

        if (Object.keys(input).length === 0) {
          return done()
        }

        // Check that the template data doesnt contain any _id's or machineNames
        Object.keys(input).forEach(machineName => {
          let form = input[machineName];

          assert.equal(form.hasOwnProperty('_id'), false);
          assert.equal(form.hasOwnProperty('machineName'), false);
        });

        let given = {};

        // Memoize the forms.
        project[`${type}s`] = {};
        forms.forEach(form => {
          form = form.toObject();

          // Check that each form in mongo has an _id and machineName.
          assert.equal(form.hasOwnProperty('_id'), true);
          assert.equal(form.hasOwnProperty('machineName'), true);

          let machineName = form.machineName;
          let tempForm = _.omit(form, ['_id', '__v', 'created', 'deleted', 'modified', 'machineName', 'owner', '_vid', 'revisions', 'submissionRevisions']);

          tempForm.access = tempForm.access.map(access => {
            access.roles = access.roles.map(role => {
              return project.roles[role.toString()].machineName;
            });

            return access;
          });

          tempForm.submissionAccess = tempForm.submissionAccess.map(access => {
            access.roles = access.roles.map(role => {
              return project.roles[role.toString()].machineName;
            });

            return access;
          });
          given[machineName] = tempForm;

          project[`${type}s`][form.machineName] = project[`${type}s`][form._id] = form;
        });

        // Reassign the resources after the forms have been memoized.
        Object.keys(given).forEach(machineName => {
          let tempForm = given[machineName];
          // Convert all resources to point to the resource name;
          formioUtils.eachComponent(tempForm.components, (component) => {
            hook.alter('exportComponent', component);
            if (component.hasOwnProperty('resource') && project.resources && project.resources.hasOwnProperty(component.resource)) {
              component.resource = project.resources[component.resource].name;
            }
          }, true);
          given[machineName] = tempForm;
        });
        assert.deepEqual(hook.alter('templateFormsAndResources', given), input);
        done();
      })
      .catch(done);
    };

    /**
     * Util function to compare the input template with the current resources in mongo.
     *
     * @param project
     * @param input
     * @param done
     */
    let checkTemplateActions = (project, input, done) => {
      input = input || {};

      formio.actions.model.find({deleted: {$eq: null}}).then(actions => {
        assert.equal(actions.length, Object.keys(input).length);

        if (Object.keys(input).length === 0) {
          return done()
        }

        // Check that the template data doesnt contain any _id's or machineNames
        Object.keys(input).forEach(machineName => {
          let action = input[machineName];

          assert.equal(action.hasOwnProperty('_id'), false);
          assert.equal(action.hasOwnProperty('machineName'), false);
        });

        let given = {};

        // Memoize the forms.
        project.actions = {};
        actions.forEach(action => {
          action = action.toObject();

          // Check that each action in mongo has an _id and machineName.
          assert.equal(action.hasOwnProperty('_id'), true);
          assert.equal(action.hasOwnProperty('machineName'), true);

          // Prepare the stored actions for comparison.
          let machineName = action.machineName;
          let tempAction = _.omit(action, ['_id', '__v', 'created', 'deleted', 'modified', 'machineName']);
          tempAction.form = getResourceFromId(project, tempAction.form);
          if (_.has(tempAction, 'settings.resource')) {
            tempAction.settings.resource = getResourceFromId(project, tempAction.settings.resource);
          }
          if (_.has(tempAction, 'settings.resources')) {
            tempAction.settings.resources = tempAction.settings.resources.map(resource => {
              return getResourceFromId(project, resource);
            });
          }
          if (_.has(tempAction, 'settings.role')) {
            tempAction.settings.role = project.roles[tempAction.settings.role].machineName;
          }
          given[machineName] = tempAction;

          project.actions[machineName] = project.actions[action._id] = action;
        });

        assert.deepEqual(hook.alter('templateActions', given), input);
        done();
      })
      .catch(done);
    };

    let alters = hook.alter(`templateAlters`, {});
    const reportsEnabled = hook.alter('includeReports');

    describe('Default Template', function() {
      let testTemplate =  _.cloneDeep(require('../src/templates/default.json'));
      testTemplate.revisions = {};
      let _template = _.cloneDeep(testTemplate);

      describe('Import', function() {
        let project = {title: 'Export', name: 'export'};

        it('Should be able to bootstrap the template', function(done) {
          importer.import.template(_template, alters, (err, template) => {
            if (err) {
              return done(err);
            }

            done();
          });
        });

        it('All the roles should be imported', function(done) {
          checkTemplateRoles(project, testTemplate.roles, done);
        });

        it('All the forms should be imported', function(done) {
          hook.alter('templateImportComponent', testTemplate.forms);
          checkTemplateFormsAndResources(project, 'form', testTemplate.forms, done);
        });

        it('All the resources should be imported', function(done) {
          hook.alter('templateImportComponent', testTemplate.resources);
          checkTemplateFormsAndResources(project, 'resource', testTemplate.resources, done);
        });

        it('All the actions should be imported', function(done) {
          checkTemplateActions(project, testTemplate.actions, done);
        });
      });

      describe('Export', function() {
        let project = {};
        let exportData = {};

        it('Should be able to export project data', function(done) {
          importer.export(_template, (err, data) => {
            if (err) {
              return done(err);
            }

            exportData = data;
            exportData.forms = _.mapValues(exportData.forms, (form) => _.omit(form, ['submissionRevisions']));
            exportData.resources = _.mapValues(exportData.resources, (resource) => _.omit(resource, ['submissionRevisions']));
            return done();
          });
        });

        it('An export should contain the export title', function() {
          assert.equal(
            hook.alter('exportTitle', 'Export', exportData),
            'Export'
          );
        });

        it('An export should contain the current export version', function() {
          assert.equal(
            exportData.version,
            '2.0.0'
          );
        });

        it('An export should contain the description', function() {
          assert.equal(
            hook.alter('exportDescription', '', exportData),
            ''
          );
        });

        it('An export should contain the export name', function() {
          assert.equal(
            hook.alter('exportName', 'export', exportData),
            'export'
          );
        });

        it('An export should contain the export plan', function() {
          assert.equal(
            hook.alter('exportPlan', 'community', exportData),
            'community'
          );
        });

        it('The template should export all its roles', function(done) {
          checkTemplateRoles(project, exportData.roles, done);
        });

        it('The template should export all of its forms', function(done) {
          assert.notDeepEqual(exportData.forms, {});
          checkTemplateFormsAndResources(project, 'form', exportData.forms, done);
        });

        it('The template should export all of its resources', function(done) {
          checkTemplateFormsAndResources(project, 'resource', exportData.resources, done);
        });

        it('The template should export all of its actions', function(done) {
          hook.alter('templateActionExport', exportData.actions);
          checkTemplateActions(project, exportData.actions, done);
        });

        it('An export should match an import', function() {
          assert.equal(exportData.version, '2.0.0');
          if (reportsEnabled) {
            assert.deepEqual(exportData.reports, {});
          }
          assert.deepEqual(_.omit(exportData, ['version', 'tag', 'access', 'reports']), _.omit(testTemplate, ['version', 'tag', 'access']));
        });
      });

      before(function(done) {
        template.clearData(done);
      });

      after(function(done) {
        template.clearData(done);
      });
    });

    describe('cyclicalResources Template', function() {
      let testTemplate = require('./fixtures/templates/cyclicalResources.json');
      let _template = _.cloneDeep(testTemplate);

      describe('Import', function() {
        let project = {title: 'Export', name: 'export'};

        it('Should be able to bootstrap the template', function(done) {
          importer.import.template(_template, alters, (err) => {
            if (err) {
              return done(err);
            }

            done();
          });
        });

        it('All the roles should be imported', function(done) {
          checkTemplateRoles(project, testTemplate.roles, done);
        });

        it('All the forms should be imported', function(done) {
          hook.alter('templateImportComponent', testTemplate.forms);
          checkTemplateFormsAndResources(project, 'form', testTemplate.forms, done);
        });

        it('All the resources should be imported', function(done) {
          hook.alter('templateImportComponent', testTemplate.resources);
          checkTemplateFormsAndResources(project, 'resource', testTemplate.resources, done);
        });

        it('All the actions should be imported', function(done) {
          checkTemplateActions(project, testTemplate.actions, done);
        });
      });

      describe('Export', function() {
        let project = {};
        let exportData = {};

        it('Should be able to export project data', function(done) {
          importer.export(_template, (err, data) => {
            if (err) {
              return done(err);
            }

            exportData = data;
            exportData.forms = _.mapValues(exportData.forms, (form) => _.omit(form, ['submissionRevisions']));
            exportData.resources = _.mapValues(exportData.resources, (resource) => _.omit(resource, ['submissionRevisions']));
            return done();
          });
        });

        it('An export should contain the export title', function() {
          assert.equal(
            hook.alter('exportTitle', 'Export', exportData),
            'Export'
          );
        });

        it('An export should contain the current export version', function() {
          assert.equal(
            exportData.version,
            '2.0.0'
          );
        });

        it('An export should contain the description', function() {
          assert.equal(
            hook.alter('exportDescription', '', exportData),
            ''
          );
        });

        it('An export should contain the export name', function() {
          assert.equal(
            hook.alter('exportName', 'export', exportData),
            'export'
          );
        });

        it('An export should contain the export plan', function() {
          assert.equal(
            hook.alter('exportPlan', 'community', exportData),
            'community'
          );
        });

        it('The template should not export any roles', function(done) {
          assert.deepEqual(exportData.roles, {});
          checkTemplateRoles(project, exportData.roles, done);
        });

        it('The template should not export any forms', function(done) {
          assert.deepEqual(exportData.forms, {});
          checkTemplateFormsAndResources(project, 'form', exportData.forms, done);
        });

        it('The template should export all of its resources', function(done) {
          assert.notDeepEqual(exportData.resources, {});
          checkTemplateFormsAndResources(project, 'resource', exportData.resources, done);
        });

        it('The template should not export any actions', function(done) {
          assert.deepEqual(exportData.actions, {});
          hook.alter('templateActionExport', exportData.actions);
          checkTemplateActions(project, exportData.actions, done);
        });

        it('An export should match an import', function() {
          assert.equal(exportData.version, '2.0.0');
          if (reportsEnabled) {
            assert.deepEqual(exportData.reports, {});
          }
          assert.deepEqual(_.omit(exportData, ['version', 'tag', 'access', 'reports']), _.omit(testTemplate, ['version', 'tag', 'access']));
        });
      });

      before(function(done) {
        template.clearData(done);
      });

      after(function(done) {
        template.clearData(done);
      });
    });

    describe('waterfallResources Template', function() {
      let testTemplate = require('./fixtures/templates/waterfallResources.json');
      let _template = _.cloneDeep(testTemplate);

      describe('Import', function() {
        let project = {title: 'Export', name: 'export'};

        it('Should be able to bootstrap the template', function(done) {
          importer.import.template(_template, alters, (err) => {
            if (err) {
              return done(err);
            }

            done();
          });
        });

        it('All the roles should be imported', function(done) {
          checkTemplateRoles(project, testTemplate.roles, done);
        });

        it('All the forms should be imported', function(done) {
          hook.alter('templateImportComponent', testTemplate.forms);
          checkTemplateFormsAndResources(project, 'form', testTemplate.forms, done);
        });

        it('All the resources should be imported', function(done) {
          hook.alter('templateImportComponent', testTemplate.resources);
          checkTemplateFormsAndResources(project, 'resource', testTemplate.resources, done);
        });

        it('All the actions should be imported', function(done) {
          checkTemplateActions(project, testTemplate.actions, done);
        });
      });

      describe('Export', function() {
        let project = {};
        let exportData = {};

        it('Should be able to export project data', function(done) {
          importer.export(_template, (err, data) => {
            if (err) {
              return done(err);
            }

            exportData = data;
            exportData.forms = _.mapValues(exportData.forms, (form) => _.omit(form, ['submissionRevisions']));
            exportData.resources = _.mapValues(exportData.resources, (resource) => _.omit(resource, ['submissionRevisions']));
            return done();
          });
        });

        it('An export should contain the export title', function() {
          assert.equal(
            hook.alter('exportTitle', 'Export', exportData),
            'Export'
          );
        });

        it('An export should contain the current export version', function() {
          assert.equal(
            exportData.version,
            '2.0.0'
          );
        });

        it('An export should contain the description', function() {
          assert.equal(
            hook.alter('exportDescription', '', exportData),
            ''
          );
        });

        it('An export should contain the export name', function() {
          assert.equal(
            hook.alter('exportName', 'export', exportData),
            'export'
          );
        });

        it('An export should contain the export plan', function() {
          assert.equal(
            hook.alter('exportPlan', 'community', exportData),
            'community'
          );
        });

        it('The template should not export any roles', function(done) {
          assert.deepEqual(exportData.roles, {});
          checkTemplateRoles(project, exportData.roles, done);
        });

        it('The template should not export any forms', function(done) {
          assert.deepEqual(exportData.forms, {});
          checkTemplateFormsAndResources(project, 'form', exportData.forms, done);
        });

        it('The template should export all of its resources', function(done) {
          assert.notDeepEqual(exportData.resources, {});
          checkTemplateFormsAndResources(project, 'resource', exportData.resources, done);
        });

        it('The template should not export any actions', function(done) {
          assert.deepEqual(exportData.actions, {});
          hook.alter('templateActionExport', exportData.actions);
          checkTemplateActions(project, exportData.actions, done);
        });

        it('An export should match an import', function() {
          assert.equal(exportData.version, '2.0.0');
          if (reportsEnabled) {
            assert.deepEqual(exportData.reports, {});
          }
          assert.deepEqual(_.omit(exportData, ['version', 'tag', 'access', 'reports']), _.omit(testTemplate, ['version', 'tag', 'access']));
        });
      });

      before(function(done) {
        template.clearData(done);
      });

      after(function(done) {
        template.clearData(done);
      });
    });

    describe('waterfallResourcesReverse Template', function() {
      let testTemplate = require('./fixtures/templates/waterfallResourcesReverse.json');
      let _template = _.cloneDeep(testTemplate);

      describe('Import', function() {
        let project = {title: 'Export', name: 'export'};

        it('Should be able to bootstrap the template', function(done) {
          importer.import.template(_template, alters, (err) => {
            if (err) {
              return done(err);
            }

            done();
          });
        });

        it('All the roles should be imported', function(done) {
          checkTemplateRoles(project, testTemplate.roles, done);
        });

        it('All the forms should be imported', function(done) {
          hook.alter('templateImportComponent', testTemplate.forms);
          checkTemplateFormsAndResources(project, 'form', testTemplate.forms, done);
        });

        it('All the resources should be imported', function(done) {
          hook.alter('templateImportComponent', testTemplate.resources);
          checkTemplateFormsAndResources(project, 'resource', testTemplate.resources, done);
        });

        it('All the actions should be imported', function(done) {
          checkTemplateActions(project, testTemplate.actions, done);
        });
      });

      describe('Export', function() {
        let project = {};
        let exportData = {};

        it('Should be able to export project data', function(done) {
          importer.export(_template, (err, data) => {
            if (err) {
              return done(err);
            }

            exportData = data;
            exportData.forms = _.mapValues(exportData.forms, (form) => _.omit(form, ['submissionRevisions']));
            exportData.resources = _.mapValues(exportData.resources, (resource) => _.omit(resource, ['submissionRevisions']));
            return done();
          });
        });

        it('An export should contain the export title', function() {
          assert.equal(
            hook.alter('exportTitle', 'Export', exportData),
            'Export'
          );
        });

        it('An export should contain the current export version', function() {
          assert.equal(
            exportData.version,
            '2.0.0'
          );
        });

        it('An export should contain the description', function() {
          assert.equal(
            hook.alter('exportDescription', '', exportData),
            ''
          );
        });

        it('An export should contain the export name', function() {
          assert.equal(
            hook.alter('exportName', 'export', exportData),
            'export'
          );
        });

        it('An export should contain the export plan', function() {
          assert.equal(
            hook.alter('exportPlan', 'community', exportData),
            'community'
          );
        });

        it('The template should not export any roles', function(done) {
          assert.deepEqual(exportData.roles, {});
          checkTemplateRoles(project, exportData.roles, done);
        });

        it('The template should not export any forms', function(done) {
          assert.deepEqual(exportData.forms, {});
          checkTemplateFormsAndResources(project, 'form', exportData.forms, done);
        });

        it('The template should export all of its resources', function(done) {
          assert.notDeepEqual(exportData.resources, {});
          checkTemplateFormsAndResources(project, 'resource', exportData.resources, done);
        });

        it('The template should not export any actions', function(done) {
          assert.deepEqual(exportData.actions, {});
          hook.alter('templateActionExport', exportData.actions);
          checkTemplateActions(project, exportData.actions, done);
        });

        it('An export should match an import', function() {
          assert.equal(exportData.version, '2.0.0');
          if (reportsEnabled) {
            assert.deepEqual(exportData.reports, {});
          }
          assert.deepEqual(_.omit(exportData, ['version', 'tag', 'access', 'reports']), _.omit(testTemplate, ['version', 'tag', 'access']));
        });
      });

      before(function(done) {
        template.clearData(done);
      });

      after(function(done) {
        template.clearData(done);
      });
    });

    describe('unknownResources Template', function() {
      let testTemplate = require('./fixtures/templates/unknownResources.json');
      let _template = _.cloneDeep(testTemplate);

      describe('Import', function() {
        let project = {title: 'Export', name: 'export'};

        it('Should be able to bootstrap the template', function(done) {
          importer.import.template(_template, alters, (err) => {
            if (err) {
              return done(err);
            }

            done();
          });
        });

        it('All the roles should be imported', function(done) {
          checkTemplateRoles(project, testTemplate.roles, done);
        });

        it('All the forms should be imported', function(done) {
          hook.alter('templateImportComponent', testTemplate.forms);
          checkTemplateFormsAndResources(project, 'form', testTemplate.forms, done);
        });

        it('All the resources should be imported', function(done) {
          hook.alter('templateImportComponent', testTemplate.resources);
          checkTemplateFormsAndResources(project, 'resource', testTemplate.resources, done);
        });

        it('All the actions should be imported', function(done) {
          checkTemplateActions(project, testTemplate.actions, done);
        });
      });

      describe('Export', function() {
        let project = {};
        let exportData = {};

        it('Should be able to export project data', function(done) {
          importer.export(_template, (err, data) => {
            if (err) {
              return done(err);
            }

            exportData = data;
            exportData.forms = _.mapValues(exportData.forms, (form) => _.omit(form, ['submissionRevisions']));
            exportData.resources = _.mapValues(exportData.resources, (resource) => _.omit(resource, ['submissionRevisions']));
            return done();
          });
        });

        it('An export should contain the export title', function() {
          assert.equal(
            hook.alter('exportTitle', 'Export', exportData),
            'Export'
          );
        });

        it('An export should contain the current export version', function() {
          assert.equal(
            exportData.version,
            '2.0.0'
          );
        });

        it('An export should contain the description', function() {
          assert.equal(
            hook.alter('exportDescription', '', exportData),
            ''
          );
        });

        it('An export should contain the export name', function() {
          assert.equal(
            hook.alter('exportName', 'export', exportData),
            'export'
          );
        });

        it('An export should contain the export plan', function() {
          assert.equal(
            hook.alter('exportPlan', 'community', exportData),
            'community'
          );
        });

        it('The template should not export any roles', function(done) {
          assert.deepEqual(exportData.roles, {});
          checkTemplateRoles(project, exportData.roles, done);
        });

        it('The template should not export any forms', function(done) {
          assert.deepEqual(exportData.forms, {});
          checkTemplateFormsAndResources(project, 'form', exportData.forms, done);
        });

        it('The template should export all of its resources', function(done) {
          assert.notDeepEqual(exportData.resources, {});
          checkTemplateFormsAndResources(project, 'resource', exportData.resources, done);
        });

        it('The template should not export any actions', function(done) {
          assert.deepEqual(exportData.actions, {});
          hook.alter('templateActionExport', exportData.actions);
          checkTemplateActions(project, exportData.actions, done);
        });

        it('An export should match an import', function() {
          assert.equal(exportData.version, '2.0.0');
          if (reportsEnabled) {
            assert.deepEqual(exportData.reports, {});
          }
          assert.deepEqual(_.omit(exportData, ['version', 'tag', 'access', 'reports']), _.omit(testTemplate, ['version', 'tag', 'access']));
        });
      });

      before(function(done) {
        template.clearData(done);
      });

      after(function(done) {
        template.clearData(done);
      });
    });

    describe('unknownFormResources Template', function() {
      let testTemplate = require('./fixtures/templates/unknownFormResources.json');
      let _template = _.cloneDeep(testTemplate);

      describe('Import', function() {
        let project = {title: 'Export', name: 'export'};

        it('Should be able to bootstrap the template', function(done) {
          importer.import.template(_template, alters, (err) => {
            if (err) {
              return done(err);
            }

            done();
          });
        });

        it('All the roles should be imported', function(done) {
          checkTemplateRoles(project, testTemplate.roles, done);
        });

        it('All the forms should be imported', function(done) {
          hook.alter('templateImportComponent', testTemplate.forms);
          checkTemplateFormsAndResources(project, 'form', testTemplate.forms, done);
        });

        it('All the resources should be imported', function(done) {
          hook.alter('templateImportComponent', testTemplate.resources);
          checkTemplateFormsAndResources(project, 'resource', testTemplate.resources, done);
        });

        it('All the actions should be imported', function(done) {
          checkTemplateActions(project, testTemplate.actions, done);
        });
      });

      describe('Export', function() {
        let project = {};
        let exportData = {};

        it('Should be able to export project data', function(done) {
          importer.export(_template, (err, data) => {
            if (err) {
              return done(err);
            }

            exportData = data;
            exportData.forms = _.mapValues(exportData.forms, (form) => _.omit(form, ['submissionRevisions']));
            exportData.resources = _.mapValues(exportData.resources, (resource) => _.omit(resource, ['submissionRevisions']));
            return done();
          });
        });

        it('An export should contain the export title', function() {
          assert.equal(
            hook.alter('exportTitle', 'Export', exportData),
            'Export'
          );
        });

        it('An export should contain the current export version', function() {
          assert.equal(
            exportData.version,
            '2.0.0'
          );
        });

        it('An export should contain the description', function() {
          assert.equal(
            hook.alter('exportDescription', '', exportData),
            ''
          );
        });

        it('An export should contain the export name', function() {
          assert.equal(
            hook.alter('exportName', 'export', exportData),
            'export'
          );
        });

        it('An export should contain the export plan', function() {
          assert.equal(
            hook.alter('exportPlan', 'community', exportData),
            'community'
          );
        });

        it('The template should not export any roles', function(done) {
          assert.deepEqual(exportData.roles, {});
          checkTemplateRoles(project, exportData.roles, done);
        });

        it('The template should export all of its forms', function(done) {
          assert.notDeepEqual(exportData.forms, {});
          checkTemplateFormsAndResources(project, 'form', exportData.forms, done);
        });

        it('The template should not export any resources', function(done) {
          assert.deepEqual(exportData.resources, {});
          checkTemplateFormsAndResources(project, 'resource', exportData.resources, done);
        });

        it('The template should not export any actions', function(done) {
          assert.deepEqual(exportData.actions, {});
          hook.alter('templateActionExport', exportData.actions);
          checkTemplateActions(project, exportData.actions, done);
        });

        it('An export should match an import', function() {
          assert.equal(exportData.version, '2.0.0');
          if (reportsEnabled) {
            assert.deepEqual(exportData.reports, {});
          }
          assert.deepEqual(_.omit(exportData, ['version', 'tag', 'access', 'reports']), _.omit(testTemplate, ['version', 'tag', 'access']));
        });
      });

      before(function(done) {
        template.clearData(done);
      });

      after(function(done) {
        template.clearData(done);
      });
    });

    describe('waterfallFormResources Template', function() {
      let testTemplate = require('./fixtures/templates/waterfallFormResources.json');
      let _template = _.cloneDeep(testTemplate);

      describe('Import', function() {
        let project = {title: 'Export', name: 'export'};

        it('Should be able to bootstrap the template', function(done) {
          importer.import.template(_template, alters, (err) => {
            if (err) {
              return done(err);
            }

            done();
          });
        });

        it('All the roles should be imported', function(done) {
          checkTemplateRoles(project, testTemplate.roles, done);
        });

        it('All the forms should be imported', function(done) {
          hook.alter('templateImportComponent', testTemplate.forms);
          checkTemplateFormsAndResources(project, 'form', testTemplate.forms, done);
        });

        it('All the resources should be imported', function(done) {
          hook.alter('templateImportComponent', testTemplate.resources);
          checkTemplateFormsAndResources(project, 'resource', testTemplate.resources, done);
        });

        it('All the actions should be imported', function(done) {
          checkTemplateActions(project, testTemplate.actions, done);
        });
      });

      describe('Export', function() {
        let project = {};
        let exportData = {};

        it('Should be able to export project data', function(done) {
          importer.export(_template, (err, data) => {
            if (err) {
              return done(err);
            }

            exportData = data;
            exportData.forms = _.mapValues(exportData.forms, (form) => _.omit(form, ['submissionRevisions']));
            exportData.resources = _.mapValues(exportData.resources, (resource) => _.omit(resource, ['submissionRevisions']));
            return done();
          });
        });

        it('An export should contain the export title', function() {
          assert.equal(
            hook.alter('exportTitle', 'Export', exportData),
            'Export'
          );
        });

        it('An export should contain the current export version', function() {
          assert.equal(
            exportData.version,
            '2.0.0'
          );
        });

        it('An export should contain the description', function() {
          assert.equal(
            hook.alter('exportDescription', '', exportData),
            ''
          );
        });

        it('An export should contain the export name', function() {
          assert.equal(
            hook.alter('exportName', 'export', exportData),
            'export'
          );
        });

        it('An export should contain the export plan', function() {
          assert.equal(
            hook.alter('exportPlan', 'community', exportData),
            'community'
          );
        });

        it('The template should not export any roles', function(done) {
          assert.deepEqual(exportData.roles, {});
          checkTemplateRoles(project, exportData.roles, done);
        });

        it('The template should not export any forms', function(done) {
          assert.notDeepEqual(exportData.forms, {});
          checkTemplateFormsAndResources(project, 'form', exportData.forms, done);
        });

        it('The template should not export any resources', function(done) {
          assert.notDeepEqual(exportData.resources, {});
          checkTemplateFormsAndResources(project, 'resource', exportData.resources, done);
        });

        it('The template should not export any actions', function(done) {
          assert.deepEqual(exportData.actions, {});
          hook.alter('templateActionExport', exportData.actions);
          checkTemplateActions(project, exportData.actions, done);
        });

        it('An export should match an import', function() {
          assert.equal(exportData.version, '2.0.0');
          if (reportsEnabled) {
            assert.deepEqual(exportData.reports, {});
          }
          assert.deepEqual(_.omit(exportData, ['version', 'tag', 'access', 'reports']), _.omit(testTemplate, ['version', 'tag', 'access']));
        });
      });

      before(function(done) {
        template.clearData(done);
      });

      after(function(done) {
        template.clearData(done);
      });
    });

    describe('waterfallFormResourcesReverse Template', function() {
      let testTemplate = require('./fixtures/templates/waterfallFormResourcesReverse.json');
      let _template = _.cloneDeep(testTemplate);

      describe('Import', function() {
        let project = {title: 'Export', name: 'export'};

        it('Should be able to bootstrap the template', function(done) {
          importer.import.template(_template, alters, (err) => {
            if (err) {
              return done(err);
            }

            done();
          });
        });

        it('All the roles should be imported', function(done) {
          checkTemplateRoles(project, testTemplate.roles, done);
        });

        it('All the forms should be imported', function(done) {
          hook.alter('templateImportComponent', testTemplate.forms);
          checkTemplateFormsAndResources(project, 'form', testTemplate.forms, done);
        });

        it('All the resources should be imported', function(done) {
          hook.alter('templateImportComponent', testTemplate.resources);
          checkTemplateFormsAndResources(project, 'resource', testTemplate.resources, done);
        });

        it('All the actions should be imported', function(done) {
          checkTemplateActions(project, testTemplate.actions, done);
        });
      });

      describe('Export', function() {
        let project = {};
        let exportData = {};

        it('Should be able to export project data', function(done) {
          importer.export(_template, (err, data) => {
            if (err) {
              return done(err);
            }

            exportData = data;
            exportData.forms = _.mapValues(exportData.forms, (form) => _.omit(form, ['submissionRevisions']));
            exportData.resources = _.mapValues(exportData.resources, (resource) => _.omit(resource, ['submissionRevisions']));
            return done();
          });
        });

        it('An export should contain the export title', function() {
          assert.equal(
            hook.alter('exportTitle', 'Export', exportData),
            'Export'
          );
        });

        it('An export should contain the current export version', function() {
          assert.equal(
            exportData.version,
            '2.0.0'
          );
        });

        it('An export should contain the description', function() {
          assert.equal(
            hook.alter('exportDescription', '', exportData),
            ''
          );
        });

        it('An export should contain the export name', function() {
          assert.equal(
            hook.alter('exportName', 'export', exportData),
            'export'
          );
        });

        it('An export should contain the export plan', function() {
          assert.equal(
            hook.alter('exportPlan', 'community', exportData),
            'community'
          );
        });

        it('The template should not export any roles', function(done) {
          assert.deepEqual(exportData.roles, {});
          checkTemplateRoles(project, exportData.roles, done);
        });

        it('The template should export all of its forms', function(done) {
          assert.notDeepEqual(exportData.forms, {});
          checkTemplateFormsAndResources(project, 'form', exportData.forms, done);
        });

        it('The template should export all of its resources', function(done) {
          assert.notDeepEqual(exportData.resources, {});
          checkTemplateFormsAndResources(project, 'resource', exportData.resources, done);
        });

        it('The template should not export any actions', function(done) {
          assert.deepEqual(exportData.actions, {});
          hook.alter('templateActionExport', exportData.actions);
          checkTemplateActions(project, exportData.actions, done);
        });

        it('An export should match an import', function() {
          assert.equal(exportData.version, '2.0.0');
          if (reportsEnabled) {
            assert.deepEqual(exportData.reports, {});
          }
          assert.deepEqual(_.omit(exportData, ['version', 'tag', 'access', 'reports']), _.omit(testTemplate, ['version', 'tag', 'access']));
        });
      });

      before(function(done) {
        template.clearData(done);
      });

      after(function(done) {
        template.clearData(done);
      });
    });

    describe('emptyResources Template', function() {
      let testTemplate = require('./fixtures/templates/emptyResources.json');
      let _template = _.cloneDeep(testTemplate);

      describe('Import', function() {
        let project = {title: 'Export', name: 'export'};

        it('Should be able to bootstrap the template', function(done) {
          importer.import.template(_template, alters, (err) => {
            if (err) {
              return done(err);
            }

            done();
          });
        });

        it('All the roles should be imported', function(done) {
          checkTemplateRoles(project, testTemplate.roles, done);
        });

        it('All the forms should be imported', function(done) {
          hook.alter('templateImportComponent', testTemplate.forms);
          checkTemplateFormsAndResources(project, 'form', testTemplate.forms, done);
        });

        it('All the resources should be imported', function(done) {
          hook.alter('templateImportComponent', testTemplate.resources);
          checkTemplateFormsAndResources(project, 'resource', testTemplate.resources, done);
        });

        it('All the actions should be imported', function(done) {
          checkTemplateActions(project, testTemplate.actions, done);
        });
      });

      describe('Export', function() {
        let project = {};
        let exportData = {};

        it('Should be able to export project data', function(done) {
          importer.export(_template, (err, data) => {
            if (err) {
              return done(err);
            }

            exportData = data;
            exportData.forms = _.mapValues(exportData.forms, (form) => _.omit(form, ['submissionRevisions']));
            exportData.resources = _.mapValues(exportData.resources, (resource) => _.omit(resource, ['submissionRevisions']));
            return done();
          });
        });

        it('An export should contain the export title', function() {
          assert.equal(
            hook.alter('exportTitle', 'Export', exportData),
            'Export'
          );
        });

        it('An export should contain the current export version', function() {
          assert.equal(
            exportData.version,
            '2.0.0'
          );
        });

        it('An export should contain the description', function() {
          assert.equal(
            hook.alter('exportDescription', '', exportData),
            ''
          );
        });

        it('An export should contain the export name', function() {
          assert.equal(
            hook.alter('exportName', 'export', exportData),
            'export'
          );
        });

        it('An export should contain the export plan', function() {
          assert.equal(
            hook.alter('exportPlan', 'community', exportData),
            'community'
          );
        });

        it('The template should not export any roles', function(done) {
          assert.deepEqual(exportData.roles, {});
          checkTemplateRoles(project, exportData.roles, done);
        });

        it('The template should export all of its forms', function(done) {
          assert.notDeepEqual(exportData.forms, {});
          checkTemplateFormsAndResources(project, 'form', exportData.forms, done);
        });

        it('The template should not export any resources', function(done) {
          assert.deepEqual(exportData.resources, {});
          checkTemplateFormsAndResources(project, 'resource', exportData.resources, done);
        });

        it('The template should not export any actions', function(done) {
          assert.deepEqual(exportData.actions, {});
          hook.alter('templateActionExport', exportData.actions);
          checkTemplateActions(project, exportData.actions, done);
        });

        it('An export should match an import', function() {
          assert.equal(exportData.version, '2.0.0');
          if (reportsEnabled) {
            assert.deepEqual(exportData.reports, {});
          }
          assert.deepEqual(_.omit(exportData, ['version', 'tag', 'access', 'reports']), _.omit(testTemplate, ['version', 'tag', 'access']));
        });
      });

      before(function(done) {
        template.clearData(done);
      });

      after(function(done) {
        template.clearData(done);
      });
    });

    describe('selfReferencingResources Template', function() {
      let testTemplate = require('./fixtures/templates/selfReferencingResources.json');
      let _template = _.cloneDeep(testTemplate);

      describe('Import', function() {
        let project = {title: 'Export', name: 'export'};

        it('Should be able to bootstrap the template', function(done) {
          importer.import.template(_template, alters, (err) => {
            if (err) {
              return done(err);
            }

            done();
          });
        });

        it('All the roles should be imported', function(done) {
          checkTemplateRoles(project, testTemplate.roles, done);
        });

        it('All the forms should be imported', function(done) {
          hook.alter('templateImportComponent', testTemplate.forms);
          checkTemplateFormsAndResources(project, 'form', testTemplate.forms, done);
        });

        it('All the resources should be imported', function(done) {
          hook.alter('templateImportComponent', testTemplate.resources);
          checkTemplateFormsAndResources(project, 'resource', testTemplate.resources, done);
        });

        it('All the actions should be imported', function(done) {
          checkTemplateActions(project, testTemplate.actions, done);
        });
      });

      describe('Export', function() {
        let project = {};
        let exportData = {};

        it('Should be able to export project data', function(done) {
          importer.export(_template, (err, data) => {
            if (err) {
              return done(err);
            }

            exportData = data;
            exportData.forms = _.mapValues(exportData.forms, (form) => _.omit(form, ['submissionRevisions']));
            exportData.resources = _.mapValues(exportData.resources, (resource) => _.omit(resource, ['submissionRevisions']));
            return done();
          });
        });

        it('An export should contain the export title', function() {
          assert.equal(
            hook.alter('exportTitle', 'Export', exportData),
            'Export'
          );
        });

        it('An export should contain the current export version', function() {
          assert.equal(
            exportData.version,
            '2.0.0'
          );
        });

        it('An export should contain the description', function() {
          assert.equal(
            hook.alter('exportDescription', '', exportData),
            ''
          );
        });

        it('An export should contain the export name', function() {
          assert.equal(
            hook.alter('exportName', 'export', exportData),
            'export'
          );
        });

        it('An export should contain the export plan', function() {
          assert.equal(
            hook.alter('exportPlan', 'community', exportData),
            'community'
          );
        });

        it('The template should not export any roles', function(done) {
          assert.deepEqual(exportData.roles, {});
          checkTemplateRoles(project, exportData.roles, done);
        });

        it('The template should not export any forms', function(done) {
          assert.deepEqual(exportData.forms, {});
          checkTemplateFormsAndResources(project, 'form', exportData.forms, done);
        });

        it('The template should export all of its resources', function(done) {
          assert.notDeepEqual(exportData.resources, {});
          checkTemplateFormsAndResources(project, 'resource', exportData.resources, done);
        });

        it('The template should not export any actions', function(done) {
          assert.deepEqual(exportData.actions, {});
          hook.alter('templateActionExport', exportData.actions);
          checkTemplateActions(project, exportData.actions, done);
        });

        it('An export should match an import', function() {
          assert.equal(exportData.version, '2.0.0');
          if (reportsEnabled) {
            assert.deepEqual(exportData.reports, {});
          }
          assert.deepEqual(_.omit(exportData, ['version', 'tag', 'access', 'reports']), _.omit(testTemplate, ['version', 'tag', 'access']));
        });
      });

      before(function(done) {
        template.clearData(done);
      });

      after(function(done) {
        template.clearData(done);
      });
    });

    describe('unknownActionResources Template', function() {
      let testTemplate = require('./fixtures/templates/unknownActionResources.json');
      let _template = _.cloneDeep(testTemplate);

      describe('Import', function() {
        let project = {title: 'Export', name: 'export'};

        it('Should be able to bootstrap the template', function(done) {
          importer.import.template(_template, alters, (err) => {
            if (err) {
              return done(err);
            }

            done();
          });
        });

        it('All the roles should be imported', function(done) {
          checkTemplateRoles(project, testTemplate.roles, done);
        });

        it('All the forms should be imported', function(done) {
          hook.alter('templateImportComponent', testTemplate.forms);
          checkTemplateFormsAndResources(project, 'form', testTemplate.forms, done);
        });

        it('All the resources should be imported', function(done) {
          hook.alter('templateImportComponent', testTemplate.resources);
          checkTemplateFormsAndResources(project, 'resource', testTemplate.resources, done);
        });

        it('Actions with invalid forms and resources should not be imported', function(done) {
          checkTemplateActions(project, {}, done);
        });
      });

      describe('Export', function() {
        let project = {};
        let exportData = {};

        it('Should be able to export project data', function(done) {
          importer.export(_template, (err, data) => {
            if (err) {
              return done(err);
            }

            exportData = data;
            exportData.forms = _.mapValues(exportData.forms, (form) => _.omit(form, ['submissionRevisions']));
            exportData.resources = _.mapValues(exportData.resources, (resource) => _.omit(resource, ['submissionRevisions']));
            return done();
          });
        });

        it('An export should contain the export title', function() {
          assert.equal(
            hook.alter('exportTitle', 'Export', exportData),
            'Export'
          );
        });

        it('An export should contain the current export version', function() {
          assert.equal(
            exportData.version,
            '2.0.0'
          );
        });

        it('An export should contain the description', function() {
          assert.equal(
            hook.alter('exportDescription', '', exportData),
            ''
          );
        });

        it('An export should contain the export name', function() {
          assert.equal(
            hook.alter('exportName', 'export', exportData),
            'export'
          );
        });

        it('An export should contain the export plan', function() {
          assert.equal(
            hook.alter('exportPlan', 'community', exportData),
            'community'
          );
        });

        it('The template should not export any roles', function(done) {
          assert.deepEqual(exportData.roles, {});
          checkTemplateRoles(project, exportData.roles, done);
        });

        it('The template should not export any forms', function(done) {
          assert.deepEqual(exportData.forms, {});
          checkTemplateFormsAndResources(project, 'form', exportData.forms, done);
        });

        it('The template should not export any resources', function(done) {
          assert.deepEqual(exportData.resources, {});
          checkTemplateFormsAndResources(project, 'resource', exportData.resources, done);
        });

        it('The template should not export any malformed actions', function(done) {
          assert.deepEqual(exportData.actions, {});
          hook.alter('templateActionExport', exportData.actions);
          checkTemplateActions(project, exportData.actions, done);
        });

        it('An export should match an import', function() {
          assert.equal(exportData.version, '2.0.0');

          // Update the test template to not contain any of the malformed actions.
          testTemplate.actions = {};
          if (reportsEnabled) {
            assert.deepEqual(exportData.reports, {});
          }

          assert.deepEqual(_.omit(exportData, ['version', 'tag', 'access', 'reports']), _.omit(testTemplate, ['version', 'tag', 'access']));
        });
      });

      before(function(done) {
        template.clearData(done);
      });

      after(function(done) {
        template.clearData(done);
      });
    });

    describe('emptyActionResources Template', function() {
      let testTemplate = require('./fixtures/templates/emptyActionResources.json');
      let _template = _.cloneDeep(testTemplate);

      describe('Import', function() {
        let project = {title: 'Export', name: 'export'};

        it('Should be able to bootstrap the template', function(done) {
          importer.import.template(_template, alters, (err) => {
            if (err) {
              return done(err);
            }

            done();
          });
        });

        it('All the roles should be imported', function(done) {
          checkTemplateRoles(project, testTemplate.roles, done);
        });

        it('All the forms should be imported', function(done) {
          hook.alter('templateImportComponent', testTemplate.forms);
          checkTemplateFormsAndResources(project, 'form', testTemplate.forms, done);
        });

        it('All the resources should be imported', function(done) {
          hook.alter('templateImportComponent', testTemplate.resources);
          checkTemplateFormsAndResources(project, 'resource', testTemplate.resources, done);
        });

        it('Actions with invalid forms and resources should not be imported', function(done) {
          checkTemplateActions(project, {}, done);
        });
      });

      describe('Export', function() {
        let project = {};
        let exportData = {};

        it('Should be able to export project data', function(done) {
          importer.export(_template, (err, data) => {
            if (err) {
              return done(err);
            }

            exportData = data;
            exportData.forms = _.mapValues(exportData.forms, (form) => _.omit(form, ['submissionRevisions']));
            exportData.resources = _.mapValues(exportData.resources, (resource) => _.omit(resource, ['submissionRevisions']));
            return done();
          });
        });

        it('An export should contain the export title', function() {
          assert.equal(
            hook.alter('exportTitle', 'Export', exportData),
            'Export'
          );
        });

        it('An export should contain the current export version', function() {
          assert.equal(
            exportData.version,
            '2.0.0'
          );
        });

        it('An export should contain the description', function() {
          assert.equal(
            hook.alter('exportDescription', '', exportData),
            ''
          );
        });

        it('An export should contain the export name', function() {
          assert.equal(
            hook.alter('exportName', 'export', exportData),
            'export'
          );
        });

        it('An export should contain the export plan', function() {
          assert.equal(
            hook.alter('exportPlan', 'community', exportData),
            'community'
          );
        });

        it('The template should export all its roles', function(done) {
          assert.deepEqual(exportData.roles, {});
          checkTemplateRoles(project, exportData.roles, done);
        });

        it('The template should not export any forms', function(done) {
          assert.deepEqual(exportData.forms, {});
          checkTemplateFormsAndResources(project, 'form', exportData.forms, done);
        });

        it('The template should not export any resources', function(done) {
          assert.deepEqual(exportData.resources, {});
          checkTemplateFormsAndResources(project, 'resource', exportData.resources, done);
        });

        it('The template should not export any malformed actions', function(done) {
          assert.deepEqual(exportData.actions, {});
          hook.alter('templateActionExport', exportData.actions);
          checkTemplateActions(project, exportData.actions, done);
        });

        it('An export should match an import', function() {
          assert.equal(exportData.version, '2.0.0');

          // Update the test template to not contain any of the malformed actions.
          testTemplate.actions = {};
          if (reportsEnabled) {
            assert.deepEqual(exportData.reports, {});
          }

          assert.deepEqual(_.omit(exportData, ['version', 'tag', 'access', 'reports']), _.omit(testTemplate, ['version', 'tag', 'access']));
        });
      });

      before(function(done) {
        template.clearData(done);
      });

      after(function(done) {
        template.clearData(done);
      });
    });

    describe('missingResourceAction', function() {
      let testTemplate = require('./fixtures/templates/missingResourceAction.json');
      let _template = _.cloneDeep(testTemplate);

      const checkMissingResourceActions = (actionsObject) => {
        Object.values(actionsObject).forEach((action) => {
          assert(action.settings && !action.settings.resource, 'Save to resource should be clear');
        });
      };

      describe('Import', function() {
        let project = {title: 'Export', name: 'export'};

        it('Should be able to bootstrap the template', function(done) {
          importer.import.template(_template, alters, (err) => {
            if (err) {
              return done(err);
            }

            done();
          });
        });

        it('All the roles should be imported', function(done) {
          checkTemplateRoles(project, testTemplate.roles, done);
        });

        it('All the forms should be imported', function(done) {
          hook.alter('templateImportComponent', testTemplate.forms);
          checkTemplateFormsAndResources(project, 'form', testTemplate.forms, done);
        });

        it('All the resources should be imported', function(done) {
          hook.alter('templateImportComponent', testTemplate.resources);
          checkTemplateFormsAndResources(project, 'resource', testTemplate.resources, done);
        });

        it('Save submission to resource should be empty', function(done) {
          formio.actions.model.find({deleted: {$eq: null}}).then((actions) => {
            checkMissingResourceActions(actions);
            done();
          });
        });
      });

      describe('Export', function() {
        let project = {};
        let exportData = {};

        it('Should be able to export project data', function(done) {
          importer.export(_template, (err, data) => {
            if (err) {
              return done(err);
            }

            exportData = data;
            exportData.forms = _.mapValues(exportData.forms, (form) => _.omit(form, ['submissionRevisions']));
            exportData.resources = _.mapValues(exportData.resources, (resource) => _.omit(resource, ['submissionRevisions']));
            return done();
          });
        });

        it('An export should contain the export title', function() {
          assert.equal(
            hook.alter('exportTitle', 'Export', exportData),
            'Export'
          );
        });

        it('An export should contain the current export version', function() {
          assert.equal(
            exportData.version,
            '2.0.0'
          );
        });

        it('An export should contain the description', function() {
          assert.equal(
            hook.alter('exportDescription', '', exportData),
            ''
          );
        });

        it('An export should contain the export name', function() {
          assert.equal(
            hook.alter('exportName', 'export', exportData),
            'export'
          );
        });

        it('An export should contain the export plan', function() {
          assert.equal(
            hook.alter('exportPlan', 'community', exportData),
            'community'
          );
        });

        it('The template should export all forms', function(done) {
          checkTemplateFormsAndResources(project, 'form', exportData.forms, done);
        });

        it('The template should export all resources', function(done) {
          checkTemplateFormsAndResources(project, 'resource', exportData.resources, done);
        });

        it('The template should export all actions without mapped resource', () => {
          checkMissingResourceActions(exportData.actions);
        });
      });

      before(function(done) {
        template.clearData(done);
      });

      after(function(done) {
        template.clearData(done);
      });
    });

    describe('unknownRoleResources Template', function() {
      let testTemplate = require('./fixtures/templates/unknownRoleResources.json');
      let _template = _.cloneDeep(testTemplate);

      describe('Import', function() {
        let project = {title: 'Export', name: 'export'};

        it('Should be able to bootstrap the template', function(done) {
          importer.import.template(_template, alters, (err) => {
            if (err) {
              return done(err);
            }

            done();
          });
        });

        it('All the roles should be imported', function(done) {
          checkTemplateRoles(project, testTemplate.roles, done);
        });

        it('All the forms should be imported with the defined roles only', function(done) {
          testTemplate.forms.foo.access[0].roles = [];
          testTemplate.forms.foo.submissionAccess[0].roles = [];

          hook.alter('templateImportComponent', testTemplate.forms);
          checkTemplateFormsAndResources(project, 'form', testTemplate.forms, done);
        });

        it('All the resources should be imported', function(done) {
          hook.alter('templateImportComponent', testTemplate.resources);
          checkTemplateFormsAndResources(project, 'resource', testTemplate.resources, done);
        });

        it('All the actions should be imported', function(done) {
          checkTemplateActions(project, testTemplate.actions, done);
        });
      });

      describe('Export', function() {
        let project = {};
        let exportData = {};

        it('Should be able to export project data', function(done) {
          importer.export(_template, (err, data) => {
            if (err) {
              return done(err);
            }

            exportData = data;
            exportData.forms = _.mapValues(exportData.forms, (form) => _.omit(form, ['submissionRevisions']));
            exportData.resources = _.mapValues(exportData.resources, (resource) => _.omit(resource, ['submissionRevisions']));
            return done();
          });
        });

        it('An export should contain the export title', function() {
          assert.equal(
            hook.alter('exportTitle', 'Export', exportData),
            'Export'
          );
        });

        it('An export should contain the current export version', function() {
          assert.equal(
            exportData.version,
            '2.0.0'
          );
        });

        it('An export should contain the description', function() {
          assert.equal(
            hook.alter('exportDescription', '', exportData),
            ''
          );
        });

        it('An export should contain the export name', function() {
          assert.equal(
            hook.alter('exportName', 'export', exportData),
            'export'
          );
        });

        it('An export should contain the export plan', function() {
          assert.equal(
            hook.alter('exportPlan', 'community', exportData),
            'community'
          );
        });

        it('The template should export all its roles', function(done) {
          assert.notDeepEqual(exportData.roles, {});
          checkTemplateRoles(project, exportData.roles, done);
        });

        it('The template should export its forms without bad roles', function(done) {
          checkTemplateFormsAndResources(project, 'form', exportData.forms, done);
        });

        it('The template should not export any resources', function(done) {
          assert.deepEqual(exportData.resources, {});
          checkTemplateFormsAndResources(project, 'resource', exportData.resources, done);
        });

        it('The template should not export any actions', function(done) {
          assert.deepEqual(exportData.actions, {});
          hook.alter('templateActionExport', exportData.actions);
          checkTemplateActions(project, exportData.actions, done);
        });

        it('An export should match an import', function() {
          assert.equal(exportData.version, '2.0.0');
          if (reportsEnabled) {
            assert.deepEqual(exportData.reports, {});
          }
          assert.deepEqual(_.omit(exportData, ['version', 'tag', 'access', 'reports']), _.omit(testTemplate, ['version', 'tag', 'access']));
        });
      });

      before(function(done) {
        template.clearData(done);
      });

      after(function(done) {
        template.clearData(done);
      });
    });

    describe('missingRoleResources Template', function() {
      let testTemplate = require('./fixtures/templates/missingRoleResources.json');
      let _template = _.cloneDeep(testTemplate);

      describe('Import', function() {
        let project = {title: 'Export', name: 'export'};

        it('Should be able to bootstrap the template', function(done) {
          importer.import.template(_template, alters, (err) => {
            if (err) {
              return done(err);
            }

            done();
          });
        });

        it('No roles should be imported', function(done) {
          assert.deepEqual(testTemplate.roles, undefined);
          checkTemplateRoles(project, testTemplate.roles, done);
        });

        it('All the forms should be imported', function(done) {
          hook.alter('templateImportComponent', testTemplate.forms);
          checkTemplateFormsAndResources(project, 'form', testTemplate.forms, done);
        });

        it('All the resources should be imported', function(done) {
          hook.alter('templateImportComponent', testTemplate.resources);
          checkTemplateFormsAndResources(project, 'resource', testTemplate.resources, done);
        });

        it('All the actions should be imported', function(done) {
          checkTemplateActions(project, testTemplate.actions, done);
        });
      });

      describe('Export', function() {
        let project = {};
        let exportData = {};

        it('Should be able to export project data', function(done) {
          importer.export(_template, (err, data) => {
            if (err) {
              return done(err);
            }

            exportData = data;
            exportData.forms = _.mapValues(exportData.forms, (form) => _.omit(form, ['submissionRevisions']));
            exportData.resources = _.mapValues(exportData.resources, (resource) => _.omit(resource, ['submissionRevisions']));
            return done();
          });
        });

        it('An export should contain the export title', function() {
          assert.equal(
            hook.alter('exportTitle', 'Export', exportData),
            'Export'
          );
        });

        it('An export should contain the current export version', function() {
          assert.equal(
            exportData.version,
            '2.0.0'
          );
        });

        it('An export should contain the description', function() {
          assert.equal(
            hook.alter('exportDescription', '', exportData),
            ''
          );
        });

        it('An export should contain the export name', function() {
          assert.equal(
            hook.alter('exportName', 'export', exportData),
            'export'
          );
        });

        it('An export should contain the export plan', function() {
          assert.equal(
            hook.alter('exportPlan', 'community', exportData),
            'community'
          );
        });

        it('The template should export an empty list of roles', function(done) {
          assert.deepEqual(exportData.roles, {});
          checkTemplateRoles(project, exportData.roles, done);
        });

        it('The template should not export any forms', function(done) {
          assert.deepEqual(exportData.forms, {});
          checkTemplateFormsAndResources(project, 'form', exportData.forms, done);
        });

        it('The template should not export any resources', function(done) {
          assert.deepEqual(exportData.resources, {});
          checkTemplateFormsAndResources(project, 'resource', exportData.resources, done);
        });

        it('The template should not export any actions', function(done) {
          assert.deepEqual(exportData.actions, {});
          hook.alter('templateActionExport', exportData.actions);
          checkTemplateActions(project, exportData.actions, done);
        });

        it('An export should match an import', function() {
          assert.deepEqual(exportData.roles, {});
          assert.equal(exportData.version, '2.0.0');
          if (reportsEnabled) {
            assert.deepEqual(exportData.reports, {});
          }
          assert.deepEqual(_.omit(exportData, ['version', 'tag', 'access', 'roles', 'reports']), _.omit(testTemplate, ['version', 'tag', 'access', 'roles']));
        });
      });

      before(function(done) {
        template.clearData(done);
      });

      after(function(done) {
        template.clearData(done);
      });
    });

    describe('missingResourceResources Template', function() {
      let testTemplate = require('./fixtures/templates/missingResourceResources.json');
      let _template = _.cloneDeep(testTemplate);

      describe('Import', function() {
        let project = {title: 'Export', name: 'export'};

        it('Should be able to bootstrap the template', function(done) {
          importer.import.template(_template, alters, (err) => {
            if (err) {
              return done(err);
            }

            done();
          });
        });

        it('All the roles should be imported', function(done) {
          checkTemplateRoles(project, testTemplate.roles, done);
        });

        it('All the forms should be imported', function(done) {
          hook.alter('templateImportComponent', testTemplate.forms);
          checkTemplateFormsAndResources(project, 'form', testTemplate.forms, done);
        });

        it('No resources should be imported', function(done) {
          assert.deepEqual(testTemplate.resources, undefined);
          checkTemplateFormsAndResources(project, 'resource', testTemplate.resources, done);
        });

        it('All the actions should be imported', function(done) {
          checkTemplateActions(project, testTemplate.actions, done);
        });
      });

      describe('Export', function() {
        let project = {};
        let exportData = {};

        it('Should be able to export project data', function(done) {
          importer.export(_template, (err, data) => {
            if (err) {
              return done(err);
            }

            exportData = data;
            exportData.forms = _.mapValues(exportData.forms, (form) => _.omit(form, ['submissionRevisions']));
            exportData.resources = _.mapValues(exportData.resources, (resource) => _.omit(resource, ['submissionRevisions']));
            return done();
          });
        });

        it('An export should contain the export title', function() {
          assert.equal(
            hook.alter('exportTitle', 'Export', exportData),
            'Export'
          );
        });

        it('An export should contain the current export version', function() {
          assert.equal(
            exportData.version,
            '2.0.0'
          );
        });

        it('An export should contain the description', function() {
          assert.equal(
            hook.alter('exportDescription', '', exportData),
            ''
          );
        });

        it('An export should contain the export name', function() {
          assert.equal(
            hook.alter('exportName', 'export', exportData),
            'export'
          );
        });

        it('An export should contain the export plan', function() {
          assert.equal(
            hook.alter('exportPlan', 'community', exportData),
            'community'
          );
        });

        it('The template should not export any roles', function(done) {
          assert.deepEqual(exportData.roles, {});
          checkTemplateRoles(project, exportData.roles, done);
        });

        it('The template should not export any forms', function(done) {
          assert.deepEqual(exportData.forms, {});
          checkTemplateFormsAndResources(project, 'form', exportData.forms, done);
        });

        it('The template should not export any resources', function(done) {
          assert.deepEqual(exportData.resources, {});
          checkTemplateFormsAndResources(project, 'resource', exportData.resources, done);
        });

        it('The template should not export any actions', function(done) {
          assert.deepEqual(exportData.actions, {});
          hook.alter('templateActionExport', exportData.actions);
          checkTemplateActions(project, exportData.actions, done);
        });

        it('An export should match an import', function() {
          assert.deepEqual(exportData.resources, {});
          assert.equal(exportData.version, '2.0.0');
          if (reportsEnabled) {
            assert.deepEqual(exportData.reports, {});
          }
          assert.deepEqual(_.omit(exportData, ['version', 'tag', 'access', 'resources', 'reports']), _.omit(testTemplate, ['version', 'tag', 'access', 'resources']));
        });
      });

      before(function(done) {
        template.clearData(done);
      });

      after(function(done) {
        template.clearData(done);
      });
    });

    describe('missingFormResources Template', function() {
      let testTemplate = require('./fixtures/templates/missingFormResources.json');
      let _template = _.cloneDeep(testTemplate);

      describe('Import', function() {
        let project = {title: 'Export', name: 'export'};

        it('Should be able to bootstrap the template', function(done) {
          importer.import.template(_template, alters, (err) => {
            if (err) {
              return done(err);
            }

            done();
          });
        });

        it('All the roles should be imported', function(done) {
          checkTemplateRoles(project, testTemplate.roles, done);
        });

        it('No forms should be imported', function(done) {
          assert.deepEqual(testTemplate.forms, undefined);
          checkTemplateFormsAndResources(project, 'form', testTemplate.forms, done);
        });

        it('All the resources should be imported', function(done) {
          hook.alter('templateImportComponent', testTemplate.resources);
          checkTemplateFormsAndResources(project, 'resource', testTemplate.resources, done);
        });

        it('All the actions should be imported', function(done) {
          checkTemplateActions(project, testTemplate.actions, done);
        });
      });

      describe('Export', function() {
        let project = {};
        let exportData = {};

        it('Should be able to export project data', function(done) {
          importer.export(_template, (err, data) => {
            if (err) {
              return done(err);
            }

            exportData = data;
            exportData.forms = _.mapValues(exportData.forms, (form) => _.omit(form, ['submissionRevisions']));
            exportData.resources = _.mapValues(exportData.resources, (resource) => _.omit(resource, ['submissionRevisions']));
            return done();
          });
        });

        it('An export should contain the export title', function() {
          assert.equal(
            hook.alter('exportTitle', 'Export', exportData),
            'Export'
          );
        });

        it('An export should contain the current export version', function() {
          assert.equal(
            exportData.version,
            '2.0.0'
          );
        });

        it('An export should contain the description', function() {
          assert.equal(
            hook.alter('exportDescription', '', exportData),
            ''
          );
        });

        it('An export should contain the export name', function() {
          assert.equal(
            hook.alter('exportName', 'export', exportData),
            'export'
          );
        });

        it('An export should contain the export plan', function() {
          assert.equal(
            hook.alter('exportPlan', 'community', exportData),
            'community'
          );
        });

        it('The template should not export any roles', function(done) {
          assert.deepEqual(exportData.roles, {});
          checkTemplateRoles(project, exportData.roles, done);
        });

        it('The template should not export any forms', function(done) {
          assert.deepEqual(exportData.forms, {});
          checkTemplateFormsAndResources(project, 'form', exportData.forms, done);
        });

        it('The template should not export any resources', function(done) {
          assert.deepEqual(exportData.resources, {});
          checkTemplateFormsAndResources(project, 'resource', exportData.resources, done);
        });

        it('The template should not export any actions', function(done) {
          assert.deepEqual(exportData.actions, {});
          hook.alter('templateActionExport', exportData.actions);
          checkTemplateActions(project, exportData.actions, done);
        });

        it('An export should match an import', function() {
          assert.deepEqual(exportData.forms, {});
          assert.equal(exportData.version, '2.0.0');
          if (reportsEnabled) {
            assert.deepEqual(exportData.reports, {});
          }
          assert.deepEqual(_.omit(exportData, ['version', 'tag', 'access', 'forms', 'reports']), _.omit(testTemplate, ['version', 'tag', 'access', 'forms']));
        });
      });

      before(function(done) {
        template.clearData(done);
      });

      after(function(done) {
        template.clearData(done);
      });
    });

    describe('missingActionResources Template', function() {
      let testTemplate = require('./fixtures/templates/missingActionResources.json');
      let _template = _.cloneDeep(testTemplate);

      describe('Import', function() {
        let project = {title: 'Export', name: 'export'};

        it('Should be able to bootstrap the template', function(done) {
          importer.import.template(_template, alters, (err) => {
            if (err) {
              return done(err);
            }

            done();
          });
        });

        it('All the roles should be imported', function(done) {
          checkTemplateRoles(project, testTemplate.roles, done);
        });

        it('All the forms should be imported', function(done) {
          hook.alter('templateImportComponent', testTemplate.forms);
          checkTemplateFormsAndResources(project, 'form', testTemplate.forms, done);
        });

        it('All the resources should be imported', function(done) {
          hook.alter('templateImportComponent', testTemplate.resources);
          checkTemplateFormsAndResources(project, 'resource', testTemplate.resources, done);
        });

        it('No actions should be imported', function(done) {
          assert.deepEqual(testTemplate.actions, undefined);
          checkTemplateActions(project, testTemplate.actions, done);
        });
      });

      describe('Export', function() {
        let project = {};
        let exportData = {};

        it('Should be able to export project data', function(done) {
          importer.export(_template, (err, data) => {
            if (err) {
              return done(err);
            }

            exportData = data;
            exportData.forms = _.mapValues(exportData.forms, (form) => _.omit(form, ['submissionRevisions']));
            exportData.resources = _.mapValues(exportData.resources, (resource) => _.omit(resource, ['submissionRevisions']));
            return done();
          });
        });

        it('An export should contain the export title', function() {
          assert.equal(
            hook.alter('exportTitle', 'Export', exportData),
            'Export'
          );
        });

        it('An export should contain the current export version', function() {
          assert.equal(
            exportData.version,
            '2.0.0'
          );
        });

        it('An export should contain the description', function() {
          assert.equal(
            hook.alter('exportDescription', '', exportData),
            ''
          );
        });

        it('An export should contain the export name', function() {
          assert.equal(
            hook.alter('exportName', 'export', exportData),
            'export'
          );
        });

        it('An export should contain the export plan', function() {
          assert.equal(
            hook.alter('exportPlan', 'community', exportData),
            'community'
          );
        });

        it('The template should not export any roles', function(done) {
          assert.deepEqual(exportData.roles, {});
          checkTemplateRoles(project, exportData.roles, done);
        });

        it('The template should not export any forms', function(done) {
          assert.deepEqual(exportData.forms, {});
          checkTemplateFormsAndResources(project, 'form', exportData.forms, done);
        });

        it('The template should not export any resources', function(done) {
          assert.deepEqual(exportData.resources, {});
          checkTemplateFormsAndResources(project, 'resource', exportData.resources, done);
        });

        it('The template should not export any actions', function(done) {
          assert.deepEqual(exportData.actions, {});
          hook.alter('templateActionExport', exportData.actions);
          checkTemplateActions(project, exportData.actions, done);
        });

        it('An export should match an import', function() {
          assert.deepEqual(exportData.actions, {});
          assert.equal(exportData.version, '2.0.0');
          if (reportsEnabled) {
            assert.deepEqual(exportData.reports, {});
          }
          assert.deepEqual(_.omit(exportData, ['version', 'tag', 'access', 'actions', 'reports']), _.omit(testTemplate, ['version', 'tag', 'access', 'actions']));
        });
      });

      before(function(done) {
        template.clearData(done);
      });

      after(function(done) {
        template.clearData(done);
      });
    });

    describe('missingTitle Template', function() {
      let testTemplate = require('./fixtures/templates/missingTitle.json');
      let _template = _.cloneDeep(testTemplate);

      describe('Import', function() {
        let project = {title: 'Export', name: 'export'};

        it('Should be able to bootstrap the template', function(done) {
          importer.import.template(_template, alters, (err) => {
            if (err) {
              return done(err);
            }

            done();
          });
        });

        it('All the roles should be imported', function(done) {
          checkTemplateRoles(project, testTemplate.roles, done);
        });

        it('All the forms should be imported', function(done) {
          hook.alter('templateImportComponent', testTemplate.forms);
          checkTemplateFormsAndResources(project, 'form', testTemplate.forms, done);
        });

        it('All the resources should be imported', function(done) {
          hook.alter('templateImportComponent', testTemplate.resources);
          checkTemplateFormsAndResources(project, 'resource', testTemplate.resources, done);
        });

        it('All the actions should be imported', function(done) {
          checkTemplateActions(project, testTemplate.actions, done);
        });
      });

      describe('Export', function() {
        let project = {};
        let exportData = {};

        it('Should be able to export project data', function(done) {
          importer.export(_template, (err, data) => {
            if (err) {
              return done(err);
            }

            exportData = data;
            exportData.forms = _.mapValues(exportData.forms, (form) => _.omit(form, ['submissionRevisions']));
            exportData.resources = _.mapValues(exportData.resources, (resource) => _.omit(resource, ['submissionRevisions']));
            return done();
          });
        });

        it('An export should contain the export title', function() {
          assert.equal(
            hook.alter('exportTitle', 'Export', exportData),
            'Export'
          );
        });

        it('An export should contain the current export version', function() {
          assert.equal(
            exportData.version,
            '2.0.0'
          );
        });

        it('An export should contain the description', function() {
          assert.equal(
            hook.alter('exportDescription', '', exportData),
            ''
          );
        });

        it('An export should contain the export name', function() {
          assert.equal(
            hook.alter('exportName', 'export', exportData),
            'export'
          );
        });

        it('An export should contain the export plan', function() {
          assert.equal(
            hook.alter('exportPlan', 'community', exportData),
            'community'
          );
        });

        it('The template should not export any roles', function(done) {
          assert.deepEqual(exportData.roles, {});
          checkTemplateRoles(project, exportData.roles, done);
        });

        it('The template should not export any forms', function(done) {
          assert.deepEqual(exportData.forms, {});
          checkTemplateFormsAndResources(project, 'form', exportData.forms, done);
        });

        it('The template should not export any resources', function(done) {
          assert.deepEqual(exportData.resources, {});
          checkTemplateFormsAndResources(project, 'resource', exportData.resources, done);
        });

        it('The template should not export any actions', function(done) {
          assert.deepEqual(exportData.actions, {});
          hook.alter('templateActionExport', exportData.actions);
          checkTemplateActions(project, exportData.actions, done);
        });

        it('An export should match an import', function() {
          assert.deepEqual(exportData.title, 'Export');
          assert.equal(exportData.version, '2.0.0');
          if (reportsEnabled) {
            assert.deepEqual(exportData.reports, {});
          }
          assert.deepEqual(_.omit(exportData, ['version', 'tag', 'access', 'title', 'reports']), _.omit(testTemplate, ['version', 'tag', 'access', 'title']));
        });
      });

      before(function(done) {
        template.clearData(done);
      });

      after(function(done) {
        template.clearData(done);
      });
    });

    describe('missingName Template', function() {
      let testTemplate = require('./fixtures/templates/missingName.json');
      let _template = _.cloneDeep(testTemplate);

      describe('Import', function() {
        let project = {title: 'Export', name: 'export'};

        it('Should be able to bootstrap the template', function(done) {
          importer.import.template(_template, alters, (err) => {
            if (err) {
              return done(err);
            }

            done();
          });
        });

        it('All the roles should be imported', function(done) {
          checkTemplateRoles(project, testTemplate.roles, done);
        });

        it('All the forms should be imported', function(done) {
          hook.alter('templateImportComponent', testTemplate.forms);
          checkTemplateFormsAndResources(project, 'form', testTemplate.forms, done);
        });

        it('All the resources should be imported', function(done) {
          hook.alter('templateImportComponent', testTemplate.resources);
          checkTemplateFormsAndResources(project, 'resource', testTemplate.resources, done);
        });

        it('All the actions should be imported', function(done) {
          checkTemplateActions(project, testTemplate.actions, done);
        });
      });

      describe('Export', function() {
        let project = {};
        let exportData = {};

        it('Should be able to export project data', function(done) {
          importer.export(_template, (err, data) => {
            if (err) {
              return done(err);
            }

            exportData = data;
            exportData.forms = _.mapValues(exportData.forms, (form) => _.omit(form, ['submissionRevisions']));
            exportData.resources = _.mapValues(exportData.resources, (resource) => _.omit(resource, ['submissionRevisions']));
            return done();
          });
        });

        it('An export should contain the export title', function() {
          assert.equal(
            hook.alter('exportTitle', 'Export', exportData),
            'Export'
          );
        });

        it('An export should contain the current export version', function() {
          assert.equal(
            exportData.version,
            '2.0.0'
          );
        });

        it('An export should contain the description', function() {
          assert.equal(
            hook.alter('exportDescription', '', exportData),
            ''
          );
        });

        it('An export should contain the export name', function() {
          assert.equal(
            hook.alter('exportName', 'export', exportData),
            'export'
          );
        });

        it('An export should contain the export plan', function() {
          assert.equal(
            hook.alter('exportPlan', 'community', exportData),
            'community'
          );
        });

        it('The template should not export any roles', function(done) {
          assert.deepEqual(exportData.roles, {});
          checkTemplateRoles(project, exportData.roles, done);
        });

        it('The template should not export any forms', function(done) {
          assert.deepEqual(exportData.forms, {});
          checkTemplateFormsAndResources(project, 'form', exportData.forms, done);
        });

        it('The template should not export any resources', function(done) {
          assert.deepEqual(exportData.resources, {});
          checkTemplateFormsAndResources(project, 'resource', exportData.resources, done);
        });

        it('The template should not export any actions', function(done) {
          assert.deepEqual(exportData.actions, {});
          hook.alter('templateActionExport', exportData.actions);
          checkTemplateActions(project, exportData.actions, done);
        });

        it('An export should match an import', function() {
          assert.equal(exportData.version, '2.0.0');
          if (reportsEnabled) {
            assert.deepEqual(exportData.reports, {});
          }
          assert.deepEqual(_.omit(exportData, ['version', 'tag', 'access', 'name', 'reports']), _.omit(testTemplate, ['version', 'tag', 'access', 'name']));
        });
      });

      before(function(done) {
        template.clearData(done);
      });

      after(function(done) {
        template.clearData(done);
      });
    });

    describe('missingDescription Template', function() {
      let testTemplate = require('./fixtures/templates/missingDescription.json');
      let _template = _.cloneDeep(testTemplate);

      describe('Import', function() {
        let project = {title: 'Export', name: 'export'};

        it('Should be able to bootstrap the template', function(done) {
          importer.import.template(_template, alters, (err) => {
            if (err) {
              return done(err);
            }

            done();
          });
        });

        it('All the roles should be imported', function(done) {
          checkTemplateRoles(project, testTemplate.roles, done);
        });

        it('All the forms should be imported', function(done) {
          hook.alter('templateImportComponent', testTemplate.forms);
          checkTemplateFormsAndResources(project, 'form', testTemplate.forms, done);
        });

        it('All the resources should be imported', function(done) {
          hook.alter('templateImportComponent', testTemplate.resources);
          checkTemplateFormsAndResources(project, 'resource', testTemplate.resources, done);
        });

        it('All the actions should be imported', function(done) {
          checkTemplateActions(project, testTemplate.actions, done);
        });
      });

      describe('Export', function() {
        let project = {};
        let exportData = {};

        it('Should be able to export project data', function(done) {
          importer.export(_template, (err, data) => {
            if (err) {
              return done(err);
            }

            exportData = data;
            exportData.forms = _.mapValues(exportData.forms, (form) => _.omit(form, ['submissionRevisions']));
            exportData.resources = _.mapValues(exportData.resources, (resource) => _.omit(resource, ['submissionRevisions']));
            return done();
          });
        });

        it('An export should contain the export title', function() {
          assert.equal(
            hook.alter('exportTitle', 'Export', exportData),
            'Export'
          );
        });

        it('An export should contain the current export version', function() {
          assert.equal(
            exportData.version,
            '2.0.0'
          );
        });

        it('An export should contain the description', function() {
          assert.equal(
            hook.alter('exportDescription', '', exportData),
            ''
          );
        });

        it('An export should contain the export name', function() {
          assert.equal(
            hook.alter('exportName', 'export', exportData),
            'export'
          );
        });

        it('An export should contain the export plan', function() {
          assert.equal(
            hook.alter('exportPlan', 'community', exportData),
            'community'
          );
        });

        it('The template should not export any roles', function(done) {
          assert.deepEqual(exportData.roles, {});
          checkTemplateRoles(project, exportData.roles, done);
        });

        it('The template should not export any forms', function(done) {
          assert.deepEqual(exportData.forms, {});
          checkTemplateFormsAndResources(project, 'form', exportData.forms, done);
        });

        it('The template should not export any resources', function(done) {
          assert.deepEqual(exportData.resources, {});
          checkTemplateFormsAndResources(project, 'resource', exportData.resources, done);
        });

        it('The template should not export any actions', function(done) {
          assert.deepEqual(exportData.actions, {});
          hook.alter('templateActionExport', exportData.actions);
          checkTemplateActions(project, exportData.actions, done);
        });

        it('An export should match an import', function() {
          assert.equal(exportData.version, '2.0.0');
          if (reportsEnabled) {
            assert.deepEqual(exportData.reports, {});
          }
          assert.deepEqual(_.omit(exportData, ['version', 'tag', 'access', 'description', 'reports']), _.omit(testTemplate, ['version', 'tag', 'access', 'description']));
        });
      });

      before(function(done) {
        template.clearData(done);
      });

      after(function(done) {
        template.clearData(done);
      });
    });

    describe('missingVersion Template', function() {
      let testTemplate = require('./fixtures/templates/missingVersion.json');
      let _template = _.cloneDeep(testTemplate);

      describe('Import', function() {
        let project = {title: 'Export', name: 'export'};

        it('Should be able to bootstrap the template', function(done) {
          importer.import.template(_template, alters, (err) => {
            if (err) {
              return done(err);
            }

            done();
          });
        });

        it('All the roles should be imported', function(done) {
          checkTemplateRoles(project, testTemplate.roles, done);
        });

        it('All the forms should be imported', function(done) {
          hook.alter('templateImportComponent', testTemplate.forms);
          checkTemplateFormsAndResources(project, 'form', testTemplate.forms, done);
        });

        it('All the resources should be imported', function(done) {
          hook.alter('templateImportComponent', testTemplate.resources);
          checkTemplateFormsAndResources(project, 'resource', testTemplate.resources, done);
        });

        it('All the actions should be imported', function(done) {
          checkTemplateActions(project, testTemplate.actions, done);
        });
      });

      describe('Export', function() {
        let project = {};
        let exportData = {};

        it('Should be able to export project data', function(done) {
          importer.export(_template, (err, data) => {
            if (err) {
              return done(err);
            }

            exportData = data;
            exportData.forms = _.mapValues(exportData.forms, (form) => _.omit(form, ['submissionRevisions']));
            exportData.resources = _.mapValues(exportData.resources, (resource) => _.omit(resource, ['submissionRevisions']));
            return done();
          });
        });

        it('An export should contain the export title', function() {
          assert.equal(
            hook.alter('exportTitle', 'Export', exportData),
            'Export'
          );
        });

        it('An export should contain the current export version', function() {
          assert.equal(
            exportData.version,
            '2.0.0'
          );
        });

        it('An export should contain the description', function() {
          assert.equal(
            hook.alter('exportDescription', '', exportData),
            ''
          );
        });

        it('An export should contain the export name', function() {
          assert.equal(
            hook.alter('exportName', 'export', exportData),
            'export'
          );
        });

        it('An export should contain the export plan', function() {
          assert.equal(
            hook.alter('exportPlan', 'community', exportData),
            'community'
          );
        });

        it('The template should not export any roles', function(done) {
          assert.deepEqual(exportData.roles, {});
          checkTemplateRoles(project, exportData.roles, done);
        });

        it('The template should not export any forms', function(done) {
          assert.deepEqual(exportData.forms, {});
          checkTemplateFormsAndResources(project, 'form', exportData.forms, done);
        });

        it('The template should not export any resources', function(done) {
          assert.deepEqual(exportData.resources, {});
          checkTemplateFormsAndResources(project, 'resource', exportData.resources, done);
        });

        it('The template should not export any actions', function(done) {
          assert.deepEqual(exportData.actions, {});
          hook.alter('templateActionExport', exportData.actions);
          checkTemplateActions(project, exportData.actions, done);
        });

        it('An export should match an import', function() {
          assert.equal(exportData.version, '2.0.0');
          if (reportsEnabled) {
            assert.deepEqual(exportData.reports, {});
          }
          assert.deepEqual(_.omit(exportData, ['version', 'tag', 'access', 'reports']), _.omit(testTemplate, ['version', 'tag', 'access']));
        });
      });

      before(function(done) {
        template.clearData(done);
      });

      after(function(done) {
        template.clearData(done);
      });
    });

    describe('extraData Template', function() {
      let testTemplate = require('./fixtures/templates/extraData.json');
      let _template = _.cloneDeep(testTemplate);

      describe('Import', function() {
        let project = {title: 'Export', name: 'export'};

        it('Should be able to bootstrap the template', function(done) {
          importer.import.template(_template, alters, (err) => {
            if (err) {
              return done(err);
            }

            done();
          });
        });

        it('All the roles should be imported', function(done) {
          checkTemplateRoles(project, testTemplate.roles, done);
        });

        it('All the forms should be imported', function(done) {
          hook.alter('templateImportComponent', testTemplate.forms);
          checkTemplateFormsAndResources(project, 'form', testTemplate.forms, done);
        });

        it('All the resources should be imported', function(done) {
          hook.alter('templateImportComponent', testTemplate.resources);
          checkTemplateFormsAndResources(project, 'resource', testTemplate.resources, done);
        });

        it('All the actions should be imported', function(done) {
          checkTemplateActions(project, testTemplate.actions, done);
        });
      });

      describe('Export', function() {
        let project = {};
        let exportData = {};

        it('Should be able to export project data', function(done) {
          importer.export(_template, (err, data) => {
            if (err) {
              return done(err);
            }

            exportData = data;
            exportData.forms = _.mapValues(exportData.forms, (form) => _.omit(form, ['submissionRevisions']));
            exportData.resources = _.mapValues(exportData.resources, (resource) => _.omit(resource, ['submissionRevisions']));
            return done();
          });
        });

        it('An export should contain the export title', function() {
          assert.equal(
            hook.alter('exportTitle', 'Export', exportData),
            'Export'
          );
        });

        it('An export should contain the current export version', function() {
          assert.equal(
            exportData.version,
            '2.0.0'
          );
        });

        it('An export should contain the description', function() {
          assert.equal(
            hook.alter('exportDescription', '', exportData),
            ''
          );
        });

        it('An export should contain the export name', function() {
          assert.equal(
            hook.alter('exportName', 'export', exportData),
            'export'
          );
        });

        it('An export should contain the export plan', function() {
          assert.equal(
            hook.alter('exportPlan', 'community', exportData),
            'community'
          );
        });

        it('The template should not export any roles', function(done) {
          assert.deepEqual(exportData.roles, {});
          checkTemplateRoles(project, exportData.roles, done);
        });

        it('The template should not export any forms', function(done) {
          assert.deepEqual(exportData.forms, {});
          checkTemplateFormsAndResources(project, 'form', exportData.forms, done);
        });

        it('The template should not export any resources', function(done) {
          assert.deepEqual(exportData.resources, {});
          checkTemplateFormsAndResources(project, 'resource', exportData.resources, done);
        });

        it('The template should not export any actions', function(done) {
          assert.deepEqual(exportData.actions, {});
          hook.alter('templateActionExport', exportData.actions);
          checkTemplateActions(project, exportData.actions, done);
        });

        it('The template should not export any additional information', function() {
          assert.deepEqual(exportData.foo, undefined);
        });

        it('An export should match an import', function() {
          assert.equal(exportData.version, '2.0.0');
          if (reportsEnabled) {
            assert.deepEqual(exportData.reports, {});
          }
          assert.deepEqual(_.omit(exportData, ['version', 'tag', 'access', 'foo', 'reports']), _.omit(testTemplate, ['version', 'tag', 'access', 'foo']));
        });
      });

      before(function(done) {
        template.clearData(done);
      });

      after(function(done) {
        template.clearData(done);
      });
    });

    describe('malformedRoles Template', function() {
      let testTemplate = require('./fixtures/templates/malformedRoles.json');
      let _template = _.cloneDeep(testTemplate);

      describe('Import', function() {
        let project = {title: 'Export', name: 'export'};

        it('Should be able to bootstrap the template', function(done) {
          importer.import.template(_template, alters, (err) => {
            if (err) {
              return done(err);
            }

            done();
          });
        });

        it('All the roles should be imported', function(done) {
          assert.notDeepEqual(testTemplate.roles, {});
          checkTemplateRoles(project, {}, done);
        });

        it('All the forms should be imported', function(done) {
          hook.alter('templateImportComponent', testTemplate.forms);
          checkTemplateFormsAndResources(project, 'form', testTemplate.forms, done);
        });

        it('All the resources should be imported', function(done) {
          hook.alter('templateImportComponent', testTemplate.resources);
          checkTemplateFormsAndResources(project, 'resource', testTemplate.resources, done);
        });

        it('All the actions should be imported', function(done) {
          checkTemplateActions(project, testTemplate.actions, done);
        });
      });

      describe('Export', function() {
        let project = {};
        let exportData = {};

        it('Should be able to export project data', function(done) {
          importer.export(_template, (err, data) => {
            if (err) {
              return done(err);
            }

            exportData = data;
            exportData.forms = _.mapValues(exportData.forms, (form) => _.omit(form, ['submissionRevisions']));
            exportData.resources = _.mapValues(exportData.resources, (resource) => _.omit(resource, ['submissionRevisions']));
            return done();
          });
        });

        it('An export should contain the export title', function() {
          assert.equal(
            hook.alter('exportTitle', 'Export', exportData),
            'Export'
          );
        });

        it('An export should contain the current export version', function() {
          assert.equal(
            exportData.version,
            '2.0.0'
          );
        });

        it('An export should contain the description', function() {
          assert.equal(
            hook.alter('exportDescription', '', exportData),
            ''
          );
        });

        it('An export should contain the export name', function() {
          assert.equal(
            hook.alter('exportName', 'export', exportData),
            'export'
          );
        });

        it('An export should contain the export plan', function() {
          assert.equal(
            hook.alter('exportPlan', 'community', exportData),
            'community'
          );
        });

        it('The template should not export any malformed roles', function(done) {
          assert.deepEqual(exportData.roles, {});
          checkTemplateRoles(project, exportData.roles, done);
        });

        it('The template should not export any forms', function(done) {
          assert.deepEqual(exportData.forms, {});
          checkTemplateFormsAndResources(project, 'form', exportData.forms, done);
        });

        it('The template should not export any resources', function(done) {
          assert.deepEqual(exportData.resources, {});
          checkTemplateFormsAndResources(project, 'resource', exportData.resources, done);
        });

        it('The template should not export any actions', function(done) {
          assert.deepEqual(exportData.actions, {});
          hook.alter('templateActionExport', exportData.actions);
          checkTemplateActions(project, exportData.actions, done);
        });

        it('An export should match an import', function() {
          assert.equal(exportData.version, '2.0.0');
          if (reportsEnabled) {
            assert.deepEqual(exportData.reports, {});
          }
          assert.deepEqual(_.omit(exportData, ['version', 'tag', 'access', 'roles', 'reports']), _.omit(testTemplate, ['version', 'tag', 'access', 'roles']));
        });
      });

      before(function(done) {
        template.clearData(done);
      });

      after(function(done) {
        template.clearData(done);
      });
    });

    describe('malformedResources Template', function() {
      let testTemplate = require('./fixtures/templates/malformedResources.json');
      let _template = _.cloneDeep(testTemplate);

      describe('Import', function() {
        let project = {title: 'Export', name: 'export'};

        it('Should be able to bootstrap the template', function(done) {
          importer.import.template(_template, alters, (err) => {
            if (err) {
              return done(err);
            }

            done();
          });
        });

        it('All the roles should be imported', function(done) {
          checkTemplateRoles(project, testTemplate.roles, done);
        });

        it('All the forms should be imported', function(done) {
          hook.alter('templateImportComponent', testTemplate.forms);
          checkTemplateFormsAndResources(project, 'form', testTemplate.forms, done);
        });

        it('All the resources should be imported', function(done) {
          assert.notDeepEqual(testTemplate.resources, {});
          checkTemplateFormsAndResources(project, 'resource', {}, done);
        });

        it('All the actions should be imported', function(done) {
          checkTemplateActions(project, testTemplate.actions, done);
        });
      });

      describe('Export', function() {
        let project = {};
        let exportData = {};

        it('Should be able to export project data', function(done) {
          importer.export(_template, (err, data) => {
            if (err) {
              return done(err);
            }

            exportData = data;
            exportData.forms = _.mapValues(exportData.forms, (form) => _.omit(form, ['submissionRevisions']));
            exportData.resources = _.mapValues(exportData.resources, (resource) => _.omit(resource, ['submissionRevisions']));
            return done();
          });
        });

        it('An export should contain the export title', function() {
          assert.equal(
            hook.alter('exportTitle', 'Export', exportData),
            'Export'
          );
        });

        it('An export should contain the current export version', function() {
          assert.equal(
            exportData.version,
            '2.0.0'
          );
        });

        it('An export should contain the description', function() {
          assert.equal(
            hook.alter('exportDescription', '', exportData),
            ''
          );
        });

        it('An export should contain the export name', function() {
          assert.equal(
            hook.alter('exportName', 'export', exportData),
            'export'
          );
        });

        it('An export should contain the export plan', function() {
          assert.equal(
            hook.alter('exportPlan', 'community', exportData),
            'community'
          );
        });

        it('The template should not export any malformed roles', function(done) {
          assert.deepEqual(exportData.roles, {});
          checkTemplateRoles(project, exportData.roles, done);
        });

        it('The template should not export any forms', function(done) {
          assert.deepEqual(exportData.forms, {});
          checkTemplateFormsAndResources(project, 'form', exportData.forms, done);
        });

        it('The template should not export any resources', function(done) {
          assert.deepEqual(exportData.resources, {});
          checkTemplateFormsAndResources(project, 'resource', exportData.resources, done);
        });

        it('The template should not export any actions', function(done) {
          assert.deepEqual(exportData.actions, {});
          hook.alter('templateActionExport', exportData.actions);
          checkTemplateActions(project, exportData.actions, done);
        });

        it('An export should match an import', function() {
          assert.equal(exportData.version, '2.0.0');
          if (reportsEnabled) {
            assert.deepEqual(exportData.reports, {});
          }
          assert.deepEqual(_.omit(exportData, ['version', 'tag', 'access', 'resources', 'reports']), _.omit(testTemplate, ['version', 'tag', 'access', 'resources']));
        });
      });

      before(function(done) {
        template.clearData(done);
      });

      after(function(done) {
        template.clearData(done);
      });
    });

    describe('malformedForms Template', function() {
      let testTemplate = require('./fixtures/templates/malformedForms.json');
      let _template = _.cloneDeep(testTemplate);

      describe('Import', function() {
        let project = {title: 'Export', name: 'export'};

        it('Should be able to bootstrap the template', function(done) {
          importer.import.template(_template, alters, (err) => {
            if (err) {
              return done(err);
            }

            done();
          });
        });

        it('All the roles should be imported', function(done) {
          checkTemplateRoles(project, testTemplate.roles, done);
        });

        it('All the forms should be imported', function(done) {
          assert.notDeepEqual(testTemplate.forms, {});
          checkTemplateFormsAndResources(project, 'form', {}, done);
        });

        it('All the resources should be imported', function(done) {
          hook.alter('templateImportComponent', testTemplate.resources);
          checkTemplateFormsAndResources(project, 'resource', testTemplate.resources, done);
        });

        it('All the actions should be imported', function(done) {
          checkTemplateActions(project, testTemplate.actions, done);
        });
      });

      describe('Export', function() {
        let project = {};
        let exportData = {};

        it('Should be able to export project data', function(done) {
          importer.export(_template, (err, data) => {
            if (err) {
              return done(err);
            }

            exportData = data;
            exportData.forms = _.mapValues(exportData.forms, (form) => _.omit(form, ['submissionRevisions']));
            exportData.resources = _.mapValues(exportData.resources, (resource) => _.omit(resource, ['submissionRevisions']));
            return done();
          });
        });

        it('An export should contain the export title', function() {
          assert.equal(
            hook.alter('exportTitle', 'Export', exportData),
            'Export'
          );
        });

        it('An export should contain the current export version', function() {
          assert.equal(
            exportData.version,
            '2.0.0'
          );
        });

        it('An export should contain the description', function() {
          assert.equal(
            hook.alter('exportDescription', '', exportData),
            ''
          );
        });

        it('An export should contain the export name', function() {
          assert.equal(
            hook.alter('exportName', 'export', exportData),
            'export'
          );
        });

        it('An export should contain the export plan', function() {
          assert.equal(
            hook.alter('exportPlan', 'community', exportData),
            'community'
          );
        });

        it('The template should not export any malformed roles', function(done) {
          assert.deepEqual(exportData.roles, {});
          checkTemplateRoles(project, exportData.roles, done);
        });

        it('The template should not export any forms', function(done) {
          assert.deepEqual(exportData.forms, {});
          checkTemplateFormsAndResources(project, 'form', exportData.forms, done);
        });

        it('The template should not export any resources', function(done) {
          assert.deepEqual(exportData.resources, {});
          checkTemplateFormsAndResources(project, 'resource', exportData.resources, done);
        });

        it('The template should not export any actions', function(done) {
          assert.deepEqual(exportData.actions, {});
          hook.alter('templateActionExport', exportData.actions);
          checkTemplateActions(project, exportData.actions, done);
        });

        it('An export should match an import', function() {
          assert.equal(exportData.version, '2.0.0');
          if (reportsEnabled) {
            assert.deepEqual(exportData.reports, {});
          }
          assert.deepEqual(_.omit(exportData, ['version', 'tag', 'access', 'forms', 'reports']), _.omit(testTemplate, ['version', 'tag', 'access', 'forms']));
        });
      });

      before(function(done) {
        template.clearData(done);
      });

      after(function(done) {
        template.clearData(done);
      });
    });

    describe('malformedActions Template', function() {
      let testTemplate = require('./fixtures/templates/malformedActions.json');
      let _template = _.cloneDeep(testTemplate);

      describe('Import', function() {
        let project = {title: 'Export', name: 'export'};

        it('Should be able to bootstrap the template', function(done) {
          importer.import.template(_template, alters, (err) => {
            if (err) {
              return done(err);
            }

            done();
          });
        });

        it('All the roles should be imported', function(done) {
          checkTemplateRoles(project, testTemplate.roles, done);
        });

        it('All the forms should be imported', function(done) {
          hook.alter('templateImportComponent', testTemplate.forms);
          checkTemplateFormsAndResources(project, 'form', testTemplate.forms, done);
        });

        it('All the resources should be imported', function(done) {
          hook.alter('templateImportComponent', testTemplate.resources);
          checkTemplateFormsAndResources(project, 'resource', testTemplate.resources, done);
        });

        it('All the actions should be imported', function(done) {
          assert.notDeepEqual(testTemplate.actions, {});
          checkTemplateActions(project, {}, done);
        });
      });

      describe('Export', function() {
        let project = {};
        let exportData = {};

        it('Should be able to export project data', function(done) {
          importer.export(_template, (err, data) => {
            if (err) {
              return done(err);
            }

            exportData = data;
            exportData.forms = _.mapValues(exportData.forms, (form) => _.omit(form, ['submissionRevisions']));
            exportData.resources = _.mapValues(exportData.resources, (resource) => _.omit(resource, ['submissionRevisions']));
            return done();
          });
        });

        it('An export should contain the export title', function() {
          assert.equal(
            hook.alter('exportTitle', 'Export', exportData),
            'Export'
          );
        });

        it('An export should contain the current export version', function() {
          assert.equal(
            exportData.version,
            '2.0.0'
          );
        });

        it('An export should contain the description', function() {
          assert.equal(
            hook.alter('exportDescription', '', exportData),
            ''
          );
        });

        it('An export should contain the export name', function() {
          assert.equal(
            hook.alter('exportName', 'export', exportData),
            'export'
          );
        });

        it('An export should contain the export plan', function() {
          assert.equal(
            hook.alter('exportPlan', 'community', exportData),
            'community'
          );
        });

        it('The template should not export any malformed roles', function(done) {
          assert.deepEqual(exportData.roles, {});
          checkTemplateRoles(project, exportData.roles, done);
        });

        it('The template should not export any forms', function(done) {
          checkTemplateFormsAndResources(project, 'form', exportData.forms, done);
        });

        it('The template should not export any resources', function(done) {
          assert.deepEqual(exportData.resources, {});
          checkTemplateFormsAndResources(project, 'resource', exportData.resources, done);
        });

        it('The template should not export any actions', function(done) {
          assert.deepEqual(exportData.actions, {});
          hook.alter('templateActionExport', exportData.actions);
          checkTemplateActions(project, exportData.actions, done);
        });

        it('An export should match an import', function() {
          assert.equal(exportData.version, '2.0.0');
          if (reportsEnabled) {
            assert.deepEqual(exportData.reports, {});
          }
          assert.deepEqual(_.omit(exportData, ['version', 'tag', 'access', 'actions', 'reports']), _.omit(testTemplate, ['version', 'tag', 'access', 'actions']));
        });
      });

      before(function(done) {
        template.clearData(done);
      });

      after(function(done) {
        template.clearData(done);
      });
    });

    describe('Everyone Roles Template', function() {
      let testTemplate = require('./fixtures/templates/everyoneRoles.json');
      let _template = _.cloneDeep(testTemplate);
      const EVERYONE = '000000000000000000000000';

      it('Should translate all "everyone" roles into 000000000000000000000000', function(done) {
        importer.import.template(_template, alters, (err) => {
          if (err) {
            return done(err);
          }

          assert.equal(_template.resources.a.submissionAccess[0].roles[0].toString(), _template.roles.anonymous._id.toString());
          assert.equal(_template.resources.a.submissionAccess[0].roles[1].toString(), EVERYONE);
          assert.equal(_template.resources.a.submissionAccess[1].roles[0].toString(), EVERYONE);
          assert.equal(_template.resources.b.access[0].roles[0].toString(), _template.roles.authenticated._id.toString());
          assert.equal(_template.resources.b.access[0].roles[1].toString(), _template.roles.anonymous._id.toString());
          assert.equal(_template.resources.b.access[1].roles[0].toString(), EVERYONE);
          done();
        });
      });

      it('Should convert ObjectID(000000000000000000000000) to "everyone"', function(done) {
        importer.export(_template, (err, data) => {
          if (err) {
            return done(err);
          }

          assert.equal(data.resources.a.submissionAccess[0].roles[0].toString(), 'anonymous');
          assert.equal(data.resources.a.submissionAccess[0].roles[1].toString(), 'everyone');
          assert.equal(data.resources.a.submissionAccess[1].roles[0].toString(), 'everyone');
          assert.equal(data.resources.b.access[0].roles[0].toString(), 'authenticated');
          assert.equal(data.resources.b.access[0].roles[1].toString(), 'anonymous');
          assert.equal(data.resources.b.access[1].roles[0].toString(), 'everyone');
          return done();
        });
      });

      before(function(done) {
        template.clearData(done);
      });

      after(function(done) {
        template.clearData(done);
      });
    });

    describe('No Revisions Block Template', function() {
      let testTemplate = require('./fixtures/templates/noRevisionsData.json');
      let _template = _.cloneDeep(testTemplate);
      let project;

      describe('Import', function() {

        it('Should be able to bootstrap the template', function(done) {
          importer.import.template(_template, alters, (err, data) => {
            if (err) {
              return done(err);
            }
            project = data;
            done();
          });
        });

        it('All the forms should be imported', function(done) {
          assert.deepEqual(_.omit(project.forms.inner, ['_id', 'created', 'modified', '__v', 'owner', 'machineName', 'submissionAccess', 'deleted', 'access', '_vid', 'project', 'revisions', 'submissionRevisions']), 
          _.omit(testTemplate.forms.inner, ['revisions']));
          assert.deepEqual(_.omit(project.forms.outer, ['_id', 'created', 'modified', '__v', 'owner', 'machineName', 'submissionAccess', 'deleted', 'access', 'components', '_vid', 'project', 'revisions', 'submissionRevisions']), 
          _.omit(testTemplate.forms.outer, ['revisions', 'components']));
          assert.deepEqual(_.omit(project.forms.outer.components[0], ['form']),
          _.omit(testTemplate.forms.outer.components[0], ['form']));
          assert.deepEqual(project.forms.outer.components[1], testTemplate.forms.outer.components[1]);
        done();
        });
      });

<<<<<<< HEAD
      describe('Export', function() {
        let revisionId = {};
        let exportData = {};

        it('Should be able to export project data', function(done) {
          importer.export(_template, (err, data) => {
            if (err) {
              return done(err);
            }

            exportData = data;
            exportData.forms = _.mapValues(exportData.forms, (form) => _.omit(form, ['submissionRevisions']));
            exportData.resources = _.mapValues(exportData.resources, (resource) => _.omit(resource, ['submissionRevisions']));
            revisionId = exportData.forms.outer.components[0].revision;
            return done();
          });
        });

        it('Should be able to export project data twice', function(done) {
          importer.export(_template, (err, data) => {
            if (err) {
              return done(err);
            }

            exportData = data;
            exportData.forms = _.mapValues(exportData.forms, (form) => _.omit(form, ['submissionRevisions']));
            exportData.resources = _.mapValues(exportData.resources, (resource) => _.omit(resource, ['submissionRevisions']));
            return done();
          });
        });

        it('An export should contain UUID of nested form', function() {
          assert.deepEqual(exportData.forms.outer.components[0].revision, revisionId)
        });        
=======
      it('All the forms should be imported', function(done) {
        assert.deepEqual(_.omit(project.forms.inner, ['_id', 'created', 'modified', '__v', 'owner', 'machineName', 'submissionAccess', 'deleted', 'access', '_vid', 'project', 'revisions', 'submissionRevisions']),
        _.omit(testTemplate.forms.inner, ['revisions']));
        assert.deepEqual(_.omit(project.forms.outer, ['_id', 'created', 'modified', '__v', 'owner', 'machineName', 'submissionAccess', 'deleted', 'access', 'components', '_vid', 'project', 'revisions', 'submissionRevisions']),
        _.omit(testTemplate.forms.outer, ['revisions', 'components']));
        assert.deepEqual(_.omit(project.forms.outer.components[0], ['form']),
        _.omit(testTemplate.forms.outer.components[0], ['form']));
        assert.deepEqual(project.forms.outer.components[1], testTemplate.forms.outer.components[1]);
       done();
>>>>>>> 44f08c85
      });

      before(function(done) {
        template.clearData(done);
      });

      after(function(done) {
        template.clearData(done);
      });
    });

  });
};<|MERGE_RESOLUTION|>--- conflicted
+++ resolved
@@ -3749,7 +3749,6 @@
         });
       });
 
-<<<<<<< HEAD
       describe('Export', function() {
         let revisionId = {};
         let exportData = {};
@@ -3784,17 +3783,6 @@
         it('An export should contain UUID of nested form', function() {
           assert.deepEqual(exportData.forms.outer.components[0].revision, revisionId)
         });        
-=======
-      it('All the forms should be imported', function(done) {
-        assert.deepEqual(_.omit(project.forms.inner, ['_id', 'created', 'modified', '__v', 'owner', 'machineName', 'submissionAccess', 'deleted', 'access', '_vid', 'project', 'revisions', 'submissionRevisions']),
-        _.omit(testTemplate.forms.inner, ['revisions']));
-        assert.deepEqual(_.omit(project.forms.outer, ['_id', 'created', 'modified', '__v', 'owner', 'machineName', 'submissionAccess', 'deleted', 'access', 'components', '_vid', 'project', 'revisions', 'submissionRevisions']),
-        _.omit(testTemplate.forms.outer, ['revisions', 'components']));
-        assert.deepEqual(_.omit(project.forms.outer.components[0], ['form']),
-        _.omit(testTemplate.forms.outer.components[0], ['form']));
-        assert.deepEqual(project.forms.outer.components[1], testTemplate.forms.outer.components[1]);
-       done();
->>>>>>> 44f08c85
       });
 
       before(function(done) {
