/* eslint-env mocha */
'use strict';

var request = require('supertest');
var assert = require('assert');
var async = require('async');
var _ = require('lodash');
var docker = process.env.DOCKER;

// Request a 401.
var request401 = function(request, done, user) {
  if (user) {
    request.set('x-jwt-token', user.token);
  }
  request
    .expect(401)
    .expect('Content-Type', /text\/plain/)
    .end(function(err, res) {
      if (err) {
        return done(err);
      }

      assert.equal(res.text, 'Unauthorized');

      if (user) {
        // Store the JWT for future API calls.
        user.token = res.headers['x-jwt-token'];
      }

      done();
    }
  );
};

module.exports = function(app, template, hook) {
  var Helper = require('./helper')(app);
  describe('Submissions', function() {
    describe('Submission Level Permissions (Project Owner)', function() {
      describe('Submission CRUD', function() {
        // Store the temp form for this test suite.
        var tempForm = {
          title: 'Project owner access check',
          name: 'access',
          path: 'accessowner',
          type: 'form',
          access: [],
          submissionAccess: [],
          components: [
            {
              type: 'textfield',
              validate: {
                custom: '',
                pattern: '',
                maxLength: '',
                minLength: '',
                required: false
              },
              defaultValue: '',
              multiple: false,
              suffix: '',
              prefix: '',
              placeholder: 'value',
              key: 'value',
              label: 'value',
              inputMask: '',
              inputType: 'text',
              input: true
            }
          ]
        };

        // Store the temp submission for this test suite.
        var tempSubmission = {data: {value: 'foo'}};
        var tempSubmissions = [];

        describe('Bootstrap', function() {
          it('Create a Form for a Submission level Access Check - Project Owner', function(done) {
            request(app)
              .post(hook.alter('url', '/form', template))
              .set('x-jwt-token', template.users.admin.token)
              .send(tempForm)
              .expect('Content-Type', /json/)
              .expect(201)
              .end(function(err, res) {
                if (err) {
                  return done(err);
                }

                var response = res.body;
                assert(response.hasOwnProperty('_id'), 'The response should contain an `_id`.');
                assert(response.hasOwnProperty('modified'), 'The response should contain a `modified` timestamp.');
                assert(response.hasOwnProperty('created'), 'The response should contain a `created` timestamp.');
                assert(response.hasOwnProperty('access'), 'The response should contain an the `access`.');
                assert.equal(response.title, tempForm.title);
                assert.equal(response.name, tempForm.name);
                assert.equal(response.path, tempForm.path);
                assert.equal(response.type, 'form');
                assert.equal(response.access.length, 1);
                assert.equal(response.access[0].type, 'read_all');
                assert.equal(response.access[0].roles.length, 3);
                assert.notEqual(response.access[0].roles.indexOf(template.roles.anonymous._id.toString()), -1);
                assert.notEqual(response.access[0].roles.indexOf(template.roles.authenticated._id.toString()), -1);
                assert.notEqual(response.access[0].roles.indexOf(template.roles.administrator._id.toString()), -1);
                assert.deepEqual(response.submissionAccess, []);
                assert.deepEqual(response.components, tempForm.components);
                tempForm = response;

                // Store the JWT for future API calls.
                template.users.admin.token = res.headers['x-jwt-token'];

                done();
              });
          });
        });

        describe('Project Owner Submission', function() {
          it('The Project Owner should be able to Create a submission without explicit permissions', function(done) {
            request(app)
              .post(hook.alter('url', '/form/' + tempForm._id + '/submission', template))
              .set('x-jwt-token', template.users.admin.token)
              .send(tempSubmission)
              .expect(201)
              .expect('Content-Type', /json/)
              .end(function(err, res) {
                if (err) {
                  return done(err);
                }

                var response = res.body;
                assert(response.hasOwnProperty('_id'), 'The response should contain an `_id`.');
                assert(response.hasOwnProperty('modified'), 'The response should contain a `modified` timestamp.');
                assert(response.hasOwnProperty('created'), 'The response should contain a `created` timestamp.');
                assert(response.hasOwnProperty('data'), 'The response should contain a submission `data` object.');
                assert(response.data.hasOwnProperty('value'), 'The submission `data` should contain the `value`.');
                assert.equal(response.data.value, tempSubmission.data.value);
                assert(response.hasOwnProperty('form'), 'The response should contain the `form` id.');
                assert.equal(response.form, tempForm._id);
                assert(response.hasOwnProperty('roles'), 'The response should contain the resource `roles`.');
                assert.deepEqual(response.roles, []);
                assert(res.headers.hasOwnProperty('x-jwt-token'), 'The response should contain a `x-jwt-token` header.');

                // Update the submission data.
                tempSubmission = response;

                // Store the JWT for future API calls.
                template.users.admin.token = res.headers['x-jwt-token'];

                done();
              });
          });

          it('The Project Owner should be able to Read a submission without explicit permissions', function(done) {
            request(app)
              .get(hook.alter('url', '/form/' + tempForm._id + '/submission/' + tempSubmission._id, template))
              .set('x-jwt-token', template.users.admin.token)
              .expect(200)
              .expect('Content-Type', /json/)
              .end(function(err, res) {
                if (err) {
                  return done(err);
                }

                var response = res.body;
                assert.deepEqual(response, tempSubmission);

                // Store the JWT for future API calls.
                template.users.admin.token = res.headers['x-jwt-token'];

                done();
              });
          });

          it('The Project Owner should be able to Update a submission without explicit permissions', function(done) {
            var updatedSubmission = _.clone(tempSubmission);
            updatedSubmission.data.value = 'bar';

            request(app)
              .put(hook.alter('url', '/form/' + tempForm._id + '/submission/' + tempSubmission._id, template))
              .set('x-jwt-token', template.users.admin.token)
              .send({data: {value: updatedSubmission.data.value}})
              .expect(200)
              .expect('Content-Type', /json/)
              .end(function(err, res) {
                if (err) {
                  return done(err);
                }

                var response = res.body;
                // Update the modified timestamp for response comparison.
                updatedSubmission.modified = response.modified;
                assert.deepEqual(response, updatedSubmission);

                // Update the submission data.
                tempSubmission = updatedSubmission;

                // Store the JWT for future API calls.
                template.users.admin.token = res.headers['x-jwt-token'];

                done();
              });
          });

          it('The Project Owner should be able to Read the Index of submissions without explicit permissions', function(done) {
            request(app)
              .get(hook.alter('url', '/form/' + tempForm._id + '/submission', template))
              .set('x-jwt-token', template.users.admin.token)
              .expect(200)
              .expect('Content-Type', /json/)
              .end(function(err, res) {
                if (err) {
                  return done(err);
                }

                var response = res.body;
                assert.equal(response.length, 1, 'The response should contain 1 element');
                assert.deepEqual(response[0], tempSubmission);

                // Store the JWT for future API calls.
                template.users.admin.token = res.headers['x-jwt-token'];

                done();
              });
          });

          it('The Project Owner should be able to Read the Index of submissions without explicit permissions without data', function(done) {
            request(app)
              .get(hook.alter('url', '/form/' + tempForm._id + '/submission?list=1', template))
              .set('x-jwt-token', template.users.admin.token)
              .expect(200)
              .expect('Content-Type', /json/)
              .end(function(err, res) {
                if (err) {
                  return done(err);
                }

                var response = res.body;
                assert.equal(response.length, 1, 'The response should contain 1 element');
                assert(!response[0].hasOwnProperty('data'));

                // Store the JWT for future API calls.
                template.users.admin.token = res.headers['x-jwt-token'];

                done();
              });
          });

          it('The Project Owner should be able to Read a submission without explicit permissions using the Form alias', function(done) {
            request(app)
              .get(hook.alter('url', '/' + tempForm.path + '/submission/' + tempSubmission._id, template))
              .set('x-jwt-token', template.users.admin.token)
              .expect(200)
              .expect('Content-Type', /json/)
              .end(function(err, res) {
                if (err) {
                  return done(err);
                }

                var response = res.body;
                assert.deepEqual(response, tempSubmission);

                // Store the JWT for future API calls.
                template.users.admin.token = res.headers['x-jwt-token'];

                done();
              });
          });

          it('The Project Owner should be able to Update a submission without explicit permissions using the Form alias', function(done) {
            var updatedSubmission = _.clone(tempSubmission);
            updatedSubmission.data.value = 'bar2';

            request(app)
              .put(hook.alter('url', '/' + tempForm.path + '/submission/' + tempSubmission._id, template))
              .set('x-jwt-token', template.users.admin.token)
              .send({data: {value: updatedSubmission.data.value}})
              .expect(200)
              .expect('Content-Type', /json/)
              .end(function(err, res) {
                if (err) {
                  return done(err);
                }

                var response = res.body;
                // Update the modified timestamp for response comparison.
                updatedSubmission.modified = response.modified;
                assert.deepEqual(response, updatedSubmission);
                tempSubmission = updatedSubmission;

                // Store the JWT for future API calls.
                template.users.admin.token = res.headers['x-jwt-token'];

                done();
              });
          });

          it('The Project Owner should be able to Read the Index of submissions without explicit permissions using the Form alias', function(done) {
            request(app)
              .get(hook.alter('url', '/' + tempForm.path + '/submission', template))
              .set('x-jwt-token', template.users.admin.token)
              .expect(200)
              .expect('Content-Type', /json/)
              .end(function(err, res) {
                if (err) {
                  return done(err);
                }

                var response = res.body;
                assert.equal(response.length, 1);
                assert.deepEqual(response[0], tempSubmission);

                // Store the JWT for future API calls.
                template.users.admin.token = res.headers['x-jwt-token'];

                done();
              });
          });

          it('A user with full permissions should not be able to edit data outside the submission.data object', function(done) {
            var updatedSubmission = _.clone(tempSubmission);
            updatedSubmission.data.value = 'bar3';

            request(app)
              .put(hook.alter('url', '/' + tempForm.path + '/submission/' + tempSubmission._id, template))
              .set('x-jwt-token', template.users.admin.token)
              .send({
                other: 'this should not save', // try to add a field that is not present
                externalIds: [{foo: 'bar'}], // try to edit a field that exists on the submissions w/ timestamp plugin
                roles: [].concat(tempSubmission.roles, template.users.admin._id), // try to edit a field that exists on the submissions
                data: {value: updatedSubmission.data.value}
              })
              .expect(200)
              .expect('Content-Type', /json/)
              .end(function(err, res) {
                if (err) {
                  return done(err);
                }

                var response = res.body;
                // Update the modified timestamp for response comparison.
                updatedSubmission.modified = response.modified;

                // Confirm that other data was not saved.
                assert.equal(response.hasOwnProperty('other'), false);

                // Confirm that the externalIds were not modified by the user request.
                assert.deepEqual(response.externalIds, tempSubmission.externalIds);

                // Confirm that the roles were not modified by the user request.
                assert.deepEqual(response.roles, tempSubmission.roles);

                // Confirm that nothing else was changes (besides the automatic modified timestamp).
                assert.deepEqual(response, updatedSubmission);

                // Update the submission data.
                tempSubmission = updatedSubmission;

                // Store the JWT for future API calls.
                template.users.admin.token = res.headers['x-jwt-token'];

                done();
              });
          });

          var deleteTest = {data: {value: 'foo'}};
          it('The Project Owner should be able to Create a submission without explicit permissions using the Form alias', function(done) {
            request(app)
              .post(hook.alter('url', '/' + tempForm.path + '/submission', template))
              .set('x-jwt-token', template.users.admin.token)
              .send(deleteTest)
              .expect(201)
              .expect('Content-Type', /json/)
              .end(function(err, res) {
                if (err) {
                  return done(err);
                }

                var response = res.body;
                assert(response.hasOwnProperty('_id'), 'The response should contain an `_id`.');
                assert(response.hasOwnProperty('modified'), 'The response should contain a `modified` timestamp.');
                assert(response.hasOwnProperty('created'), 'The response should contain a `created` timestamp.');
                assert(response.hasOwnProperty('data'), 'The response should contain a submission `data` object.');
                assert(response.data.hasOwnProperty('value'), 'The submission `data` should contain the `value`.');
                assert.equal(response.data.value, deleteTest.data.value);
                assert(response.hasOwnProperty('form'), 'The response should contain the `form` id.');
                assert.equal(response.form, tempForm._id);
                assert(response.hasOwnProperty('roles'), 'The response should contain the resource `roles`.');
                assert.deepEqual(response.roles, []);
                assert(res.headers.hasOwnProperty('x-jwt-token'), 'The response should contain a `x-jwt-token` header.');

                // Update the submission data.
                deleteTest = response;

                // Store the JWT for future API calls.
                template.users.admin.token = res.headers['x-jwt-token'];

                done();
              });
          });

          it('The Project Owner should be able to Delete a submission without explicit permissions using the Form alias', function(done) {
            request(app)
              .delete(hook.alter('url', '/' + tempForm.path + '/submission/' + deleteTest._id, template))
              .set('x-jwt-token', template.users.admin.token)
              .expect(200)
              .end(function(err, res) {
                if (err) {
                  return done(err);
                }

                var response = res.body;
                assert.deepEqual(response, {});

                // Store the JWT for future API calls.
                template.users.admin.token = res.headers['x-jwt-token'];

                done();
              });
          });

          if (!docker)
          it('A deleted Submission should remain in the database', function(done) {
            var formio = hook.alter('formio', app.formio);
            formio.resources.submission.model.findOne({_id: deleteTest._id}, function(err, submission) {
              if (err) {
                return done(err);
              }
              if (!submission) {
                return done('No submission found with _id: ' + deleteTest._id + ', expected 1.');
              }

              submission = submission.toObject();
              assert.notEqual(submission.deleted, null);
              done();
            });
          });

<<<<<<< HEAD
          // it('Cant access a submission without a valid Submission Id', function(done) {
          //   request(app)
          //     .get(hook.alter('url', '/' + tempForm.path + '/submission/💩', template))
          //     .set('x-jwt-token', template.users.admin.token)
          //     .expect(400)
          //     .end(function(err, res) {
          //       if (err) {
          //         return done(err);
          //       }
          //
          //       // Store the JWT for future API calls.
          //       template.users.admin.token = res.headers['x-jwt-token'];
          //
          //       done();
          //     });
          // });
=======
          it('Cant access a submission without a valid Submission Id', function(done) {
            request(app)
              .get(hook.alter('url', '/' + tempForm.path + '/submission/2342342344234', template))
              .set('x-jwt-token', template.users.admin.token)
              .expect(400)
              .end(function(err, res) {
                if (err) {
                  return done(err);
                }

                // Store the JWT for future API calls.
                template.users.admin.token = res.headers['x-jwt-token'];

                done();
              });
          });
>>>>>>> 1e096111
        });

        describe('Authenticated User Submission', function() {
          it('A Registered user should not be able to Create a submission without explicit permissions', function(done) {
            var req = request(app)
              .post(hook.alter('url', '/form/' + tempForm._id + '/submission', template))
              .send(tempSubmission);

            request401(req, done, template.users.user1);
          });

          it('A Registered user should not be able to Read a submission without explicit permissions', function(done) {
            var req = request(app)
              .get(hook.alter('url', '/form/' + tempForm._id + '/submission/' + tempSubmission._id, template));

            request401(req, done, template.users.user1);
          });

          it('A Registered user should not be able to Update a submission without explicit permissions', function(done) {
            var req = request(app)
              .put(hook.alter('url', '/form/' + tempForm._id + '/submission/' + tempSubmission._id, template))
              .send({foo: 'bar'});

            request401(req, done, template.users.user1);
          });

          it('A Registered user should not be able to Read the Index of submissions without explicit permissions', function(done) {
            var req = request(app)
              .get(hook.alter('url', '/form/' + tempForm._id + '/submission', template));

            request401(req, done, template.users.user1);
          });

          it('A Registered user should not be able to Read a submission without explicit permissions using the Form alias', function(done) {
            var req = request(app)
              .get(hook.alter('url', '/' + tempForm.path + '/submission/' + tempSubmission._id, template));

            request401(req, done, template.users.user1);
          });

          it('A Registered user should not be able to Update a submission without explicit permissions using the Form alias', function(done) {
            var req = request(app)
              .put(hook.alter('url', '/' + tempForm.path + '/submission/' + tempSubmission._id, template))
              .send({foo: 'bar'});

            request401(req, done, template.users.user1);
          });

          it('A Registered user should not be able to Read the Index of submissions without explicit permissions using the Form alias', function(done) {
            var req = request(app)
              .get(hook.alter('url', '/' + tempForm.path + '/submission', template));

            request401(req, done, template.users.user1);
          });

          it('A Registered user should not be able to Create a submissions without explicit permissions using the Form alias', function(done) {
            var req = request(app)
              .post(hook.alter('url', '/' + tempForm.path + '/submission', template))
              .send(tempSubmission);

            request401(req, done, template.users.user1);
          });

          it('A Registered user should not be able to Delete a submissions without explicit permissions using the Form alias', function(done) {
            var req = request(app)
              .delete(hook.alter('url', '/' + tempForm.path + '/submission/' + tempSubmission._id, template));

            request401(req, done, template.users.user1);
          });

          it('A Registered user should not be able to Delete a submission without explicit permissions', function(done) {
            var req = request(app)
              .delete(hook.alter('url', '/form/' + tempForm._id + '/submission/' + tempSubmission._id, template));

            request401(req, done, template.users.user1);
          });
        });

        describe('Anonymous User Submission', function() {
          it('An Anonymous user should not be able to Create a submission without explicit permissions', function(done) {
            var req = request(app)
              .post(hook.alter('url', '/form/' + tempForm._id + '/submission', template))
              .send(tempSubmission);

            request401(req, done);
          });

          it('An Anonymous user should not be able to Read a submission without explicit permissions', function(done) {
            var req = request(app)
              .get(hook.alter('url', '/form/' + tempForm._id + '/submission/' + tempSubmission._id, template));

            request401(req, done);
          });

          it('An Anonymous user should not be able to Update a submission without explicit permissions', function(done) {
            var req = request(app)
              .put(hook.alter('url', '/form/' + tempForm._id + '/submission/' + tempSubmission._id, template))
              .send({foo: 'bar'});

            request401(req, done);
          });

          it('An Anonymous user should not be able to Read the Index of submissions without explicit permissions', function(done) {
            var req = request(app)
              .get(hook.alter('url', '/form/' + tempForm._id + '/submission', template));

            request401(req, done);
          });

          it('An Anonymous user should not be able to Read a submission without explicit permissions using the Form alias', function(done) {
            var req  = request(app)
              .get(hook.alter('url', '/' + tempForm.path + '/submission/' + tempSubmission._id, template));

            request401(req, done);
          });

          it('An Anonymous user should not be able to Update a submission without explicit permissions using the Form alias', function(done) {
            var req = request(app)
              .put(hook.alter('url', '/' + tempForm.path + '/submission/' + tempSubmission._id, template))
              .send({foo: 'bar'});

            request401(req, done);
          });

          it('An Anonymous user should not be able to Read the Index of submissions without explicit permissions using the Form alias', function(done) {
            var req = request(app)
              .get(hook.alter('url', '/' + tempForm.path + '/submission', template));

            request401(req, done);
          });

          it('An Anonymous user should not be able to Create a submission without explicit permissions using the Form alias', function(done) {
            var req = request(app)
              .post(hook.alter('url', '/' + tempForm.path + '/submission', template))
              .send({foo: 'bar'});

            request401(req, done);
          });

          it('An Anonymous user should not be able to Delete a submission without explicit permissions using the Form alias', function(done) {
            var req = request(app)
              .delete(hook.alter('url', '/' + tempForm.path + '/submission/' + tempSubmission._id, template));

            request401(req, done);
          });

          it('An Anonymous user should not be able to Delete a submission without explicit permissions', function(done) {
            var req = request(app)
              .delete(hook.alter('url', '/form/' + tempForm._id + '/submission/' + tempSubmission._id, template));

            request401(req, done);
          });
        });

        describe('Submission Normalization', function() {
          it('The Project owner should be able to Delete a submission with explicit Own permissions', function(done) {
            request(app)
              .delete(hook.alter('url', '/form/' + tempForm._id + '/submission/' + tempSubmission._id, template))
              .set('x-jwt-token', template.users.admin.token)
              .expect(200)
              .end(function(err, res) {
                if (err) {
                  return done(err);
                }

                var response = res.body;
                assert.deepEqual(response, {});

                // Store the JWT for future API calls.
                template.users.admin.token = res.headers['x-jwt-token'];

                done();
              });
          });

          if (!docker)
          it('A deleted Submission should remain in the database', function(done) {
            var formio = hook.alter('formio', app.formio);
            formio.resources.submission.model.findOne({_id: tempSubmission._id})
              .exec(function(err, submission) {
                if (err) {
                  return done(err);
                }
                if (!submission) {
                  return done('No submission found w/ _id: ' + submission._id + ', expected 1.');
                }

                submission = submission.toObject();
                assert.notEqual(submission.deleted, null);
                done();
              });
          });

          it('Delete the Submissions created for Ownership Checks', function(done) {
            tempSubmissions.forEach(function(submission) {
              request(app)
                .delete(hook.alter('url', '/form/' + tempForm._id + '/submission/' + submission._id, template))
                .set('x-jwt-token', template.users.admin.token)
                .expect(200)
                .end(function(err, res) {
                  if (err) {
                    return done(err);
                  }

                  var response = res.body;
                  assert.deepEqual(response, {});

                  // Store the JWT for future API calls.
                  template.users.admin.token = res.headers['x-jwt-token'];
                });
            });

            tempSubmissions = [];
            done();
          });
        });

        describe('Form Normalization', function() {
          it('Delete the form created for Access Checks', function(done) {
            request(app)
              .delete(hook.alter('url', '/form/' + tempForm._id, template))
              .set('x-jwt-token', template.users.admin.token)
              .expect(200)
              .end(function(err, res) {
                if (err) {
                  return done(err);
                }

                var response = res.body;
                assert.deepEqual(response, {});

                // Store the JWT for future API calls.
                template.users.admin.token = res.headers['x-jwt-token'];

                done();
              });
          });

          if (!docker)
          it('A deleted Form should not have active submissions in the database', function(done) {
            var formio = hook.alter('formio', app.formio);
            formio.resources.submission.model.findOne({form: tempForm._id, deleted: {$eq: null}})
              .exec(function(err, submissions) {
                if (err) {
                  return done(err);
                }
                if (submissions && submissions.length !== 0) {
                  return done(submissions.length + ' submissions found with the form: ' + tempForm._id + ', expected 0.');
                }

                done();
              });
          });
        });
      });

      describe('Submission Ownership', function() {
        // Store the temp form for this test suite.
        var tempForm = {
          title: 'dummyForm',
          name: 'dummyForm',
          path: 'dummy/form',
          type: 'form',
          access: [],
          submissionAccess: [],
          components: [
            {
              type: 'textfield',
              validate: {
                custom: '',
                pattern: '',
                maxLength: '',
                minLength: '',
                required: false
              },
              defaultValue: '',
              multiple: false,
              suffix: '',
              prefix: '',
              placeholder: 'value',
              key: 'value',
              label: 'value',
              inputMask: '',
              inputType: 'text',
              input: true
            }
          ]
        };

        // Store the temp submissions for this test suite.
        var tempSubmissions = [];
        var temp = {};

        describe('Bootstrap', function() {
          it('Create the Form for Ownership Checks', function(done) {
            request(app)
              .post(hook.alter('url', '/form', template))
              .set('x-jwt-token', template.users.admin.token)
              .send(tempForm)
              .expect('Content-Type', /json/)
              .expect(201)
              .end(function(err, res) {
                if (err) {
                  return done(err);
                }

                var response = res.body;
                assert(response.hasOwnProperty('_id'), 'The response should contain an `_id`.');
                assert(response.hasOwnProperty('modified'), 'The response should contain a `modified` timestamp.');
                assert(response.hasOwnProperty('created'), 'The response should contain a `created` timestamp.');
                assert(response.hasOwnProperty('access'), 'The response should contain an the `access`.');
                assert.equal(response.title, tempForm.title);
                assert.equal(response.name, tempForm.name);
                assert.equal(response.path, tempForm.path);
                assert.equal(response.type, 'form');
                assert.equal(response.access.length, 1);
                assert.equal(response.access[0].type, 'read_all');
                assert.equal(response.access[0].roles.length, 3);
                assert.notEqual(response.access[0].roles.indexOf(template.roles.anonymous._id.toString()), -1);
                assert.notEqual(response.access[0].roles.indexOf(template.roles.authenticated._id.toString()), -1);
                assert.notEqual(response.access[0].roles.indexOf(template.roles.administrator._id.toString()), -1);
                assert.deepEqual(response.submissionAccess, []);
                assert.deepEqual(response.components, tempForm.components);
                tempForm = response;

                // Store the JWT for future API calls.
                template.users.admin.token = res.headers['x-jwt-token'];

                done();
              });
          });
        });

        describe('Project Owner', function() {
          it('The Project Owner should create a submission in their name, when the owner is not specified, without permissions', function(done) {
            var tempSubmission = {data: {value: 'foo'}};

            request(app)
              .post(hook.alter('url', '/form/' + tempForm._id + '/submission', template))
              .set('x-jwt-token', template.users.admin.token)
              .send(tempSubmission)
              .expect(201)
              .expect('Content-Type', /json/)
              .end(function(err, res) {
                if (err) {
                  return done(err);
                }

                var response = res.body;
                assert(response.hasOwnProperty('_id'), 'The response should contain an `_id`.');
                assert(response.hasOwnProperty('modified'), 'The response should contain a `modified` timestamp.');
                assert(response.hasOwnProperty('created'), 'The response should contain a `created` timestamp.');
                assert(response.hasOwnProperty('data'), 'The response should contain a submission `data` object.');
                assert(response.data.hasOwnProperty('value'), 'The submission `data` should contain the `value`.');
                assert.equal(response.data.value, tempSubmission.data.value);
                assert(response.hasOwnProperty('form'), 'The response should contain the `form` id.');
                assert.equal(response.form, tempForm._id);
                assert(response.hasOwnProperty('roles'), 'The response should contain the resource `roles`.');
                assert.deepEqual(response.roles, []);
                assert(response.hasOwnProperty('owner'), 'The response should contain the resource `owner`.');
                assert.equal(response.owner, template.users.admin._id);
                assert(res.headers.hasOwnProperty('x-jwt-token'), 'The response should contain a `x-jwt-token` header.');

                // Update the submission data.
                tempSubmissions.push(response);

                // Store the JWT for future API calls.
                template.users.admin.token = res.headers['x-jwt-token'];

                done();
              });
          });

          it('The Project Owner should be able to create a submission in someones name, without permissions', function(done) {
            var tempSubmission = {data: {value: 'foo'}, owner: template.users.user1._id};

            request(app)
              .post(hook.alter('url', '/form/' + tempForm._id + '/submission', template))
              .set('x-jwt-token', template.users.admin.token)
              .send(tempSubmission)
              .expect(201)
              .expect('Content-Type', /json/)
              .end(function(err, res) {
                if (err) {
                  return done(err);
                }

                var response = res.body;
                assert(response.hasOwnProperty('_id'), 'The response should contain an `_id`.');
                assert(response.hasOwnProperty('modified'), 'The response should contain a `modified` timestamp.');
                assert(response.hasOwnProperty('created'), 'The response should contain a `created` timestamp.');
                assert(response.hasOwnProperty('data'), 'The response should contain a submission `data` object.');
                assert(response.data.hasOwnProperty('value'), 'The submission `data` should contain the `value`.');
                assert.equal(response.data.value, tempSubmission.data.value);
                assert(response.hasOwnProperty('form'), 'The response should contain the `form` id.');
                assert.equal(response.form, tempForm._id);
                assert(response.hasOwnProperty('roles'), 'The response should contain the resource `roles`.');
                assert.deepEqual(response.roles, []);
                assert(response.hasOwnProperty('owner'), 'The response should contain the resource `owner`.');
                assert.notEqual(response.owner, null);
                assert.equal(response.owner, tempSubmission.owner);
                assert(res.headers.hasOwnProperty('x-jwt-token'), 'The response should contain a `x-jwt-token` header.');

                // Update the submission data.
                tempSubmissions.push(response);

                // Store the response for an update test.
                temp = response;

                // Store the JWT for future API calls.
                template.users.admin.token = res.headers['x-jwt-token'];

                done();
              });
          });

          it('The Project Owner should be able to update the owner of a submission, without explicit permissions', function(done) {
            request(app)
              .put(hook.alter('url', '/form/' + tempForm._id + '/submission/' + temp._id, template))
              .set('x-jwt-token', template.users.admin.token)
              .send({owner: template.users.admin._id})
              .expect(200)
              .expect('Content-Type', /json/)
              .end(function(err, res) {
                if (err) {
                  return done(err);
                }

                var response = res.body;
                // Update the owner of temp for comparison.
                temp.owner = template.users.admin._id;

                // Remove the modified timestamp for comparison.
                assert.deepEqual(_.omit(response, 'modified'), _.omit(temp, 'modified'));

                // Update the temp form contents.
                temp = response;

                // Store the JWT for future API calls.
                template.users.admin.token = res.headers['x-jwt-token'];

                done();
              });
          });

          it('Updating a submission with explicit empty data, will remove all the data', function(done) {
            request(app)
              .put(hook.alter('url', '/form/' + tempForm._id + '/submission/' + temp._id, template))
              .set('x-jwt-token', template.users.admin.token)
              .send({data: {}})
              .expect(200)
              .expect('Content-Type', /json/)
              .end(function(err, res) {
                if (err) {
                  return done(err);
                }

                var response = res.body;
                // Compare the previous and current data contents before deep comparison.
                assert.equal(Object.keys(response.data).length, 0);
                assert.notEqual(temp.data, response.data);
                temp.data = {};

                // Remove the modified timestamp for comparison.
                assert.deepEqual(_.omit(response, 'modified'), _.omit(temp, 'modified'));

                // Update the temp form contents.
                temp = response;

                // Store the JWT for future API calls.
                template.users.admin.token = res.headers['x-jwt-token'];

                done();
              });
          });
        });

        describe('Authenticated User', function() {
          it('An Authenticated User should not be able create a submission in their name, without permissions', function(done) {
            var submission = {data: {value: 'foo'}, owner: template.users.user1._id};
            var req = request(app)
              .post(hook.alter('url', '/form/' + tempForm._id + '/submission', template))
              .send(submission);

            request401(req, done, template.users.user1);
          });

          it('An Authenticated User should not be able to create a submission in someones name, without permissions', function(done) {
            var submission = {data: {value: 'foo'}, owner: template.users.user2._id};
            var req = request(app)
              .post(hook.alter('url', '/form/' + tempForm._id + '/submission', template))
              .send(submission);

            request401(req, done, template.users.user1);
          });

          it('An Authenticated User should not be able to update the owner of a submission, without permissions', function(done) {
            var req = request(app)
              .put(hook.alter('url', '/form/' + tempForm._id + '/submission/' + temp._id, template))
              .send({owner: template.users.user1._id});

            request401(req, done, template.users.user1);
          });
        });

        describe('Anonymous User', function() {
          it('An Anonymous User should not be able create a submission in their name, without permissions', function(done) {
            var req = request(app)
              .post(hook.alter('url', '/form/' + tempForm._id + '/submission', template))
              .send({data: temp.data});

            request401(req, done);
          });

          it('An Anonymous User should not be able to create a submission in someones name, without permissions', function(done) {
            var req = request(app)
              .post(hook.alter('url', '/form/' + tempForm._id + '/submission', template))
              .send({data: {value: 'foo'}, owner: template.users.user2._id});

            request401(req, done);
          });

          it('An Anonymous User should not be able to update the owner of a submission, without permissions', function(done) {
            var req = request(app)
              .put(hook.alter('url', '/form/' + tempForm._id + '/submission/' + temp._id, template))
              .send({data: temp.data, owner: template.users.admin._id});

            request401(req, done);
          });
        });

        describe('Submission Normalization', function() {
          it('Delete the Submissions created for Ownership Checks', function(done) {
            tempSubmissions.forEach(function(submission) {
              request(app)
                .delete(hook.alter('url', '/form/' + tempForm._id + '/submission/' + submission._id, template))
                .set('x-jwt-token', template.users.admin.token)
                .expect(200)
                .end(function(err, res) {
                  if (err) {
                    return done(err);
                  }

                  var response = res.body;
                  assert.deepEqual(response, {});

                  // Store the JWT for future API calls.
                  template.users.admin.token = res.headers['x-jwt-token'];
                });
            });

            tempSubmissions = [];
            done();
          });
        });

        describe('Form Normalization', function() {
          it('Delete the Form created for Ownership Checks', function(done) {
            request(app)
              .delete(hook.alter('url', '/form/' + tempForm._id, template))
              .set('x-jwt-token', template.users.admin.token)
              .expect(200)
              .end(function(err, res) {
                if (err) {
                  return done(err);
                }

                var response = res.body;
                assert.deepEqual(response, {});
                tempForm = response;

                // Store the JWT for future API calls.
                template.users.admin.token = res.headers['x-jwt-token'];

                done();
              });
          });
        });
      });
    });

    describe('Submission Level Permissions (Authenticated User)', function() {
      describe('Submission CRUD - _own', function() {
        // Store the temp form for this test suite.
        var tempForm = {
          title: 'Authenticated access check',
          name: 'access',
          path: 'accessauthenticated',
          type: 'form',
          components: [
            {
              type: 'textfield',
              validate: {
                custom: '',
                pattern: '',
                maxLength: '',
                minLength: '',
                required: true
              },
              defaultValue: '',
              multiple: false,
              suffix: '',
              prefix: '',
              placeholder: 'value',
              key: 'value',
              label: 'value',
              inputMask: '',
              inputType: 'text',
              input: true
            }
          ]
        };

        // Store the template submission for this test suite.
        var templateSubmission = {data: {value: 'foo'}};

        // Store the user1 temp submission for this test suite.
        var tempSubmissionUser1 = {};

        // Store the user2 temp submission for this test suite.
        var tempSubmissionUser2 = {};

        // Store the Project Owners submission for this test suite.
        var tempSubmissionOwner1 = {};

        // Before the suite runs, attach the test Project's id to the payload.
        before(function() {
          tempForm.access = [
            {
              type: 'read_all', roles: [,
                template.roles.anonymous._id.toString(),
                template.roles.authenticated._id.toString(),
                template.roles.administrator._id.toString()
              ]
            }
          ];
          tempForm.submissionAccess = [
            {type: 'create_own', roles: [template.roles.authenticated._id.toString()]},
            {type: 'read_own', roles: [template.roles.authenticated._id.toString()]},
            {type: 'update_own', roles: [template.roles.authenticated._id.toString()]},
            {type: 'delete_own', roles: [template.roles.authenticated._id.toString()]}
          ];
        });

        describe('Bootstrap', function() {
          it('Create a Form for a Submission level Access Check - Authenticated User', function(done) {
            request(app)
              .post(hook.alter('url', '/form', template))
              .set('x-jwt-token', template.users.admin.token)
              .send(tempForm)
              .expect('Content-Type', /json/)
              .expect(201)
              .end(function(err, res) {
                if (err) {
                  return done(err);
                }

                var response = res.body;
                assert(response.hasOwnProperty('_id'), 'The response should contain an `_id`.');
                assert(response.hasOwnProperty('modified'), 'The response should contain a `modified` timestamp.');
                assert(response.hasOwnProperty('created'), 'The response should contain a `created` timestamp.');
                assert(response.hasOwnProperty('access'), 'The response should contain an the `access`.');
                assert.equal(response.title, tempForm.title);
                assert.equal(response.name, tempForm.name);
                assert.equal(response.path, tempForm.path);
                assert.equal(response.type, 'form');
                assert.equal(response.access.length, 1);
                assert.equal(response.access[0].type, 'read_all');
                assert.equal(response.access[0].roles.length, 3);
                assert.notEqual(response.access[0].roles.indexOf(template.roles.anonymous._id.toString()), -1);
                assert.notEqual(response.access[0].roles.indexOf(template.roles.authenticated._id.toString()), -1);
                assert.notEqual(response.access[0].roles.indexOf(template.roles.administrator._id.toString()), -1);

                // Build a temp list to compare access without mongo id's.
                var tempSubmissionAccess = [];
                response.submissionAccess.forEach(function(role) {
                  tempSubmissionAccess.push(_.omit(role, '_id'));
                });
                assert.deepEqual(tempSubmissionAccess, tempForm.submissionAccess);
                assert.deepEqual(response.components, tempForm.components);
                tempForm = response;

                // Store the JWT for future API calls.
                template.users.admin.token = res.headers['x-jwt-token'];

                done();
              });
          });
        });

        describe('Authenticated User Submission', function() {
          it('A bad user should be able to run a dry run and get unauthorized.', function(done) {
            request(app)
              .post(hook.alter('url', '/form/' + tempForm._id + '/submission?dryrun=1', template))
              .set('x-jwt-token', 'badtoken')
              .send({data: {}})
              .expect(400)
              .end(function(err, res) {
                assert.equal(res.text, 'Bad Token');
                done();
              });
          });

          it('A Registered user should be able to run a dry run and get validation errors', function(done) {
            request(app)
              .post(hook.alter('url', '/form/' + tempForm._id + '/submission?dryrun=1', template))
              .set('x-jwt-token', template.users.user1.token)
              .send({data: {}})
              .expect(400)
              .expect('Content-Type', /json/)
              .end(function(err, res) {
                if (err) {
                  return done(err);
                }

                var response = res.body;
                assert(response.name, 'ValidationError');
                assert(res.headers.hasOwnProperty('x-jwt-token') && !!res.headers['x-jwt-token'], 'The response should contain token.');
                template.users.user1.token = res.headers['x-jwt-token'];
                done();
              });
          });

          it('A Registered user should be able to run a dry run to create a submission', function(done) {
            request(app)
              .post(hook.alter('url', '/form/' + tempForm._id + '/submission?dryrun=1', template))
              .set('x-jwt-token', template.users.user1.token)
              .send(templateSubmission)
              .expect(200)
              .expect('Content-Type', /json/)
              .end(function(err, res) {
                if (err) {
                  return done(err);
                }

                var response = res.body;
                assert(res.headers.hasOwnProperty('x-jwt-token') && !!res.headers['x-jwt-token'], 'The response should contain token.');

                // Store the JWT for future API calls.
                template.users.user1.token = res.headers['x-jwt-token'];

                done();
              });
          });

          it('A Registered user should be able to Create a submission with explicit Own permissions', function(done) {
            request(app)
              .post(hook.alter('url', '/form/' + tempForm._id + '/submission', template))
              .set('x-jwt-token', template.users.user1.token)
              .send(templateSubmission)
              .expect(201)
              .expect('Content-Type', /json/)
              .end(function(err, res) {
                if (err) {
                  return done(err);
                }

                var response = res.body;
                assert(response.hasOwnProperty('_id'), 'The response should contain an `_id`.');
                assert(response.hasOwnProperty('modified'), 'The response should contain a `modified` timestamp.');
                assert(response.hasOwnProperty('created'), 'The response should contain a `created` timestamp.');
                assert(response.hasOwnProperty('data'), 'The response should contain a submission `data` object.');
                assert(response.data.hasOwnProperty('value'), 'The submission `data` should contain the `value`.');
                assert.equal(response.data.value, templateSubmission.data.value);
                assert(response.hasOwnProperty('form'), 'The response should contain the `form` id.');
                assert.equal(response.form, tempForm._id);
                assert(response.hasOwnProperty('roles'), 'The response should contain the resource `roles`.');
                assert.deepEqual(response.roles, []);
                assert(res.headers.hasOwnProperty('x-jwt-token'), 'The response should contain a `x-jwt-token` header.');
                assert(response.hasOwnProperty('owner'), 'The response should contain the resource `owner`.');
                assert.notEqual(response.owner, null);
                assert.equal(response.owner, template.users.user1._id);

                // Update the submission data.
                tempSubmissionUser1 = response;

                // Store the JWT for future API calls.
                template.users.user1.token = res.headers['x-jwt-token'];

                done();
              });
          });

          it('A Registered user should be able to Read a submission with explicit Own permissions', function(done) {
            request(app)
              .get(hook.alter('url', '/form/' + tempForm._id + '/submission/' + tempSubmissionUser1._id, template))
              .set('x-jwt-token', template.users.user1.token)
              .expect(200)
              .expect('Content-Type', /json/)
              .end(function(err, res) {
                if (err) {
                  return done(err);
                }

                var response = res.body;
                assert.deepEqual(response, tempSubmissionUser1);

                // Store the JWT for future API calls.
                template.users.user1.token = res.headers['x-jwt-token'];

                done();
              });
          });

          it('A Registered user should be able to Update a submission with explicit Own permissions', function(done) {
            var updatedSubmission = _.cloneDeep(tempSubmissionUser1);
            updatedSubmission.data.value = 'bar';

            request(app)
              .put(hook.alter('url', '/form/' + tempForm._id + '/submission/' + tempSubmissionUser1._id, template))
              .set('x-jwt-token', template.users.user1.token)
              .send({data: {value: updatedSubmission.data.value}})
              .expect(200)
              .expect('Content-Type', /json/)
              .end(function(err, res) {
                if (err) {
                  return done(err);
                }

                var response = res.body;
                // Update the modified timestamp for response comparison.
                updatedSubmission.modified = response.modified;
                assert.deepEqual(response, updatedSubmission);

                // Update the submission data.
                tempSubmissionUser1 = updatedSubmission;

                // Store the JWT for future API calls.
                template.users.user1.token = res.headers['x-jwt-token'];

                done();
              });
          });

          it('A Registered user should be able to Read the Index of their submissions with explicit Own permissions', function(done) {
            request(app)
              .get(hook.alter('url', '/form/' + tempForm._id + '/submission', template))
              .set('x-jwt-token', template.users.user1.token)
              .expect(200)
              .expect('Content-Type', /json/)
              .end(function(err, res) {
                if (err) {
                  return done(err);
                }

                var response = res.body;
                assert.equal(response.length, 1);
                assert.deepEqual(response[0], tempSubmissionUser1);

                // Store the JWT for future API calls.
                template.users.user1.token = res.headers['x-jwt-token'];

                done();
              });
          });

          it('A Registered user should be able to Read the Index of their submissions with owner property set', function(done) {
            request(app)
              .get(hook.alter('url', '/form/' + tempForm._id + '/submission?owner=' + template.users.user1._id.toString(), template))
              .set('x-jwt-token', template.users.user1.token)
              .expect(200)
              .expect('Content-Type', /json/)
              .end(function(err, res) {
                if (err) {
                  return done(err);
                }

                var response = res.body;
                assert.equal(response.length, 1);
                assert.deepEqual(response[0], tempSubmissionUser1);

                // Store the JWT for future API calls.
                template.users.user1.token = res.headers['x-jwt-token'];

                done();
              });
          });

          it('A Registered user should be able to Read a submission with explicit Own permissions using the Form alias', function(done) {
            request(app)
              .get(hook.alter('url', '/' + tempForm.path + '/submission/' + tempSubmissionUser1._id, template))
              .set('x-jwt-token', template.users.user1.token)
              .expect(200)
              .expect('Content-Type', /json/)
              .end(function(err, res) {
                if (err) {
                  return done(err);
                }

                var response = res.body;
                assert.deepEqual(response, tempSubmissionUser1);

                // Store the JWT for future API calls.
                template.users.user1.token = res.headers['x-jwt-token'];

                done();
              });
          });

          it('A Registered user should be able to Update a submission with explicit Own permissions using the Form alias', function(done) {
            var updatedSubmission = _.cloneDeep(tempSubmissionUser1);
            updatedSubmission.data.value = 'bar2';

            request(app)
              .put(hook.alter('url', '/' + tempForm.path + '/submission/' + tempSubmissionUser1._id, template))
              .set('x-jwt-token', template.users.user1.token)
              .send({data: {value: updatedSubmission.data.value}})
              .expect(200)
              .expect('Content-Type', /json/)
              .end(function(err, res) {
                if (err) {
                  return done(err);
                }

                var response = res.body;
                // Update the modified timestamp for response comparison.
                updatedSubmission.modified = response.modified;
                assert.deepEqual(response, updatedSubmission);

                // Update the submission data.
                tempSubmissionUser1 = updatedSubmission;

                // Store the JWT for future API calls.
                template.users.user1.token = res.headers['x-jwt-token'];

                done();
              });
          });

          it('A Registered user should be able to Read the Index of their submissions with explicit Own permissions using the Form alias', function(done) {
            request(app)
              .get(hook.alter('url', '/' + tempForm.path + '/submission', template))
              .set('x-jwt-token', template.users.user1.token)
              .expect(200)
              .expect('Content-Type', /json/)
              .end(function(err, res) {
                if (err) {
                  return done(err);
                }

                var response = res.body;
                assert.equal(response.length, 1);
                assert.deepEqual(response[0], tempSubmissionUser1);

                // Store the JWT for future API calls.
                template.users.user1.token = res.headers['x-jwt-token'];

                done();
              });
          });

          it('A Registered user should be able to Delete a submission with explicit Own permissions', function(done) {
            request(app)
              .delete(hook.alter('url', '/form/' + tempForm._id + '/submission/' + tempSubmissionUser1._id, template))
              .set('x-jwt-token', template.users.user1.token)
              .expect(200)
              .end(function(err, res) {
                if (err) {
                  return done(err);
                }

                var response = res.body;
                assert.deepEqual(response, {});

                tempSubmissionUser1 = response;

                // Store the JWT for future API calls.
                template.users.user1.token = res.headers['x-jwt-token'];

                done();
              });
          });

          it('A Registered user should be able to Create a submission with explicit Own permissions with the Form alias', function(done) {
            request(app)
              .post(hook.alter('url', '/' + tempForm.path + '/submission', template))
              .set('x-jwt-token', template.users.user1.token)
              .send(templateSubmission)
              .expect(201)
              .expect('Content-Type', /json/)
              .end(function(err, res) {
                if (err) {
                  return done(err);
                }

                var response = res.body;
                assert(response.hasOwnProperty('_id'), 'The response should contain an `_id`.');
                assert(response.hasOwnProperty('modified'), 'The response should contain a `modified` timestamp.');
                assert(response.hasOwnProperty('created'), 'The response should contain a `created` timestamp.');
                assert(response.hasOwnProperty('data'), 'The response should contain a submission `data` object.');
                assert(response.data.hasOwnProperty('value'), 'The submission `data` should contain the `value`.');
                assert.equal(response.data.value, templateSubmission.data.value);
                assert(response.hasOwnProperty('form'), 'The response should contain the `form` id.');
                assert.equal(response.form, tempForm._id);
                assert(response.hasOwnProperty('roles'), 'The response should contain the resource `roles`.');
                assert.deepEqual(response.roles, []);
                assert(res.headers.hasOwnProperty('x-jwt-token'), 'The response should contain a `x-jwt-token` header.');
                assert(response.hasOwnProperty('owner'), 'The response should contain the resource `owner`.');
                assert.notEqual(response.owner, null);
                assert.equal(response.owner, template.users.user1._id);

                // Update the submission data.
                tempSubmissionUser1 = response;

                // Store the JWT for future API calls.
                template.users.user1.token = res.headers['x-jwt-token'];

                done();
              });
          });

          it('An Additional Registered user should be able to Create a submission with explicit Own permissions', function(done) {
            request(app)
              .post(hook.alter('url', '/form/' + tempForm._id + '/submission', template))
              .set('x-jwt-token', template.users.user2.token)
              .send(templateSubmission)
              .expect(201)
              .expect('Content-Type', /json/)
              .end(function(err, res) {
                if (err) {
                  return done(err);
                }

                var response = res.body;
                assert(response.hasOwnProperty('_id'), 'The response should contain an `_id`.');
                assert(response.hasOwnProperty('modified'), 'The response should contain a `modified` timestamp.');
                assert(response.hasOwnProperty('created'), 'The response should contain a `created` timestamp.');
                assert(response.hasOwnProperty('data'), 'The response should contain a submission `data` object.');
                assert(response.data.hasOwnProperty('value'), 'The submission `data` should contain the `value`.');
                assert.equal(response.data.value, templateSubmission.data.value);
                assert(response.hasOwnProperty('form'), 'The response should contain the `form` id.');
                assert.equal(response.form, tempForm._id);
                assert(response.hasOwnProperty('roles'), 'The response should contain the resource `roles`.');
                assert.deepEqual(response.roles, []);
                assert(res.headers.hasOwnProperty('x-jwt-token'), 'The response should contain a `x-jwt-token` header.');
                assert(response.hasOwnProperty('owner'), 'The response should contain the resource `owner`.');
                assert.notEqual(response.owner, null);
                assert.equal(response.owner, template.users.user2._id);

                tempSubmissionUser2 = response;

                // Store the JWT for future API calls.
                template.users.user2.token = res.headers['x-jwt-token'];

                done();
              });
          });

          it('A Registered user should not be able to Read a Submission with explicit Own permissions, that they do not personally Own', function(done) {
            var req = request(app)
              .get(hook.alter('url', '/form/' + tempForm._id + '/submission/' + tempSubmissionUser2._id, template));

            request401(req, done, template.users.user1);
          });

          it('A Registered user should be able to Read the Index of their submissions with explicit Own permissions', function(done) {
            request(app)
              .get(hook.alter('url', '/form/' + tempForm._id + '/submission', template))
              .set('x-jwt-token', template.users.user1.token)
              .expect(200)
              .expect('Content-Type', /json/)
              .end(function(err, res) {
                if (err) {
                  return done(err);
                }

                var response = res.body;
                assert.equal(response.length, 1, 'The response should contain 1 element');
                assert.deepEqual(response[0], tempSubmissionUser1);

                // Store the JWT for future API calls.
                template.users.user1.token = res.headers['x-jwt-token'];

                done();
              });
          });

          it('An Additional Registered user should be able to Read the Index of their submissions with explicit Own permissions', function(done) {
            request(app)
              .get(hook.alter('url', '/form/' + tempForm._id + '/submission', template))
              .set('x-jwt-token', template.users.user2.token)
              .expect(200)
              .expect('Content-Type', /json/)
              .end(function(err, res) {
                if (err) {
                  return done(err);
                }

                var response = res.body;
                assert.equal(response.length, 1);
                assert.deepEqual(response[0], tempSubmissionUser2);

                // Store the JWT for future API calls.
                template.users.user2.token = res.headers['x-jwt-token'];

                done();
              });
          });
        });

        describe('Submission Exists Endpoints', function() {
          it('Should not allow you to create a reserved form path', function(done) {
            request(app)
              .post(hook.alter('url', '/form', template))
              .set('x-jwt-token', template.users.admin.token)
              .send({
                title: 'Bad Form',
                name: 'exists',
                path: 'exists',
                type: 'form',
                components: []
              })
              .expect(400)
              .end(function(err, res) {
                if (err) {
                  return done(err);
                }
                assert(res.text.indexOf('Form path cannot contain one of the following names') === 0, 'Form path not valid');
                done();
              });
          });

          it('Test if a submissions exists', function() {
            return request(app)
              .get(hook.alter('url', '/form/' + tempForm._id + '/exists?data.value=foo&owner=' + template.users.user1._id.toString(), template))
              .expect(200)
              .end(function(err, res) {
                if (err) {
                  return done(err);
                }

                assert.equal(res.body._id, tempSubmissionUser1._id.toString());
              });
          });

          it('Should give me an error if no query is provided', function(done) {
            request(app)
              .get(hook.alter('url', '/form/' + tempForm._id + '/exists', template))
              .expect(400)
              .end(done);
          });

          it('Test if a submissions exists', function(done) {
            request(app)
              .get(hook.alter('url', '/form/' + tempForm._id + '/exists?data.value=foo&owner=' + template.users.user2._id.toString(), template))
              .expect(200)
              .end(function(err, res) {
                if (err) {
                  return done(err);
                }

                assert.equal(res.body._id, tempSubmissionUser2._id.toString());
                done();
              });
          });

          it('Test if a submissions exists', function(done) {
            request(app)
              .get(hook.alter('url', '/form/' + tempForm._id + '/exists?data.value=foo', template))
              .expect(200)
              .end(done);
          });

          it('Test if a submissions exists', function(done) {
            request(app)
              .get(hook.alter('url', '/form/' + tempForm._id + '/exists?owner=' + template.users.user2._id.toString(), template))
              .expect(200)
              .end(function(err, res) {
                if (err) {
                  return done(err);
                }

                assert.equal(res.body._id, tempSubmissionUser2._id.toString());
                done();
              });
          });

          it('Should 404 if it does not exist', function(done) {
            request(app)
              .get(hook.alter('url', '/form/' + tempForm._id + '/exists?data.value=test&owner=' + template.users.user2._id.toString(), template))
              .expect(404)
              .end(done);
          });

          it('Should 404 if it does not exist', function(done) {
            request(app)
              .get(hook.alter('url', '/form/' + tempForm._id + '/exists?data.value=test', template))
              .expect(404)
              .end(done);
          });
        });

        describe('Project Owner Submission', function() {
          it('The Project owner should be able to Create a submission without explicit Own permissions', function(done) {
            request(app)
              .post(hook.alter('url', '/form/' + tempForm._id + '/submission', template))
              .set('x-jwt-token', template.users.admin.token)
              .send(templateSubmission)
              .expect(201)
              .expect('Content-Type', /json/)
              .end(function(err, res) {
                if (err) {
                  return done(err);
                }

                var response = res.body;
                assert(response.hasOwnProperty('_id'), 'The response should contain an `_id`.');
                assert(response.hasOwnProperty('modified'), 'The response should contain a `modified` timestamp.');
                assert(response.hasOwnProperty('created'), 'The response should contain a `created` timestamp.');
                assert(response.hasOwnProperty('data'), 'The response should contain a submission `data` object.');
                assert(response.data.hasOwnProperty('value'), 'The submission `data` should contain the `value`.');
                assert.equal(response.data.value, templateSubmission.data.value);
                assert(response.hasOwnProperty('form'), 'The response should contain the `form` id.');
                assert.equal(response.form, tempForm._id);
                assert(response.hasOwnProperty('roles'), 'The response should contain the resource `roles`.');
                assert.deepEqual(response.roles, []);
                assert(res.headers.hasOwnProperty('x-jwt-token'), 'The response should contain a `x-jwt-token` header.');
                assert(response.hasOwnProperty('owner'), 'The response should contain the resource `owner`.');
                assert.notEqual(response.owner, null);
                assert.equal(response.owner, template.users.admin._id);

                tempSubmissionOwner1 = response;

                // Store the JWT for future API calls.
                template.users.admin.token = res.headers['x-jwt-token'];

                done();
              });
          });

          it('The Project owner should be able to Read a submission without explicit Own permissions', function(done) {
            request(app)
              .get(hook.alter('url', '/form/' + tempForm._id + '/submission/' + tempSubmissionUser2._id, template))
              .set('x-jwt-token', template.users.admin.token)
              .expect(200)
              .expect('Content-Type', /json/)
              .end(function(err, res) {
                if (err) {
                  return done(err);
                }

                var response = res.body;
                assert.deepEqual(response, tempSubmissionUser2);

                // Store the JWT for future API calls.
                template.users.admin.token = res.headers['x-jwt-token'];

                done();
              });
          });

          it('The Project owner should be able to Update a submission without explicit Own permissions', function(done) {
            var updatedSubmission = _.cloneDeep(tempSubmissionUser2);
            updatedSubmission.data.value = 'bar2';

            request(app)
              .put(hook.alter('url', '/form/' + tempForm._id + '/submission/' + tempSubmissionUser2._id, template))
              .set('x-jwt-token', template.users.admin.token)
              .send({data: {value: updatedSubmission.data.value}})
              .expect(200)
              .expect('Content-Type', /json/)
              .end(function(err, res) {
                if (err) {
                  return done(err);
                }

                var response = res.body;
                // Update the modified timestamp before response comparison.
                updatedSubmission.modified = response.modified;
                assert.deepEqual(response, updatedSubmission);
                tempSubmissionUser2 = response;

                // Store the JWT for future API calls.
                template.users.admin.token = res.headers['x-jwt-token'];

                done();
              });
          });

          it('The Project owner should be able to Read the Index of submissions without explicit Own permissions', function(done) {
            request(app)
              .get(hook.alter('url', '/form/' + tempForm._id + '/submission', template))
              .set('x-jwt-token', template.users.admin.token)
              .expect(200)
              .expect('Content-Type', /json/)
              .end(function(err, res) {
                if (err) {
                  return done(err);
                }

                var response = res.body;
                assert.equal(response.length, 3);

                // Store the JWT for future API calls.
                template.users.admin.token = res.headers['x-jwt-token'];

                done();
              });
          });

          it('The Project owner should be able to Delete a submission without explicit Own permissions', function(done) {
            request(app)
              .delete(hook.alter('url', '/form/' + tempForm._id + '/submission/' + tempSubmissionOwner1._id, template))
              .set('x-jwt-token', template.users.admin.token)
              .expect(200)
              .end(function(err, res) {
                if (err) {
                  return done(err);
                }

                var response = res.body;
                assert.deepEqual(response, {});
                tempSubmissionOwner1 = response;

                // Store the JWT for future API calls.
                template.users.admin.token = res.headers['x-jwt-token'];

                done();
              });
          });

          it('The Project owner should be able to Create a submission without explicit Own permissions with the Form alias', function(done) {
            request(app)
              .post(hook.alter('url', '/' + tempForm.path + '/submission', template))
              .set('x-jwt-token', template.users.admin.token)
              .send(templateSubmission)
              .expect(201)
              .expect('Content-Type', /json/)
              .end(function(err, res) {
                if (err) {
                  return done(err);
                }

                var response = res.body;
                assert(response.hasOwnProperty('_id'), 'The response should contain an `_id`.');
                assert(response.hasOwnProperty('modified'), 'The response should contain a `modified` timestamp.');
                assert(response.hasOwnProperty('created'), 'The response should contain a `created` timestamp.');
                assert(response.hasOwnProperty('data'), 'The response should contain a submission `data` object.');
                assert(response.data.hasOwnProperty('value'), 'The submission `data` should contain the `value`.');
                assert.equal(response.data.value, templateSubmission.data.value);
                assert(response.hasOwnProperty('form'), 'The response should contain the `form` id.');
                assert.equal(response.form, tempForm._id);
                assert(response.hasOwnProperty('roles'), 'The response should contain the resource `roles`.');
                assert.deepEqual(response.roles, []);
                assert(res.headers.hasOwnProperty('x-jwt-token'), 'The response should contain a `x-jwt-token` header.');
                assert(response.hasOwnProperty('owner'), 'The response should contain the resource `owner`.');
                assert.notEqual(response.owner, null);
                assert.equal(response.owner, template.users.admin._id);
                tempSubmissionOwner1 = response;

                // Store the JWT for future API calls.
                template.users.admin.token = res.headers['x-jwt-token'];

                done();
              });
          });

          it('The Project owner should be able to Read a submission without explicit Own permissions with the Form alias', function(done) {
            request(app)
              .get(hook.alter('url', '/' + tempForm.path + '/submission/' + tempSubmissionOwner1._id, template))
              .set('x-jwt-token', template.users.admin.token)
              .expect(200)
              .expect('Content-Type', /json/)
              .end(function(err, res) {
                if (err) {
                  return done(err);
                }

                var response = res.body;
                assert.deepEqual(response, tempSubmissionOwner1);

                // Store the JWT for future API calls.
                template.users.admin.token = res.headers['x-jwt-token'];

                done();
              });
          });

          it('The Project owner should be able to Update a submission without explicit Own permissions with the Form alias', function(done) {
            var updatedSubmission = _.cloneDeep(tempSubmissionOwner1);
            updatedSubmission.data.value = 'bar2';

            request(app)
              .put(hook.alter('url', '/' + tempForm.path + '/submission/' + tempSubmissionOwner1._id, template))
              .set('x-jwt-token', template.users.admin.token)
              .send({data: {value: updatedSubmission.data.value}})
              .expect(200)
              .expect('Content-Type', /json/)
              .end(function(err, res) {
                if (err) {
                  return done(err);
                }

                var response = res.body;
                // Update the modified timestamp before response comparison.
                updatedSubmission.modified = response.modified;
                assert.deepEqual(response, updatedSubmission);
                tempSubmissionOwner1 = response;

                // Store the JWT for future API calls.
                template.users.admin.token = res.headers['x-jwt-token'];

                done();
              });
          });

          it('The Project owner should be able to Read the Index of submissions without explicit Own permissions with the Form alias', function(done) {
            request(app)
              .get(hook.alter('url', '/' + tempForm.path + '/submission', template))
              .set('x-jwt-token', template.users.admin.token)
              .expect(200)
              .expect('Content-Type', /json/)
              .end(function(err, res) {
                if (err) {
                  return done(err);
                }

                var response = res.body;
                assert.equal(response.length, 3);

                // Store the JWT for future API calls.
                template.users.admin.token = res.headers['x-jwt-token'];

                done();
              });
          });

          it('The Project owner should be able to Delete a submission without explicit Own permissions with the Form alias', function(done) {
            request(app)
              .delete(hook.alter('url', '/' + tempForm.path + '/submission/' + tempSubmissionOwner1._id, template))
              .set('x-jwt-token', template.users.admin.token)
              .expect(200)
              .end(function(err, res) {
                if (err) {
                  return done(err);
                }

                var response = res.body;
                assert.deepEqual(response, {});
                tempSubmissionOwner1 = response;

                // Store the JWT for future API calls.
                template.users.admin.token = res.headers['x-jwt-token'];

                done();
              });
          });
        });

        describe('Anonymous User Submission', function() {
          it('An Anonymous user should not be able to Create a submission without explicit Own permissions', function(done) {
            var req = request(app)
              .post(hook.alter('url', '/form/' + tempForm._id + '/submission', template))
              .send(templateSubmission);

            request401(req, done);
          });

          it('An Anonymous user should not be able to Read a submission without explicit Own permissions', function(done) {
            var req = request(app)
              .get(hook.alter('url', '/form/' + tempForm._id + '/submission/' + tempSubmissionUser1._id, template));

            request401(req, done);
          });

          it('An Anonymous user should not be able to Update a submission without explicit Own permissions', function(done) {
            var req = request(app)
              .put(hook.alter('url', '/form/' + tempForm._id + '/submission/' + tempSubmissionUser1._id, template))
              .send({foo: 'bar'});

            request401(req, done);
          });

          it('An Anonymous user should not be able to Read the Index of submissions without explicit Own permissions', function(done) {
            var req = request(app)
              .get(hook.alter('url', '/form/' + tempForm._id + '/submission', template));

            request401(req, done);
          });

          it('An Anonymous user should not be able to Delete a submission without explicit Own permissions', function(done) {
            var req = request(app)
              .delete(hook.alter('url', '/form/' + tempForm._id + '/submission/' + tempSubmissionUser1._id, template));

            request401(req, done);
          });

          it('An Anonymous user should not be able to Create a submission without explicit Own permissions with the Form alias', function(done) {
            var req = request(app)
              .post(hook.alter('url', '/' + tempForm.path + '/submission', template))
              .send(templateSubmission);

            request401(req, done);
          });

          it('An Anonymous user should not be able to Read a submission without explicit Own permissions with the Form alias', function(done) {
            var req = request(app)
              .get(hook.alter('url', '/' + tempForm.path + '/submission/' + tempSubmissionUser1._id, template));

            request401(req, done);
          });

          it('An Anonymous user should not be able to Update a submission without explicit Own permissions with the Form alias', function(done) {
            var req = request(app)
              .put(hook.alter('url', '/' + tempForm.path + '/submission/' + tempSubmissionUser1._id, template))
              .send({foo: 'bar'});

            request401(req, done);
          });

          it('An Anonymous user should not be able to Read the Index of submissions without explicit Own permissions with the Form alias', function(done) {
            var req = request(app)
              .get(hook.alter('url', '/' + tempForm.path + '/submission', template));

            request401(req, done);
          });

          it('An Anonymous user should not be able to Delete a submission without explicit Own permissions with the Form alias', function(done) {
            var req = request(app)
              .delete(hook.alter('url', '/' + tempForm.path + '/submission/' + tempSubmissionUser1._id, template));

            request401(req, done);
          });
        });

        describe('Submission Normalization', function() {
          it('A Registered user should be able to Delete a submission with explicit Own permissions using the Form alias', function(done) {
            request(app)
              .delete(hook.alter('url', '/' + tempForm.path + '/submission/' + tempSubmissionUser1._id, template))
              .set('x-jwt-token', template.users.user1.token)
              .expect(200)
              .end(function(err, res) {
                if (err) {
                  return done(err);
                }

                var response = res.body;
                assert.deepEqual(response, {});

                tempSubmissionUser1 = response;

                // Store the JWT for future API calls.
                template.users.user1.token = res.headers['x-jwt-token'];

                done();
              });
          });

          it('The Project owner should be able to Delete a submission without explicit Own permissions using the Form alias', function(done) {
            request(app)
              .delete(hook.alter('url', '/' + tempForm.path + '/submission/' + tempSubmissionUser2._id, template))
              .set('x-jwt-token', template.users.admin.token)
              .expect(200)
              .end(function(err, res) {
                if (err) {
                  return done(err);
                }

                var response = res.body;
                assert.deepEqual(response, {});

                tempSubmissionUser2 = response;

                // Store the JWT for future API calls.
                template.users.admin.token = res.headers['x-jwt-token'];

                done();
              });
          });
        });

        describe('Form Normalization', function() {
          it('Delete the form created for Access Checks', function(done) {
            request(app)
              .delete(hook.alter('url', '/form/' + tempForm._id, template))
              .set('x-jwt-token', template.users.admin.token)
              .expect(200)
              .end(function(err, res) {
                if (err) {
                  return done(err);
                }

                var response = res.body;
                assert.deepEqual(response, {});
                tempForm = response;

                // Store the JWT for future API calls.
                template.users.admin.token = res.headers['x-jwt-token'];

                done();
              });
          });
        });
      });

      describe('Submission CRUD - _all', function() {
        // Store the temp form for this test suite.
        var tempForm = {
          title: 'Authenticated access check',
          name: 'access',
          path: 'accessauthenticated',
          type: 'form',
          components: [
            {
              type: 'textfield',
              validate: {
                custom: '',
                pattern: '',
                maxLength: '',
                minLength: '',
                required: true
              },
              defaultValue: '',
              multiple: false,
              suffix: '',
              prefix: '',
              placeholder: 'value',
              key: 'value',
              label: 'value',
              inputMask: '',
              inputType: 'text',
              input: true
            }
          ]
        };

        // Store the template submission for this test suite.
        var templateSubmission = {data: {value: 'foo'}};

        // Store the user1 temp submission for this test suite.
        var tempSubmissionUser1 = {};

        // Store the Project Owners submission for this test suite.
        var tempSubmissionOwner1 = {};

        // Before the suite runs, attach the test Project's id to the payload.
        before(function() {
          tempForm.access = [
            {
              type: 'read_all', roles: [
                template.roles.anonymous._id.toString(),
                template.roles.authenticated._id.toString(),
                template.roles.administrator._id.toString()
              ]
            }
          ];
          tempForm.submissionAccess = [
            {type: 'create_all', roles: [template.roles.authenticated._id.toString()]},
            {type: 'read_all', roles: [template.roles.authenticated._id.toString()]},
            {type: 'update_all', roles: [template.roles.authenticated._id.toString()]},
            {type: 'delete_all', roles: [template.roles.authenticated._id.toString()]}
          ];
        });

        describe('Bootstrap', function() {
          it('Create a Form for a Submission level Access Check - Authenticated User', function(done) {
            request(app)
              .post(hook.alter('url', '/form', template))
              .set('x-jwt-token', template.users.admin.token)
              .send(tempForm)
              .expect('Content-Type', /json/)
              .expect(201)
              .end(function(err, res) {
                if (err) {
                  return done(err);
                }

                var response = res.body;
                assert(response.hasOwnProperty('_id'), 'The response should contain an `_id`.');
                assert(response.hasOwnProperty('modified'), 'The response should contain a `modified` timestamp.');
                assert(response.hasOwnProperty('created'), 'The response should contain a `created` timestamp.');
                assert(response.hasOwnProperty('access'), 'The response should contain an the `access`.');
                assert.equal(response.title, tempForm.title);
                assert.equal(response.name, tempForm.name);
                assert.equal(response.path, tempForm.path);
                assert.equal(response.type, 'form');
                assert.equal(response.access.length, 1);
                assert.equal(response.access[0].type, 'read_all');
                assert.equal(response.access[0].roles.length, 3);
                assert.notEqual(response.access[0].roles.indexOf(template.roles.anonymous._id.toString()), -1);
                assert.notEqual(response.access[0].roles.indexOf(template.roles.authenticated._id.toString()), -1);
                assert.notEqual(response.access[0].roles.indexOf(template.roles.administrator._id.toString()), -1);

                // Build a temp list to compare access without mongo id's.
                var tempSubmissionAccess = [];
                response.submissionAccess.forEach(function(role) {
                  tempSubmissionAccess.push(_.omit(role, '_id'));
                });
                assert.deepEqual(tempSubmissionAccess, tempForm.submissionAccess);
                assert.deepEqual(response.components, tempForm.components);
                tempForm = response;

                // Store the JWT for future API calls.
                template.users.admin.token = res.headers['x-jwt-token'];

                done();
              });
          });
        });

        describe('Authenticated User Submission', function() {
          it('A Registered user should be able to Create a submission with explicit permissions', function(done) {
            request(app)
              .post(hook.alter('url', '/form/' + tempForm._id + '/submission', template))
              .set('x-jwt-token', template.users.user1.token)
              .send(templateSubmission)
              .expect(201)
              .expect('Content-Type', /json/)
              .end(function(err, res) {
                if (err) {
                  return done(err);
                }

                var response = res.body;
                assert(response.hasOwnProperty('_id'), 'The response should contain an `_id`.');
                assert(response.hasOwnProperty('modified'), 'The response should contain a `modified` timestamp.');
                assert(response.hasOwnProperty('created'), 'The response should contain a `created` timestamp.');
                assert(response.hasOwnProperty('data'), 'The response should contain a submission `data` object.');
                assert(response.data.hasOwnProperty('value'), 'The submission `data` should contain the `value`.');
                assert.equal(response.data.value, templateSubmission.data.value);
                assert(response.hasOwnProperty('form'), 'The response should contain the `form` id.');
                assert.equal(response.form, tempForm._id);
                assert(response.hasOwnProperty('roles'), 'The response should contain the resource `roles`.');
                assert.deepEqual(response.roles, []);
                assert(res.headers.hasOwnProperty('x-jwt-token'), 'The response should contain a `x-jwt-token` header.');
                assert(response.hasOwnProperty('owner'), 'The response should contain the resource `owner`.');
                assert.notEqual(response.owner, null);
                assert.equal(response.owner, template.users.user1._id);

                // Update the submission data.
                tempSubmissionUser1 = response;

                // Store the JWT for future API calls.
                template.users.user1.token = res.headers['x-jwt-token'];

                done();
              });
          });

          it('A Registered user should be able to Read a submission with explicit permissions', function(done) {
            request(app)
              .get(hook.alter('url', '/form/' + tempForm._id + '/submission/' + tempSubmissionUser1._id, template))
              .set('x-jwt-token', template.users.user1.token)
              .expect(200)
              .expect('Content-Type', /json/)
              .end(function(err, res) {
                if (err) {
                  return done(err);
                }

                var response = res.body;
                assert.deepEqual(response, tempSubmissionUser1);

                // Store the JWT for future API calls.
                template.users.user1.token = res.headers['x-jwt-token'];

                done();
              });
          });

          it('A Registered user should be able to Update a submission with explicit permissions', function(done) {
            var updatedSubmission = _.cloneDeep(tempSubmissionUser1);
            updatedSubmission.data.value = 'bar';

            request(app)
              .put(hook.alter('url', '/form/' + tempForm._id + '/submission/' + tempSubmissionUser1._id, template))
              .set('x-jwt-token', template.users.user1.token)
              .send({data: {value: updatedSubmission.data.value}})
              .expect(200)
              .expect('Content-Type', /json/)
              .end(function(err, res) {
                if (err) {
                  return done(err);
                }

                var response = res.body;
                // Update the modified timestamp for response comparison.
                updatedSubmission.modified = response.modified;
                assert.deepEqual(response, updatedSubmission);

                // Update the submission data.
                tempSubmissionUser1 = updatedSubmission;

                // Store the JWT for future API calls.
                template.users.user1.token = res.headers['x-jwt-token'];

                done();
              });
          });

          it('A Registered user should be able to Read the Index of submissions with explicit permissions', function(done) {
            request(app)
              .get(hook.alter('url', '/form/' + tempForm._id + '/submission', template))
              .set('x-jwt-token', template.users.user1.token)
              .expect(200)
              .expect('Content-Type', /json/)
              .end(function(err, res) {
                if (err) {
                  return done(err);
                }

                var response = res.body;
                assert.equal(response.length, 1);
                assert.deepEqual(response[0], tempSubmissionUser1);

                // Store the JWT for future API calls.
                template.users.user1.token = res.headers['x-jwt-token'];

                done();
              });
          });

          it('A Registered user should be able to Read a submission with explicit permissions using the Form alias', function(done) {
            request(app)
              .get(hook.alter('url', '/' + tempForm.path + '/submission/' + tempSubmissionUser1._id, template))
              .set('x-jwt-token', template.users.user1.token)
              .expect(200)
              .expect('Content-Type', /json/)
              .end(function(err, res) {
                if (err) {
                  return done(err);
                }

                var response = res.body;
                assert.deepEqual(response, tempSubmissionUser1);

                // Store the JWT for future API calls.
                template.users.user1.token = res.headers['x-jwt-token'];

                done();
              });
          });

          it('A Registered user should be able to Update a submission with explicit permissions using the Form alias', function(done) {
            var updatedSubmission = _.cloneDeep(tempSubmissionUser1);
            updatedSubmission.data.value = 'bar2';

            request(app)
              .put(hook.alter('url', '/' + tempForm.path + '/submission/' + tempSubmissionUser1._id, template))
              .set('x-jwt-token', template.users.user1.token)
              .send({data: {value: updatedSubmission.data.value}})
              .expect(200)
              .expect('Content-Type', /json/)
              .end(function(err, res) {
                if (err) {
                  return done(err);
                }

                var response = res.body;
                // Update the modified timestamp for response comparison.
                updatedSubmission.modified = response.modified;
                assert.deepEqual(response, updatedSubmission);

                // Update the submission data.
                tempSubmissionUser1 = updatedSubmission;

                // Store the JWT for future API calls.
                template.users.user1.token = res.headers['x-jwt-token'];

                done();
              });
          });

          it('A Registered user should be able to Read the Index of submissions with explicit permissions using the Form alias', function(done) {
            request(app)
              .get(hook.alter('url', '/' + tempForm.path + '/submission', template))
              .set('x-jwt-token', template.users.user1.token)
              .expect(200)
              .expect('Content-Type', /json/)
              .end(function(err, res) {
                if (err) {
                  return done(err);
                }

                var response = res.body;
                assert.equal(response.length, 1);
                assert.deepEqual(response[0], tempSubmissionUser1);

                // Store the JWT for future API calls.
                template.users.user1.token = res.headers['x-jwt-token'];

                done();
              });
          });

          it('A Registered user should be able to Delete a submission with explicit permissions', function(done) {
            request(app)
              .delete(hook.alter('url', '/form/' + tempForm._id + '/submission/' + tempSubmissionUser1._id, template))
              .set('x-jwt-token', template.users.user1.token)
              .expect(200)
              .end(function(err, res) {
                if (err) {
                  return done(err);
                }

                var response = res.body;
                assert.deepEqual(response, {});

                tempSubmissionUser1 = response;

                // Store the JWT for future API calls.
                template.users.user1.token = res.headers['x-jwt-token'];

                done();
              });
          });

          it('A Registered user should be able to Create a submission with explicit permissions with the Form alias', function(done) {
            request(app)
              .post(hook.alter('url', '/' + tempForm.path + '/submission', template))
              .set('x-jwt-token', template.users.user1.token)
              .send(templateSubmission)
              .expect(201)
              .expect('Content-Type', /json/)
              .end(function(err, res) {
                if (err) {
                  return done(err);
                }

                var response = res.body;
                assert(response.hasOwnProperty('_id'), 'The response should contain an `_id`.');
                assert(response.hasOwnProperty('modified'), 'The response should contain a `modified` timestamp.');
                assert(response.hasOwnProperty('created'), 'The response should contain a `created` timestamp.');
                assert(response.hasOwnProperty('data'), 'The response should contain a submission `data` object.');
                assert(response.data.hasOwnProperty('value'), 'The submission `data` should contain the `value`.');
                assert.equal(response.data.value, templateSubmission.data.value);
                assert(response.hasOwnProperty('form'), 'The response should contain the `form` id.');
                assert.equal(response.form, tempForm._id);
                assert(response.hasOwnProperty('roles'), 'The response should contain the resource `roles`.');
                assert.deepEqual(response.roles, []);
                assert(res.headers.hasOwnProperty('x-jwt-token'), 'The response should contain a `x-jwt-token` header.');
                assert(response.hasOwnProperty('owner'), 'The response should contain the resource `owner`.');
                assert.notEqual(response.owner, null);
                assert.equal(response.owner, template.users.user1._id);

                // Update the submission data.
                tempSubmissionUser1 = response;

                // Store the JWT for future API calls.
                template.users.user1.token = res.headers['x-jwt-token'];

                done();
              });
          });
        });

        describe('Project Owner Submission', function() {
          it('The Project owner should be able to Create a submission without explicit permissions', function(done) {
            request(app)
              .post(hook.alter('url', '/form/' + tempForm._id + '/submission', template))
              .set('x-jwt-token', template.users.admin.token)
              .send(templateSubmission)
              .expect(201)
              .expect('Content-Type', /json/)
              .end(function(err, res) {
                if (err) {
                  return done(err);
                }

                var response = res.body;
                assert(response.hasOwnProperty('_id'), 'The response should contain an `_id`.');
                assert(response.hasOwnProperty('modified'), 'The response should contain a `modified` timestamp.');
                assert(response.hasOwnProperty('created'), 'The response should contain a `created` timestamp.');
                assert(response.hasOwnProperty('data'), 'The response should contain a submission `data` object.');
                assert(response.data.hasOwnProperty('value'), 'The submission `data` should contain the `value`.');
                assert.equal(response.data.value, templateSubmission.data.value);
                assert(response.hasOwnProperty('form'), 'The response should contain the `form` id.');
                assert.equal(response.form, tempForm._id);
                assert(response.hasOwnProperty('roles'), 'The response should contain the resource `roles`.');
                assert.deepEqual(response.roles, []);
                assert(res.headers.hasOwnProperty('x-jwt-token'), 'The response should contain a `x-jwt-token` header.');
                assert(response.hasOwnProperty('owner'), 'The response should contain the resource `owner`.');
                assert.notEqual(response.owner, null);
                assert.equal(response.owner, template.users.admin._id);

                tempSubmissionOwner1 = response;

                // Store the JWT for future API calls.
                template.users.admin.token = res.headers['x-jwt-token'];

                done();
              });
          });

          it('The Project owner should be able to Read a submission without explicit permissions', function(done) {
            request(app)
              .get(hook.alter('url', '/form/' + tempForm._id + '/submission/' + tempSubmissionUser1._id, template))
              .set('x-jwt-token', template.users.admin.token)
              .expect(200)
              .expect('Content-Type', /json/)
              .end(function(err, res) {
                if (err) {
                  return done(err);
                }

                var response = res.body;
                assert.deepEqual(response, tempSubmissionUser1);

                // Store the JWT for future API calls.
                template.users.admin.token = res.headers['x-jwt-token'];

                done();
              });
          });

          it('The Project owner should be able to Update a submission without explicit permissions', function(done) {
            var updatedSubmission = _.cloneDeep(tempSubmissionUser1);
            updatedSubmission.data.value = 'bar2';

            request(app)
              .put(hook.alter('url', '/form/' + tempForm._id + '/submission/' + tempSubmissionUser1._id, template))
              .set('x-jwt-token', template.users.admin.token)
              .send({data: {value: updatedSubmission.data.value}})
              .expect(200)
              .expect('Content-Type', /json/)
              .end(function(err, res) {
                if (err) {
                  return done(err);
                }

                var response = res.body;
                // Update the modified timestamp before response comparison.
                updatedSubmission.modified = response.modified;
                assert.deepEqual(response, updatedSubmission);
                tempSubmissionUser1 = response;

                // Store the JWT for future API calls.
                template.users.admin.token = res.headers['x-jwt-token'];

                done();
              });
          });

          it('The Project owner should be able to Read the Index of submissions without explicit permissions', function(done) {
            request(app)
              .get(hook.alter('url', '/form/' + tempForm._id + '/submission', template))
              .set('x-jwt-token', template.users.admin.token)
              .expect(200)
              .expect('Content-Type', /json/)
              .end(function(err, res) {
                if (err) {
                  return done(err);
                }

                var response = res.body;
                assert.equal(response.length, 2);

                // Store the JWT for future API calls.
                template.users.admin.token = res.headers['x-jwt-token'];

                done();
              });
          });

          it('The Project owner should be able to Delete a submission without explicit permissions', function(done) {
            request(app)
              .delete(hook.alter('url', '/form/' + tempForm._id + '/submission/' + tempSubmissionOwner1._id, template))
              .set('x-jwt-token', template.users.admin.token)
              .expect(200)
              .end(function(err, res) {
                if (err) {
                  return done(err);
                }

                var response = res.body;
                assert.deepEqual(response, {});
                tempSubmissionOwner1 = response;

                // Store the JWT for future API calls.
                template.users.admin.token = res.headers['x-jwt-token'];

                done();
              });
          });

          it('The Project owner should be able to Create a submission without explicit permissions with the Form alias', function(done) {
            request(app)
              .post(hook.alter('url', '/' + tempForm.path + '/submission', template))
              .set('x-jwt-token', template.users.admin.token)
              .send(templateSubmission)
              .expect(201)
              .expect('Content-Type', /json/)
              .end(function(err, res) {
                if (err) {
                  return done(err);
                }

                var response = res.body;
                assert(response.hasOwnProperty('_id'), 'The response should contain an `_id`.');
                assert(response.hasOwnProperty('modified'), 'The response should contain a `modified` timestamp.');
                assert(response.hasOwnProperty('created'), 'The response should contain a `created` timestamp.');
                assert(response.hasOwnProperty('data'), 'The response should contain a submission `data` object.');
                assert(response.data.hasOwnProperty('value'), 'The submission `data` should contain the `value`.');
                assert.equal(response.data.value, templateSubmission.data.value);
                assert(response.hasOwnProperty('form'), 'The response should contain the `form` id.');
                assert.equal(response.form, tempForm._id);
                assert(response.hasOwnProperty('roles'), 'The response should contain the resource `roles`.');
                assert.deepEqual(response.roles, []);
                assert(res.headers.hasOwnProperty('x-jwt-token'), 'The response should contain a `x-jwt-token` header.');
                assert(response.hasOwnProperty('owner'), 'The response should contain the resource `owner`.');
                assert.notEqual(response.owner, null);
                assert.equal(response.owner, template.users.admin._id);

                tempSubmissionOwner1 = response;

                // Store the JWT for future API calls.
                template.users.admin.token = res.headers['x-jwt-token'];

                done();
              });
          });

          it('The Project owner should be able to Read a submission without explicit permissions with the Form alias', function(done) {
            request(app)
              .get(hook.alter('url', '/' + tempForm.path + '/submission/' + tempSubmissionOwner1._id, template))
              .set('x-jwt-token', template.users.admin.token)
              .expect(200)
              .expect('Content-Type', /json/)
              .end(function(err, res) {
                if (err) {
                  return done(err);
                }

                var response = res.body;
                assert.deepEqual(response, tempSubmissionOwner1);

                // Store the JWT for future API calls.
                template.users.admin.token = res.headers['x-jwt-token'];

                done();
              });
          });

          it('The Project owner should be able to Update a submission without explicit permissions with the Form alias', function(done) {
            var updatedSubmission = _.cloneDeep(tempSubmissionOwner1);
            updatedSubmission.data.value = 'bar2';

            request(app)
              .put(hook.alter('url', '/' + tempForm.path + '/submission/' + tempSubmissionOwner1._id, template))
              .set('x-jwt-token', template.users.admin.token)
              .send({data: {value: updatedSubmission.data.value}})
              .expect(200)
              .expect('Content-Type', /json/)
              .end(function(err, res) {
                if (err) {
                  return done(err);
                }

                var response = res.body;
                // Update the modified timestamp before response comparison.
                updatedSubmission.modified = response.modified;
                assert.deepEqual(response, updatedSubmission);
                tempSubmissionOwner1 = response;

                // Store the JWT for future API calls.
                template.users.admin.token = res.headers['x-jwt-token'];

                done();
              });
          });

          it('The Project owner should be able to Read the Index of submissions without explicit permissions with the Form alias', function(done) {
            request(app)
              .get(hook.alter('url', '/' + tempForm.path + '/submission', template))
              .set('x-jwt-token', template.users.admin.token)
              .expect(200)
              .expect('Content-Type', /json/)
              .end(function(err, res) {
                if (err) {
                  return done(err);
                }

                var response = res.body;
                assert.equal(response.length, 2);

                // Store the JWT for future API calls.
                template.users.admin.token = res.headers['x-jwt-token'];

                done();
              });
          });

          it('The Project owner should be able to Delete a submission without explicit permissions with the Form alias', function(done) {
            request(app)
              .delete(hook.alter('url', '/' + tempForm.path + '/submission/' + tempSubmissionOwner1._id, template))
              .set('x-jwt-token', template.users.admin.token)
              .expect(200)
              .end(function(err, res) {
                if (err) {
                  return done(err);
                }

                var response = res.body;
                assert.deepEqual(response, {});
                tempSubmissionOwner1 = response;

                // Store the JWT for future API calls.
                template.users.admin.token = res.headers['x-jwt-token'];

                done();
              });
          });
        });

        describe('Anonymous User Submission', function() {
          it('An Anonymous user should not be able to Create a submission without explicit permissions', function(done) {
            var req = request(app)
              .post(hook.alter('url', '/form/' + tempForm._id + '/submission', template))
              .send(templateSubmission);

            request401(req, done);
          });

          it('An Anonymous user should not be able to Read a submission without explicit permissions', function(done) {
            var req = request(app)
              .get(hook.alter('url', '/form/' + tempForm._id + '/submission/' + tempSubmissionUser1._id, template));

            request401(req, done);
          });

          it('An Anonymous user should not be able to Update a submission without explicit permissions', function(done) {
            var req = request(app)
              .put(hook.alter('url', '/form/' + tempForm._id + '/submission/' + tempSubmissionUser1._id, template))
              .send({foo: 'bar'});

            request401(req, done);
          });

          it('An Anonymous user should not be able to Read the Index of submissions without explicit permissions', function(done) {
            var req = request(app)
              .get(hook.alter('url', '/form/' + tempForm._id + '/submission', template));

            request401(req, done);
          });

          it('An Anonymous user should not be able to Delete a submission without explicit permissions', function(done) {
            var req = request(app)
              .delete(hook.alter('url', '/form/' + tempForm._id + '/submission/' + tempSubmissionUser1._id, template));

            request401(req, done);
          });

          it('An Anonymous user should not be able to Create a submission without explicit permissions with the Form alias', function(done) {
            var req = request(app)
              .post(hook.alter('url', '/' + tempForm.path + '/submission', template))
              .send(templateSubmission);

            request401(req, done);
          });

          it('An Anonymous user should not be able to Read a submission without explicit permissions with the Form alias', function(done) {
            var req = request(app)
              .get(hook.alter('url', '/' + tempForm.path + '/submission/' + tempSubmissionUser1._id, template));

            request401(req, done);
          });

          it('An Anonymous user should not be able to Update a submission without explicit permissions with the Form alias', function(done) {
            var req = request(app)
              .put(hook.alter('url', '/' + tempForm.path + '/submission/' + tempSubmissionUser1._id, template))
              .send({foo: 'bar'});

            request401(req, done);
          });

          it('An Anonymous user should not be able to Read the Index of submissions without explicit permissions with the Form alias', function(done) {
            var req = request(app)
              .get(hook.alter('url', '/' + tempForm.path + '/submission', template));

            request401(req, done);
          });

          it('An Anonymous user should not be able to Delete a submission without explicit permissions with the Form alias', function(done) {
            var req = request(app)
              .delete(hook.alter('url', '/' + tempForm.path + '/submission/' + tempSubmissionUser1._id, template));

            request401(req, done);
          });
        });

        describe('Submission Normalization', function() {
          it('A Registered user should be able to Delete a submission with explicit permissions using the Form alias', function(done) {
            request(app)
              .delete(hook.alter('url', '/' + tempForm.path + '/submission/' + tempSubmissionUser1._id, template))
              .set('x-jwt-token', template.users.user1.token)
              .expect(200)
              .end(function(err, res) {
                if (err) {
                  return done(err);
                }

                var response = res.body;
                assert.deepEqual(response, {});

                tempSubmissionUser1 = response;

                // Store the JWT for future API calls.
                template.users.user1.token = res.headers['x-jwt-token'];

                done();
              });
          });
        });

        describe('Form Normalization', function() {
          it('Delete the form created for Access Checks', function(done) {
            request(app)
              .delete(hook.alter('url', '/form/' + tempForm._id, template))
              .set('x-jwt-token', template.users.admin.token)
              .expect(200)
              .end(function(err, res) {
                if (err) {
                  return done(err);
                }

                var response = res.body;
                assert.deepEqual(response, {});
                tempForm = response;

                // Store the JWT for future API calls.
                template.users.admin.token = res.headers['x-jwt-token'];

                done();
              });
          });
        });
      });

      describe('Submission Ownership - _own', function() {
        // Store the temp form for this test suite.
        var tempForm = {
          title: 'dummyForm',
          name: 'dummyForm',
          path: 'dummy/form',
          type: 'form',
          access: [],
          submissionAccess: [],
          components: [
            {
              type: 'textfield',
              validate: {
                custom: '',
                pattern: '',
                maxLength: '',
                minLength: '',
                required: true
              },
              defaultValue: '',
              multiple: false,
              suffix: '',
              prefix: '',
              placeholder: 'value',
              key: 'value',
              label: 'value',
              inputMask: '',
              inputType: 'text',
              input: true
            }
          ]
        };

        // Store the temp submissions for this test suite.
        var tempSubmission = {data: {value: 'foo'}};
        var tempSubmissions = [];
        var temp = {};

        // Before the suite runs, attach the test Project's id to the payload.
        before(function() {
          tempForm.access = [
            {
              type: 'read_all', roles: [
                template.roles.anonymous._id.toString(),
                template.roles.authenticated._id.toString(),
                template.roles.administrator._id.toString()
              ]
            }
          ];
          tempForm.submissionAccess = [
            {type: 'create_own', roles: [template.roles.authenticated._id.toString()]},
            {type: 'read_own', roles: [template.roles.authenticated._id.toString()]},
            {type: 'update_own', roles: [template.roles.authenticated._id.toString()]},
            {type: 'delete_own', roles: [template.roles.authenticated._id.toString()]}
          ];
        });

        describe('Bootstrap', function() {
          it('Create the Form for Ownership Checks', function(done) {
            request(app)
              .post(hook.alter('url', '/form', template))
              .set('x-jwt-token', template.users.admin.token)
              .send(tempForm)
              .expect('Content-Type', /json/)
              .expect(201)
              .end(function(err, res) {
                if (err) {
                  return done(err);
                }

                var response = res.body;
                assert(response.hasOwnProperty('_id'), 'The response should contain an `_id`.');
                assert(response.hasOwnProperty('modified'), 'The response should contain a `modified` timestamp.');
                assert(response.hasOwnProperty('created'), 'The response should contain a `created` timestamp.');
                assert(response.hasOwnProperty('access'), 'The response should contain an the `access`.');
                assert.equal(response.title, tempForm.title);
                assert.equal(response.name, tempForm.name);
                assert.equal(response.path, tempForm.path);
                assert.equal(response.type, 'form');
                assert.equal(response.access.length, 1);
                assert.equal(response.access[0].type, 'read_all');
                assert.equal(response.access[0].roles.length, 3);
                assert.notEqual(response.access[0].roles.indexOf(template.roles.anonymous._id.toString()), -1);
                assert.notEqual(response.access[0].roles.indexOf(template.roles.authenticated._id.toString()), -1);
                assert.notEqual(response.access[0].roles.indexOf(template.roles.administrator._id.toString()), -1);

                // Build a temp list to compare access without mongo id's.
                var tempSubmissionAccess = [];
                response.submissionAccess.forEach(function(role) {
                  tempSubmissionAccess.push(_.omit(role, '_id'));
                });
                assert.deepEqual(tempSubmissionAccess, tempForm.submissionAccess);
                assert.deepEqual(response.components, tempForm.components);
                tempForm = response;

                // Store the JWT for future API calls.
                template.users.admin.token = res.headers['x-jwt-token'];

                done();
              });
          });
        });

        describe('Project Owner', function() {
          it('The Project Owner should create a submission in their name, when the owner is not specified, without permissions', function(done) {
            var submission = _.cloneDeep(tempSubmission);
            request(app)
              .post(hook.alter('url', '/form/' + tempForm._id + '/submission', template))
              .set('x-jwt-token', template.users.admin.token)
              .send(submission)
              .expect(201)
              .expect('Content-Type', /json/)
              .end(function(err, res) {
                if (err) {
                  return done(err);
                }

                var response = res.body;
                assert(response.hasOwnProperty('_id'), 'The response should contain an `_id`.');
                assert(response.hasOwnProperty('modified'), 'The response should contain a `modified` timestamp.');
                assert(response.hasOwnProperty('created'), 'The response should contain a `created` timestamp.');
                assert(response.hasOwnProperty('data'), 'The response should contain a submission `data` object.');
                assert(response.data.hasOwnProperty('value'), 'The submission `data` should contain the `value`.');
                assert.equal(response.data.value, tempSubmission.data.value);
                assert(response.hasOwnProperty('form'), 'The response should contain the `form` id.');
                assert.equal(response.form, tempForm._id);
                assert(response.hasOwnProperty('roles'), 'The response should contain the resource `roles`.');
                assert.deepEqual(response.roles, []);
                assert(response.hasOwnProperty('owner'), 'The response should contain the resource `owner`.');
                assert.notEqual(response.owner, null);
                assert.equal(response.owner, template.users.admin._id);
                assert(res.headers.hasOwnProperty('x-jwt-token'), 'The response should contain a `x-jwt-token` header.');

                // Update the submission data.
                tempSubmissions.push(response);

                // Store the JWT for future API calls.
                template.users.admin.token = res.headers['x-jwt-token'];

                done();
              });
          });

          it('The Project Owner should be able to create a submission in someones name, without explicit permissions', function(done) {
            var submission = _.cloneDeep(tempSubmission);
            submission.owner = template.users.user2._id;
            request(app)
              .post(hook.alter('url', '/form/' + tempForm._id + '/submission', template))
              .set('x-jwt-token', template.users.admin.token)
              .send(submission)
              .expect(201)
              .expect('Content-Type', /json/)
              .end(function(err, res) {
                if (err) {
                  return done(err);
                }

                var response = res.body;
                assert(response.hasOwnProperty('_id'), 'The response should contain an `_id`.');
                assert(response.hasOwnProperty('modified'), 'The response should contain a `modified` timestamp.');
                assert(response.hasOwnProperty('created'), 'The response should contain a `created` timestamp.');
                assert(response.hasOwnProperty('data'), 'The response should contain a submission `data` object.');
                assert(response.data.hasOwnProperty('value'), 'The submission `data` should contain the `value`.');
                assert.equal(response.data.value, tempSubmission.data.value);
                assert(response.hasOwnProperty('form'), 'The response should contain the `form` id.');
                assert.equal(response.form, tempForm._id);
                assert(response.hasOwnProperty('roles'), 'The response should contain the resource `roles`.');
                assert.deepEqual(response.roles, []);
                assert(response.hasOwnProperty('owner'), 'The response should contain the resource `owner`.');
                assert.notEqual(response.owner, null);
                assert.equal(response.owner, template.users.user2._id);
                assert(res.headers.hasOwnProperty('x-jwt-token'), 'The response should contain a `x-jwt-token` header.');

                // Update the submission data.
                tempSubmissions.push(response);

                // Store the response for an update test.
                temp = response;

                // Store the JWT for future API calls.
                template.users.admin.token = res.headers['x-jwt-token'];

                done();
              });
          });

          it('The Project Owner should be able to update the owner of a submission, without permissions', function(done) {
            var doc = {data: temp.data, owner: template.users.admin._id};

            request(app)
              .put(hook.alter('url', '/form/' + tempForm._id + '/submission/' + temp._id, template))
              .set('x-jwt-token', template.users.admin.token)
              .send(doc)
              .expect(200)
              .expect('Content-Type', /json/)
              .end(function(err, res) {
                if (err) {
                  return done(err);
                }

                var response = res.body;
                // Remove the modified timestamp for comparison.
                response = _.omit(response, 'modified');
                // Update the owner of temp for comparison.
                temp.owner = doc.owner;

                assert.deepEqual(response, _.omit(temp, 'modified'));

                // Store the JWT for future API calls.
                template.users.admin.token = res.headers['x-jwt-token'];

                done();
              });
          });
        });

        describe('Authenticated User', function() {
          it('An Authenticated User should be able create a submission in their name, with _own permissions', function(done) {
            var submission = _.cloneDeep(tempSubmission);

            request(app)
              .post(hook.alter('url', '/form/' + tempForm._id + '/submission', template))
              .set('x-jwt-token', template.users.user1.token)
              .send(submission)
              .expect(201)
              .expect('Content-Type', /json/)
              .end(function(err, res) {
                if (err) {
                  return done(err);
                }

                var response = res.body;
                assert(response.hasOwnProperty('_id'), 'The response should contain an `_id`.');
                assert(response.hasOwnProperty('modified'), 'The response should contain a `modified` timestamp.');
                assert(response.hasOwnProperty('created'), 'The response should contain a `created` timestamp.');
                assert(response.hasOwnProperty('data'), 'The response should contain a submission `data` object.');
                assert(response.data.hasOwnProperty('value'), 'The submission `data` should contain the `value`.');
                assert.equal(response.data.value, tempSubmission.data.value);
                assert(response.hasOwnProperty('form'), 'The response should contain the `form` id.');
                assert.equal(response.form, tempForm._id);
                assert(response.hasOwnProperty('roles'), 'The response should contain the resource `roles`.');
                assert.deepEqual(response.roles, []);
                assert(response.hasOwnProperty('owner'), 'The response should contain the resource `owner`.');
                assert.notEqual(response.owner, null);
                assert.equal(response.owner, template.users.user1._id);
                assert(res.headers.hasOwnProperty('x-jwt-token'), 'The response should contain a `x-jwt-token` header.');

                // Update the submission data.
                tempSubmissions.push(response);

                // Store the JWT for future API calls.
                template.users.user1.token = res.headers['x-jwt-token'];

                done();
              });
          });

          // The submission will be made, but in there name rather than the one supplied.
          it('An Authenticated User should not be able to create a submission in someones name, with _own permissions', function(done) {
            var submission = _.cloneDeep(tempSubmission);
            submission.owner = template.users.admin._id;

            request(app)
              .post(hook.alter('url', '/form/' + tempForm._id + '/submission', template))
              .set('x-jwt-token', template.users.user1.token)
              .send(submission)
              .expect(201)
              .expect('Content-Type', /json/)
              .end(function(err, res) {
                if (err) {
                  return done(err);
                }

                var response = res.body;
                assert(_.has(response, 'owner'));
                assert.equal(response.owner, template.users.user1._id);
                assert.notEqual(response.owner, template.users.admin._id);

                // Update the submission data.
                tempSubmissions.push(response);

                // Store the JWT for future API calls.
                template.users.user1.token = res.headers['x-jwt-token'];

                done();
              });
          });

          it('An Authenticated User should not be able to update the owner of a submission, with _own permissions', function(done) {
            var req = request(app)
              .put(hook.alter('url', '/form/' + tempForm._id + '/submission/' + temp._id, template))
              .send({data: temp.data, owner: template.users.admin._id});

            request401(req, done, template.users.user1);
          });
        });

        describe('Anonymous User', function() {
          it('An Anonymous User should not be able create a submission in their name, without permissions', function(done) {
            var req = request(app)
              .post(hook.alter('url', '/form/' + tempForm._id + '/submission', template))
              .send(tempSubmission);

            request401(req, done);
          });

          it('An Anonymous User should not be able to create a submission in someones name, without permissions', function(done) {
            var submission = _.cloneDeep(tempSubmission);
            submission.owner = template.users.user1._id;
            var req = request(app)
              .post(hook.alter('url', '/form/' + tempForm._id + '/submission', template))
              .send(submission);

            request401(req, done);
          });

          it('An Anonymous User should not be able to update the owner of a submission, without permissions', function(done) {
            var req = request(app)
              .put(hook.alter('url', '/form/' + tempForm._id + '/submission/' + temp._id, template))
              .send({data: temp.data, owner: template.users.admin._id});

            request401(req, done);
          });
        });

        describe('Submission Normalization', function() {
          it('Delete the Submissions created for Ownership Checks', function(done) {
            tempSubmissions.forEach(function(submission) {
              request(app)
                .delete(hook.alter('url', '/form/' + tempForm._id + '/submission/' + submission._id, template))
                .set('x-jwt-token', template.users.admin.token)
                .expect(200)
                .end(function(err, res) {
                  if (err) {
                    return done(err);
                  }

                  var response = res.body;
                  assert.deepEqual(response, {});

                  // Store the JWT for future API calls.
                  template.users.admin.token = res.headers['x-jwt-token'];
                });
            });

            tempSubmissions = [];
            done();
          });
        });

        describe('Form Normalization', function() {
          it('Delete the Form created for Ownership Checks', function(done) {
            request(app)
              .delete(hook.alter('url', '/form/' + tempForm._id, template))
              .set('x-jwt-token', template.users.admin.token)
              .expect(200)
              .end(function(err, res) {
                if (err) {
                  return done(err);
                }

                var response = res.body;
                assert.deepEqual(response, {});
                tempForm = response;

                // Store the JWT for future API calls.
                template.users.admin.token = res.headers['x-jwt-token'];

                done();
              });
          });
        });
      });

      describe('Submission Ownership - _all', function() {
        // Store the temp form for this test suite.
        var tempForm = {
          title: 'dummyForm',
          name: 'dummyForm',
          path: 'dummy/form',
          type: 'form',
          access: [],
          submissionAccess: [],
          components: [
            {
              type: 'textfield',
              validate: {
                custom: '',
                pattern: '',
                maxLength: '',
                minLength: '',
                required: true
              },
              defaultValue: '',
              multiple: false,
              suffix: '',
              prefix: '',
              placeholder: 'value',
              key: 'value',
              label: 'value',
              inputMask: '',
              inputType: 'text',
              input: true
            }
          ]
        };

        // Store the temp submissions for this test suite.
        var tempSubmission = {data: {value: 'foo'}};
        var tempSubmissions = [];
        var temp = {};

        // Before the suite runs, attach the test Project's id to the payload.
        before(function() {
          tempForm.access = [
            {
              type: 'read_all', roles: [
                template.roles.anonymous._id.toString(),
                template.roles.authenticated._id.toString(),
                template.roles.administrator._id.toString()
              ]
            }
          ];
          tempForm.submissionAccess = [
            {type: 'create_all', roles: [template.roles.authenticated._id.toString()]},
            {type: 'read_all', roles: [template.roles.authenticated._id.toString()]},
            {type: 'update_all', roles: [template.roles.authenticated._id.toString()]},
            {type: 'delete_all', roles: [template.roles.authenticated._id.toString()]}
          ];
        });

        describe('Bootstrap', function() {
          it('Create the Form for Ownership Checks', function(done) {
            request(app)
              .post(hook.alter('url', '/form', template))
              .set('x-jwt-token', template.users.admin.token)
              .send(tempForm)
              .expect('Content-Type', /json/)
              .expect(201)
              .end(function(err, res) {
                if (err) {
                  return done(err);
                }

                var response = res.body;
                assert(response.hasOwnProperty('_id'), 'The response should contain an `_id`.');
                assert(response.hasOwnProperty('modified'), 'The response should contain a `modified` timestamp.');
                assert(response.hasOwnProperty('created'), 'The response should contain a `created` timestamp.');
                assert(response.hasOwnProperty('access'), 'The response should contain an the `access`.');
                assert.equal(response.title, tempForm.title);
                assert.equal(response.name, tempForm.name);
                assert.equal(response.path, tempForm.path);
                assert.equal(response.type, 'form');
                assert.equal(response.access.length, 1);
                assert.equal(response.access[0].type, 'read_all');
                assert.equal(response.access[0].roles.length, 3);
                assert.notEqual(response.access[0].roles.indexOf(template.roles.anonymous._id.toString()), -1);
                assert.notEqual(response.access[0].roles.indexOf(template.roles.authenticated._id.toString()), -1);
                assert.notEqual(response.access[0].roles.indexOf(template.roles.administrator._id.toString()), -1);

                // Build a temp list to compare access without mongo id's.
                var tempSubmissionAccess = [];
                response.submissionAccess.forEach(function(role) {
                  tempSubmissionAccess.push(_.omit(role, '_id'));
                });
                assert.deepEqual(tempSubmissionAccess, tempForm.submissionAccess);
                assert.deepEqual(response.components, tempForm.components);
                tempForm = response;

                // Store the JWT for future API calls.
                template.users.admin.token = res.headers['x-jwt-token'];

                done();
              });
          });
        });

        describe('Project Owner', function() {
          it('The Project Owner should create a submission in their name, when the owner is not specified, without permissions', function(done) {
            var submission = _.cloneDeep(tempSubmission);

            request(app)
              .post(hook.alter('url', '/form/' + tempForm._id + '/submission', template))
              .set('x-jwt-token', template.users.admin.token)
              .send(submission)
              .expect(201)
              .expect('Content-Type', /json/)
              .end(function(err, res) {
                if (err) {
                  return done(err);
                }

                var response = res.body;
                assert(response.hasOwnProperty('_id'), 'The response should contain an `_id`.');
                assert(response.hasOwnProperty('modified'), 'The response should contain a `modified` timestamp.');
                assert(response.hasOwnProperty('created'), 'The response should contain a `created` timestamp.');
                assert(response.hasOwnProperty('data'), 'The response should contain a submission `data` object.');
                assert(response.data.hasOwnProperty('value'), 'The submission `data` should contain the `value`.');
                assert.equal(response.data.value, tempSubmission.data.value);
                assert(response.hasOwnProperty('form'), 'The response should contain the `form` id.');
                assert.equal(response.form, tempForm._id);
                assert(response.hasOwnProperty('roles'), 'The response should contain the resource `roles`.');
                assert.deepEqual(response.roles, []);
                assert(response.hasOwnProperty('owner'), 'The response should contain the resource `owner`.');
                assert.notEqual(response.owner, null);
                assert.equal(response.owner, template.users.admin._id);
                assert(res.headers.hasOwnProperty('x-jwt-token'), 'The response should contain a `x-jwt-token` header.');

                // Update the submission data.
                tempSubmissions.push(response);

                // Store the JWT for future API calls.
                template.users.admin.token = res.headers['x-jwt-token'];

                done();
              });
          });

          it('The Project Owner should be able to create a submission in someones name, without permissions', function(done) {
            var submission = _.cloneDeep(tempSubmission);
            submission.owner = template.users.user2._id;

            request(app)
              .post(hook.alter('url', '/form/' + tempForm._id + '/submission', template))
              .set('x-jwt-token', template.users.admin.token)
              .send(submission)
              .expect(201)
              .expect('Content-Type', /json/)
              .end(function(err, res) {
                if (err) {
                  return done(err);
                }

                var response = res.body;
                assert(response.hasOwnProperty('_id'), 'The response should contain an `_id`.');
                assert(response.hasOwnProperty('modified'), 'The response should contain a `modified` timestamp.');
                assert(response.hasOwnProperty('created'), 'The response should contain a `created` timestamp.');
                assert(response.hasOwnProperty('data'), 'The response should contain a submission `data` object.');
                assert(response.data.hasOwnProperty('value'), 'The submission `data` should contain the `value`.');
                assert.equal(response.data.value, tempSubmission.data.value);
                assert(response.hasOwnProperty('form'), 'The response should contain the `form` id.');
                assert.equal(response.form, tempForm._id);
                assert(response.hasOwnProperty('roles'), 'The response should contain the resource `roles`.');
                assert.deepEqual(response.roles, []);
                assert(response.hasOwnProperty('owner'), 'The response should contain the resource `owner`.');
                assert.notEqual(response.owner, null);
                assert.equal(response.owner, template.users.user2._id);
                assert(res.headers.hasOwnProperty('x-jwt-token'), 'The response should contain a `x-jwt-token` header.');

                // Update the submission data.
                tempSubmissions.push(response);

                // Store the response for an update test.
                temp = response;

                // Store the JWT for future API calls.
                template.users.admin.token = res.headers['x-jwt-token'];

                done();
              });
          });

          it('The Project Owner should be able to update the owner of a submission, without permissions', function(done) {
            var submission = _.cloneDeep(tempSubmission);
            submission.owner = template.users.user1._id;

            request(app)
              .put(hook.alter('url', '/form/' + tempForm._id + '/submission/' + temp._id, template))
              .set('x-jwt-token', template.users.admin.token)
              .send({owner: submission.owner})
              .expect(200)
              .expect('Content-Type', /json/)
              .end(function(err, res) {
                if (err) {
                  return done(err);
                }

                var response = res.body;
                // Update the temp owner for comparison.
                temp.owner = submission.owner;

                assert.deepEqual(_.omit(response, 'modified'), _.omit(temp, 'modified'));

                temp = response;

                // Store the JWT for future API calls.
                template.users.admin.token = res.headers['x-jwt-token'];

                done();
              });
          });
        });

        describe('Authenticated User', function() {
          it('An Authenticated User should be able create a submission in their name, with _all permissions', function(done) {
            var submission = _.cloneDeep(tempSubmission);

            request(app)
              .post(hook.alter('url', '/form/' + tempForm._id + '/submission', template))
              .set('x-jwt-token', template.users.user1.token)
              .send(submission)
              .expect(201)
              .expect('Content-Type', /json/)
              .end(function(err, res) {
                if (err) {
                  return done(err);
                }

                var response = res.body;
                assert(response.hasOwnProperty('_id'), 'The response should contain an `_id`.');
                assert(response.hasOwnProperty('modified'), 'The response should contain a `modified` timestamp.');
                assert(response.hasOwnProperty('created'), 'The response should contain a `created` timestamp.');
                assert(response.hasOwnProperty('data'), 'The response should contain a submission `data` object.');
                assert(response.data.hasOwnProperty('value'), 'The submission `data` should contain the `value`.');
                assert.equal(response.data.value, tempSubmission.data.value);
                assert(response.hasOwnProperty('form'), 'The response should contain the `form` id.');
                assert.equal(response.form, tempForm._id);
                assert(response.hasOwnProperty('roles'), 'The response should contain the resource `roles`.');
                assert.deepEqual(response.roles, []);
                assert(response.hasOwnProperty('owner'), 'The response should contain the resource `owner`.');
                assert.notEqual(response.owner, null);
                assert.equal(response.owner, template.users.user1._id);
                assert(res.headers.hasOwnProperty('x-jwt-token'), 'The response should contain a `x-jwt-token` header.');

                // Update the submission data.
                tempSubmissions.push(response);

                // Store the JWT for future API calls.
                template.users.user1.token = res.headers['x-jwt-token'];

                done();
              });
          });

          it('An Authenticated User should be able to create a submission in someones name, with _all permissions', function(done) {
            var submission = _.cloneDeep(tempSubmission);
            submission.owner = template.users.admin._id;

            request(app)
              .post(hook.alter('url', '/form/' + tempForm._id + '/submission', template))
              .set('x-jwt-token', template.users.user1.token)
              .send(submission)
              .expect(201)
              .expect('Content-Type', /json/)
              .end(function(err, res) {
                if (err) {
                  return done(err);
                }

                var response = res.body;
                assert(response.hasOwnProperty('_id'), 'The response should contain an `_id`.');
                assert(response.hasOwnProperty('modified'), 'The response should contain a `modified` timestamp.');
                assert(response.hasOwnProperty('created'), 'The response should contain a `created` timestamp.');
                assert(response.hasOwnProperty('data'), 'The response should contain a submission `data` object.');
                assert(response.data.hasOwnProperty('value'), 'The submission `data` should contain the `value`.');
                assert.equal(response.data.value, tempSubmission.data.value);
                assert(response.hasOwnProperty('form'), 'The response should contain the `form` id.');
                assert.equal(response.form, tempForm._id);
                assert(response.hasOwnProperty('roles'), 'The response should contain the resource `roles`.');
                assert.deepEqual(response.roles, []);
                assert(response.hasOwnProperty('owner'), 'The response should contain the resource `owner`.');
                assert.notEqual(response.owner, null);
                assert.equal(response.owner, template.users.admin._id);
                assert(res.headers.hasOwnProperty('x-jwt-token'), 'The response should contain a `x-jwt-token` header.');

                // Update the submission data.
                tempSubmissions.push(response);

                // Store the JWT for future API calls.
                template.users.user1.token = res.headers['x-jwt-token'];

                done();
              });
          });

          it('An Authenticated User should be able to update the owner of a submission, with _all permissions', function(done) {
            var doc = {owner: template.users.admin._id};

            request(app)
              .put(hook.alter('url', '/form/' + tempForm._id + '/submission/' + temp._id, template))
              .set('x-jwt-token', template.users.user1.token)
              .send(doc)
              .expect(200)
              .expect('Content-Type', /json/)
              .end(function(err, res) {
                if (err) {
                  return done(err);
                }

                var response = res.body;
                // Remove the modified timestamp for comparison.
                response = _.omit(response, 'modified');
                // Update the owner of temp for comparison.
                temp.owner = doc.owner;

                assert.deepEqual(response, _.omit(temp, 'modified'));

                // Store the JWT for future API calls.
                template.users.user1.token = res.headers['x-jwt-token'];

                done();
              });
          });
        });

        describe('Anonymous User', function() {
          it('An Anonymous User should not be able create a submission in their name, without permissions', function(done) {
            var req = request(app)
              .post(hook.alter('url', '/form/' + tempForm._id + '/submission', template))
              .send(tempSubmission);

            request401(req, done);
          });

          it('An Anonymous User should not be able to create a submission in someones name, without permissions', function(done) {
            var submission = _.cloneDeep(tempSubmission);
            submission.owner = template.users.user1._id;
            var req = request(app)
              .post(hook.alter('url', '/form/' + tempForm._id + '/submission', template))
              .send(submission);

            request401(req, done);
          });

          it('An Anonymous User should not be able to update the owner of a submission, without permissions', function(done) {
            var req = request(app)
              .put(hook.alter('url', '/form/' + tempForm._id + '/submission/' + temp._id, template))
              .send({data: temp.data, owner: template.users.admin._id});

            request401(req, done);
          });
        });

        describe('Submission Normalization', function() {
          it('Delete the Submissions created for Ownership Checks', function(done) {
            tempSubmissions.forEach(function(submission) {
              request(app)
                .delete(hook.alter('url', '/form/' + tempForm._id + '/submission/' + submission._id, template))
                .set('x-jwt-token', template.users.admin.token)
                .expect(200)
                .end(function(err, res) {
                  if (err) {
                    return done(err);
                  }

                  var response = res.body;
                  assert.deepEqual(response, {});

                  // Store the JWT for future API calls.
                  template.users.admin.token = res.headers['x-jwt-token'];
                });
            });

            tempSubmissions = [];
            done();
          });
        });

        describe('Form Normalization', function() {
          it('Delete the Form created for Ownership Checks', function(done) {
            request(app)
              .delete(hook.alter('url', '/form/' + tempForm._id, template))
              .set('x-jwt-token', template.users.admin.token)
              .expect(200)
              .end(function(err, res) {
                if (err) {
                  return done(err);
                }

                var response = res.body;
                assert.deepEqual(response, {});
                tempForm = response;

                // Store the JWT for future API calls.
                template.users.admin.token = res.headers['x-jwt-token'];

                done();
              });
          });
        });
      });
    });

    describe('Submission Level Permissions (Anonymous User)', function() {
      describe('Submission CRUD - _own', function() {
        // Store the temp form for this test suite.
        var tempForm = {
          title: 'Anonymous access check',
          name: 'access',
          path: 'accessanonymous',
          type: 'form',
          components: [
            {
              type: 'textfield',
              validate: {
                custom: '',
                pattern: '',
                maxLength: '',
                minLength: '',
                required: true
              },
              defaultValue: '',
              multiple: false,
              suffix: '',
              prefix: '',
              placeholder: 'value',
              key: 'value',
              label: 'value',
              inputMask: '',
              inputType: 'text',
              input: true
            }
          ]
        };

        // Store the template submission for this test suite.
        var templateSubmission = {data: {value: 'foo'}};

        // Store the anonymous temp submission1 for this test suite.
        var tempSubmissionAnon1 = {};

        // Store the anonymous temp submission2 for this test suite.
        var tempSubmissionAnon2 = {};

        // Store the Project Owners submission1 for this test suite.
        var tempSubmissionOwner1 = {};

        // Store the Project Owners submission2 for this test suite.
        var tempSubmissionOwner2 = {};

        // Before the suite runs, attach the test Project's id to the payload.
        before(function() {
          tempForm.access = [
            {
              type: 'read_all', roles: [
                template.roles.anonymous._id.toString(),
                template.roles.authenticated._id.toString(),
                template.roles.administrator._id.toString()
              ]
            }
          ];
          tempForm.submissionAccess = [
            {type: 'create_own', roles: [template.roles.anonymous._id.toString()]},
            {type: 'read_own', roles: [template.roles.anonymous._id.toString()]},
            {type: 'update_own', roles: [template.roles.anonymous._id.toString()]},
            {type: 'delete_own', roles: [template.roles.anonymous._id.toString()]}
          ];
        });

        describe('Bootstrap', function() {
          it('Create a Form for a Submission level Access Check - Anonymous User', function(done) {
            request(app)
              .post(hook.alter('url', '/form', template))
              .set('x-jwt-token', template.users.admin.token)
              .send(tempForm)
              .expect('Content-Type', /json/)
              .expect(201)
              .end(function(err, res) {
                if (err) {
                  return done(err);
                }

                var response = res.body;
                assert(response.hasOwnProperty('_id'), 'The response should contain an `_id`.');
                assert(response.hasOwnProperty('modified'), 'The response should contain a `modified` timestamp.');
                assert(response.hasOwnProperty('created'), 'The response should contain a `created` timestamp.');
                assert(response.hasOwnProperty('access'), 'The response should contain an the `access`.');
                assert.equal(response.title, tempForm.title);
                assert.equal(response.name, tempForm.name);
                assert.equal(response.path, tempForm.path);
                assert.equal(response.type, 'form');
                assert.equal(response.access.length, 1);
                assert.equal(response.access[0].type, 'read_all');
                assert.equal(response.access[0].roles.length, 3);
                assert.notEqual(response.access[0].roles.indexOf(template.roles.anonymous._id.toString()), -1);
                assert.notEqual(response.access[0].roles.indexOf(template.roles.authenticated._id.toString()), -1);
                assert.notEqual(response.access[0].roles.indexOf(template.roles.administrator._id.toString()), -1);

                // Build a temp list to compare access without mongo id's.
                var tempSubmissionAccess = [];
                response.submissionAccess.forEach(function(role) {
                  tempSubmissionAccess.push(_.omit(role, '_id'));
                });
                assert.deepEqual(tempSubmissionAccess, tempForm.submissionAccess);
                assert.deepEqual(response.components, tempForm.components);
                tempForm = response;

                // Store the JWT for future API calls.
                template.users.admin.token = res.headers['x-jwt-token'];

                done();
              });
          });
        });

        describe('Anonymous User Submission', function() {
          it('An Anonymous user should be able to Create a submission with explicit Own permissions', function(done) {
            request(app)
              .post(hook.alter('url', '/form/' + tempForm._id + '/submission', template))
              .send(templateSubmission)
              .expect(201)
              .expect('Content-Type', /json/)
              .end(function(err, res) {
                if (err) {
                  return done(err);
                }

                var response = res.body;
                assert(response.hasOwnProperty('_id'), 'The response should contain an `_id`.');
                assert(response.hasOwnProperty('modified'), 'The response should contain a `modified` timestamp.');
                assert(response.hasOwnProperty('created'), 'The response should contain a `created` timestamp.');
                assert(response.hasOwnProperty('data'), 'The response should contain a submission `data` object.');
                assert(response.data.hasOwnProperty('value'), 'The submission `data` should contain the `value`.');
                assert.equal(response.data.value, templateSubmission.data.value);
                assert(response.hasOwnProperty('form'), 'The response should contain the `form` id.');
                assert.equal(response.form, tempForm._id);
                assert(response.hasOwnProperty('roles'), 'The response should contain the resource `roles`.');
                assert.deepEqual(response.roles, []);

                // Update the submission data.
                tempSubmissionAnon1 = response;

                done();
              });
          });

          it('An Anonymous user should not be able to Read a submission with explicit Own permissions, because Anonymous cannot own an entity', function(done) {
            var req = request(app)
              .get(hook.alter('url', '/form/' + tempForm._id + '/submission/' + tempSubmissionAnon1._id, template));

            request401(req, done);
          });

          it('An Anonymous user should not be able to Update a submission with explicit Own permissions, because Anonymous cannot own an entity', function(done) {
            var req = request(app)
              .put(hook.alter('url', '/form/' + tempForm._id + '/submission/' + tempSubmissionAnon1._id, template))
              .send({value: 'bar'});

            request401(req, done);
          });

          it('An Anonymous user should not be able to Read the Index of submissions without explicit Own permissions', function(done) {
            var req = request(app)
              .get(hook.alter('url', '/form/' + tempForm._id + '/submission', template));

            request401(req, done);
          });

          it('An Anonymous user should not be able to Delete a submission with explicit Own permissions, because Anonymous cannot own an entity', function(done) {
            var req = request(app)
              .delete(hook.alter('url', '/form/' + tempForm._id + '/submission/' + tempSubmissionAnon1._id, template));

            request401(req, done);
          });

          it('An anonymous user should not be able to Create a submission without Anonymous added to create_all', function(done) {
            var ownerSubmission = _.cloneDeep(templateSubmission);
            ownerSubmission.owner = template.users.user1._id;
            request(app)
              .post(hook.alter('url', '/' + tempForm.path + '/submission', template))
              .send(ownerSubmission)
              .expect(201)
              .expect('Content-Type', /json/)
              .end(function(err, res) {
                if (err) {
                  return done(err);
                }

                var response = res.body;
                assert(response.hasOwnProperty('_id'), 'The response should contain an `_id`.');
                assert(response.hasOwnProperty('modified'), 'The response should contain a `modified` timestamp.');
                assert(response.hasOwnProperty('created'), 'The response should contain a `created` timestamp.');
                assert(response.hasOwnProperty('data'), 'The response should contain a submission `data` object.');
                assert(response.data.hasOwnProperty('value'), 'The submission `data` should contain the `value`.');
                assert.equal(response.data.value, templateSubmission.data.value);
                assert(response.hasOwnProperty('form'), 'The response should contain the `form` id.');
                assert.equal(response.form, tempForm._id);
                assert(response.hasOwnProperty('roles'), 'The response should contain the resource `roles`.');
                assert.deepEqual(response.roles, []);
                assert.equal(response.owner, null);
                done();
              });
          });

          it('Should be able to update the form with create_all permissions', function(done) {
            tempForm.submissionAccess.push({
              type: 'create_all',
              roles: [
                template.roles.anonymous._id.toString()
              ]
            });
            request(app)
              .put(hook.alter('url', '/' + tempForm.path, template))
              .set('x-jwt-token', template.users.admin.token)
              .send(_.omit(tempForm, 'modified'))
              .expect(200)
              .expect('Content-Type', /json/)
              .end(function(err, res) {
                if (err) {
                  return done(err);
                }
                var response = res.body;
                assert.equal(response.submissionAccess.length, 5);
                assert.equal(response.submissionAccess[4].roles.indexOf(template.roles.anonymous._id.toString()), 0);
                assert.equal(response.submissionAccess[4].type, 'create_all');
                done();
              });
          });

          it('An anonymous user should be able to Create a submission with owner set with Anonymous role within create_all', function(done) {
            var ownerSubmission = _.cloneDeep(templateSubmission);
            ownerSubmission.owner = template.users.user1._id;
            request(app)
              .post(hook.alter('url', '/' + tempForm.path + '/submission', template))
              .send(ownerSubmission)
              .expect(201)
              .expect('Content-Type', /json/)
              .end(function(err, res) {
                if (err) {
                  return done(err);
                }

                var response = res.body;
                assert(response.hasOwnProperty('_id'), 'The response should contain an `_id`.');
                assert(response.hasOwnProperty('modified'), 'The response should contain a `modified` timestamp.');
                assert(response.hasOwnProperty('created'), 'The response should contain a `created` timestamp.');
                assert(response.hasOwnProperty('data'), 'The response should contain a submission `data` object.');
                assert(response.data.hasOwnProperty('value'), 'The submission `data` should contain the `value`.');
                assert.equal(response.data.value, templateSubmission.data.value);
                assert(response.hasOwnProperty('form'), 'The response should contain the `form` id.');
                assert.equal(response.form, tempForm._id);
                assert(response.hasOwnProperty('roles'), 'The response should contain the resource `roles`.');
                assert.deepEqual(response.roles, []);
                assert.equal(response.owner, template.users.user1._id);
                done();
              });
          });

          it('An authenticated user should not be able to create a submission', function(done) {
            var ownerSubmission = _.cloneDeep(templateSubmission);
            ownerSubmission.owner = template.users.user1._id;
            request(app)
              .post(hook.alter('url', '/' + tempForm.path + '/submission', template))
              .send(ownerSubmission)
              .set('x-jwt-token', template.users.user2.token)
              .expect(401)
              .end(done);
          });

          it('Should be able to update the form with create_own permissions for authenticated', function(done) {
            _.each(tempForm.submissionAccess, function(access) {
              if (access.type === 'create_own') {
                access.roles.push(template.roles.authenticated._id.toString());
              }
            });
            request(app)
              .put(hook.alter('url', '/' + tempForm.path, template))
              .set('x-jwt-token', template.users.admin.token)
              .send(_.omit(tempForm, 'modified'))
              .expect(200)
              .expect('Content-Type', /json/)
              .end(function(err, res) {
                if (err) {
                  return done(err);
                }
                var response = res.body;
                _.each(response.submissionAccess, function(access) {
                  if (access.type === 'create_own') {
                    assert(access.roles.indexOf(template.roles.authenticated._id.toString()) !== -1);
                  }
                });
                done();
              });
          });

          it('An authenticated user should be able to Create a submission but cannot change owner.', function(done) {
            var ownerSubmission = _.cloneDeep(templateSubmission);
            ownerSubmission.owner = template.users.user1._id;
            request(app)
              .post(hook.alter('url', '/' + tempForm.path + '/submission', template))
              .send(ownerSubmission)
              .set('x-jwt-token', template.users.user2.token)
              .expect(201)
              .expect('Content-Type', /json/)
              .end(function(err, res) {
                if (err) {
                  return done(err);
                }

                var response = res.body;
                assert(response.hasOwnProperty('_id'), 'The response should contain an `_id`.');
                assert(response.hasOwnProperty('modified'), 'The response should contain a `modified` timestamp.');
                assert(response.hasOwnProperty('created'), 'The response should contain a `created` timestamp.');
                assert(response.hasOwnProperty('data'), 'The response should contain a submission `data` object.');
                assert(response.data.hasOwnProperty('value'), 'The submission `data` should contain the `value`.');
                assert.equal(response.data.value, templateSubmission.data.value);
                assert(response.hasOwnProperty('form'), 'The response should contain the `form` id.');
                assert.equal(response.form, tempForm._id);
                assert(response.hasOwnProperty('roles'), 'The response should contain the resource `roles`.');
                assert.deepEqual(response.roles, []);
                assert.equal(response.owner, template.users.user2._id);
                done();
              });
          });

          it('Should be able to update the form with create_all permissions for authenticated', function(done) {
            _.each(tempForm.submissionAccess, function(access) {
              if (access.type === 'create_all') {
                access.roles.push(template.roles.authenticated._id.toString());
              }
            });
            request(app)
              .put(hook.alter('url', '/' + tempForm.path, template))
              .set('x-jwt-token', template.users.admin.token)
              .send(_.omit(tempForm, 'modified'))
              .expect(200)
              .expect('Content-Type', /json/)
              .end(function(err, res) {
                if (err) {
                  return done(err);
                }
                var response = res.body;
                _.each(response.submissionAccess, function(access) {
                  if (access.type === 'create_all') {
                    assert(access.roles.indexOf(template.roles.authenticated._id.toString()) !== -1);
                  }
                });
                done();
              });
          });

          it('An authenticated user should be able to Create a submission AND change owner.', function(done) {
            var ownerSubmission = _.cloneDeep(templateSubmission);
            ownerSubmission.owner = template.users.user1._id;
            request(app)
              .post(hook.alter('url', '/' + tempForm.path + '/submission', template))
              .send(ownerSubmission)
              .set('x-jwt-token', template.users.user2.token)
              .expect(201)
              .expect('Content-Type', /json/)
              .end(function(err, res) {
                if (err) {
                  return done(err);
                }

                var response = res.body;
                assert(response.hasOwnProperty('_id'), 'The response should contain an `_id`.');
                assert(response.hasOwnProperty('modified'), 'The response should contain a `modified` timestamp.');
                assert(response.hasOwnProperty('created'), 'The response should contain a `created` timestamp.');
                assert(response.hasOwnProperty('data'), 'The response should contain a submission `data` object.');
                assert(response.data.hasOwnProperty('value'), 'The submission `data` should contain the `value`.');
                assert.equal(response.data.value, templateSubmission.data.value);
                assert(response.hasOwnProperty('form'), 'The response should contain the `form` id.');
                assert.equal(response.form, tempForm._id);
                assert(response.hasOwnProperty('roles'), 'The response should contain the resource `roles`.');
                assert.deepEqual(response.roles, []);
                assert.equal(response.owner, template.users.user1._id);
                done();
              });
          });

          it('Reset the form permission settings', function(done) {
            tempForm.submissionAccess = [
              {type: 'create_own', roles: [template.roles.anonymous._id.toString()]},
              {type: 'read_own', roles: [template.roles.anonymous._id.toString()]},
              {type: 'update_own', roles: [template.roles.anonymous._id.toString()]},
              {type: 'delete_own', roles: [template.roles.anonymous._id.toString()]}
            ];
            request(app)
              .put(hook.alter('url', '/' + tempForm.path, template))
              .set('x-jwt-token', template.users.admin.token)
              .send(_.omit(tempForm, 'modified'))
              .expect(200)
              .expect('Content-Type', /json/)
              .end(done);
          });

          it('An Anonymous user should be able to Create a submission with explicit Own permissions with the Form alias', function(done) {
            request(app)
              .post(hook.alter('url', '/' + tempForm.path + '/submission', template))
              .send(templateSubmission)
              .expect(201)
              .expect('Content-Type', /json/)
              .end(function(err, res) {
                if (err) {
                  return done(err);
                }

                var response = res.body;
                assert(response.hasOwnProperty('_id'), 'The response should contain an `_id`.');
                assert(response.hasOwnProperty('modified'), 'The response should contain a `modified` timestamp.');
                assert(response.hasOwnProperty('created'), 'The response should contain a `created` timestamp.');
                assert(response.hasOwnProperty('data'), 'The response should contain a submission `data` object.');
                assert(response.data.hasOwnProperty('value'), 'The submission `data` should contain the `value`.');
                assert.equal(response.data.value, templateSubmission.data.value);
                assert(response.hasOwnProperty('form'), 'The response should contain the `form` id.');
                assert.equal(response.form, tempForm._id);
                assert(response.hasOwnProperty('roles'), 'The response should contain the resource `roles`.');
                assert.deepEqual(response.roles, []);

                // Update the submission data.
                tempSubmissionAnon2 = response;

                done();
              });
          });

          it('An Anonymous user should not be able to Read a submission with explicit Own permissions with the Form alias, because Anonymous cannot own an entity', function(done) {
            var req = request(app)
              .get(hook.alter('url', '/' + tempForm.path + '/submission/' + tempSubmissionAnon1._id, template));

            request401(req, done);
          });

          it('An Anonymous user should not be able to Update a submission with explicit Own permissions with the Form alias, because Anonymous cannot own an entity', function(done) {
            var req = request(app)
              .put(hook.alter('url', '/' + tempForm.path + '/submission/' + tempSubmissionAnon1._id, template));

            request401(req, done);
          });

          it('An Anonymous user should not be able to Read the Index of submissions without explicit Own permissions with the Form alias', function(done) {
            var req = request(app)
              .get(hook.alter('url', '/' + tempForm.path + '/submission', template));

            request401(req, done);
          });

          it('An Anonymous user should not be able to Delete a submission with explicit Own permissions with the Form alias, because Anonymous cannot own an entity', function(done) {
            var req = request(app)
              .delete(hook.alter('url', '/' + tempForm.path + '/submission/' + tempSubmissionAnon2._id, template));

            request401(req, done);
          });
        });

        describe('Project Owner Submission', function() {
          it('The Project owner should be able to Create a submission without explicit Own permissions', function(done) {
            request(app)
              .post(hook.alter('url', '/form/' + tempForm._id + '/submission', template))
              .set('x-jwt-token', template.users.admin.token)
              .send(templateSubmission)
              .expect(201)
              .expect('Content-Type', /json/)
              .end(function(err, res) {
                if (err) {
                  return done(err);
                }

                var response = res.body;
                assert(response.hasOwnProperty('_id'), 'The response should contain an `_id`.');
                assert(response.hasOwnProperty('modified'), 'The response should contain a `modified` timestamp.');
                assert(response.hasOwnProperty('created'), 'The response should contain a `created` timestamp.');
                assert(response.hasOwnProperty('data'), 'The response should contain a submission `data` object.');
                assert(response.data.hasOwnProperty('value'), 'The submission `data` should contain the `value`.');
                assert.equal(response.data.value, templateSubmission.data.value);
                assert(response.hasOwnProperty('form'), 'The response should contain the `form` id.');
                assert.equal(response.form, tempForm._id);
                assert(response.hasOwnProperty('roles'), 'The response should contain the resource `roles`.');
                assert.deepEqual(response.roles, []);
                assert(res.headers.hasOwnProperty('x-jwt-token'), 'The response should contain a `x-jwt-token` header.');
                assert(response.hasOwnProperty('owner'), 'The response should contain the resource `owner`.');
                assert.notEqual(response.owner, null);
                assert.equal(response.owner, template.users.admin._id);

                tempSubmissionOwner1 = response;

                // Store the JWT for future API calls.
                template.users.admin.token = res.headers['x-jwt-token'];

                done();
              });
          });

          it('The Project owner should be able to Read a submission without explicit Own permissions', function(done) {
            request(app)
              .get(hook.alter('url', '/form/' + tempForm._id + '/submission/' + tempSubmissionOwner1._id, template))
              .set('x-jwt-token', template.users.admin.token)
              .expect(200)
              .expect('Content-Type', /json/)
              .end(function(err, res) {
                if (err) {
                  return done(err);
                }

                var response = res.body;
                assert.deepEqual(response, tempSubmissionOwner1);

                // Store the JWT for future API calls.
                template.users.admin.token = res.headers['x-jwt-token'];

                done();
              });
          });

          it('The Project owner should be able to Update a submission without explicit Own permissions', function(done) {
            var updatedSubmission = _.clone(tempSubmissionOwner1);
            updatedSubmission.data.value = 'bar';

            request(app)
              .put(hook.alter('url', '/form/' + tempForm._id + '/submission/' + tempSubmissionOwner1._id, template))
              .set('x-jwt-token', template.users.admin.token)
              .send({data: {value: updatedSubmission.data.value}})
              .expect(200)
              .expect('Content-Type', /json/)
              .end(function(err, res) {
                if (err) {
                  return done(err);
                }

                var response = res.body;
                // Update the modified timestamp before response comparison.
                updatedSubmission.modified = response.modified;
                assert.deepEqual(response, updatedSubmission);

                // Update the stored resource.
                tempSubmissionOwner1 = response;

                // Store the JWT for future API calls.
                template.users.admin.token = res.headers['x-jwt-token'];

                done();
              });
          });

          it('The Project owner should be able to Read the Index of submissions without explicit Own permissions', function(done) {
            request(app)
              .get(hook.alter('url', '/form/' + tempForm._id + '/submission', template))
              .set('x-jwt-token', template.users.admin.token)
              .expect(200)
              .expect('Content-Type', /json/)
              .end(function(err, res) {
                if (err) {
                  return done(err);
                }

                var response = res.body;
                assert.equal(response.length, 7);

                // Store the JWT for future API calls.
                template.users.admin.token = res.headers['x-jwt-token'];

                done();
              });
          });

          it('The Project owner should be able to Delete a submission without explicit Own permissions', function(done) {
            request(app)
              .delete(hook.alter('url', '/form/' + tempForm._id + '/submission/' + tempSubmissionOwner1._id, template))
              .set('x-jwt-token', template.users.admin.token)
              .expect(200)
              .end(function(err, res) {
                if (err) {
                  return done(err);
                }

                var response = res.body;
                assert.deepEqual(response, {});

                tempSubmissionOwner1 = response;

                // Store the JWT for future API calls.
                template.users.admin.token = res.headers['x-jwt-token'];

                done();
              });
          });

          it('The Project owner should be able to Create a submission without explicit Own permissions with the Form alias', function(done) {
            request(app)
              .post(hook.alter('url', '/' + tempForm.path + '/submission', template))
              .set('x-jwt-token', template.users.admin.token)
              .send(templateSubmission)
              .expect(201)
              .expect('Content-Type', /json/)
              .end(function(err, res) {
                if (err) {
                  return done(err);
                }

                var response = res.body;
                assert(response.hasOwnProperty('_id'), 'The response should contain an `_id`.');
                assert(response.hasOwnProperty('modified'), 'The response should contain a `modified` timestamp.');
                assert(response.hasOwnProperty('created'), 'The response should contain a `created` timestamp.');
                assert(response.hasOwnProperty('data'), 'The response should contain a submission `data` object.');
                assert(response.data.hasOwnProperty('value'), 'The submission `data` should contain the `value`.');
                assert.equal(response.data.value, templateSubmission.data.value);
                assert(response.hasOwnProperty('form'), 'The response should contain the `form` id.');
                assert.equal(response.form, tempForm._id);
                assert(response.hasOwnProperty('roles'), 'The response should contain the resource `roles`.');
                assert.deepEqual(response.roles, []);
                assert(res.headers.hasOwnProperty('x-jwt-token'), 'The response should contain a `x-jwt-token` header.');
                assert(response.hasOwnProperty('owner'), 'The response should contain the resource `owner`.');
                assert.notEqual(response.owner, null);
                assert.equal(response.owner, template.users.admin._id);

                tempSubmissionOwner2 = response;

                // Store the JWT for future API calls.
                template.users.admin.token = res.headers['x-jwt-token'];

                done();
              });
          });

          it('The Project owner should be able to Read a submission without explicit Own permissions with the Form alias', function(done) {
            request(app)
              .get(hook.alter('url', '/' + tempForm.path + '/submission/' + tempSubmissionOwner2._id, template))
              .set('x-jwt-token', template.users.admin.token)
              .expect(200)
              .expect('Content-Type', /json/)
              .end(function(err, res) {
                if (err) {
                  return done(err);
                }

                var response = res.body;
                assert.deepEqual(response, tempSubmissionOwner2);

                // Store the JWT for future API calls.
                template.users.admin.token = res.headers['x-jwt-token'];

                done();
              });
          });

          it('The Project owner should be able to Update a submission without explicit Own permissions with the Form alias', function(done) {
            var updatedSubmission = _.clone(tempSubmissionOwner2);
            updatedSubmission.data.value = 'bar';

            request(app)
              .put(hook.alter('url', '/' + tempForm.path + '/submission/' + tempSubmissionOwner2._id, template))
              .set('x-jwt-token', template.users.admin.token)
              .send({data: {value: updatedSubmission.data.value}})
              .expect(200)
              .expect('Content-Type', /json/)
              .end(function(err, res) {
                if (err) {
                  return done(err);
                }

                var response = res.body;
                // Update the modified timestamp before response comparison.
                updatedSubmission.modified = response.modified;
                assert.deepEqual(response, updatedSubmission);

                // Update the stored resource.
                tempSubmissionOwner2 = response;

                // Store the JWT for future API calls.
                template.users.admin.token = res.headers['x-jwt-token'];

                done();
              });
          });

          it('The Project owner should be able to Read the Index of submissions without explicit Own permissions with the Form alias', function(done) {
            request(app)
              .get(hook.alter('url', '/' + tempForm.path + '/submission', template))
              .set('x-jwt-token', template.users.admin.token)
              .expect(200)
              .expect('Content-Type', /json/)
              .end(function(err, res) {
                if (err) {
                  return done(err);
                }

                var response = res.body;
                assert.equal(response.length, 7);

                // Store the JWT for future API calls.
                template.users.admin.token = res.headers['x-jwt-token'];

                done();
              });
          });

          it('The Project owner should be able to Delete a submission without explicit Own permissions with the Form alias', function(done) {
            request(app)
              .delete(hook.alter('url', '/' + tempForm.path + '/submission/' + tempSubmissionOwner2._id, template))
              .set('x-jwt-token', template.users.admin.token)
              .expect(200)
              .end(function(err, res) {
                if (err) {
                  return done(err);
                }

                var response = res.body;
                assert.deepEqual(response, {});

                tempSubmissionOwner2 = response;

                // Store the JWT for future API calls.
                template.users.admin.token = res.headers['x-jwt-token'];

                done();
              });
          });
        });

        describe('Authenticated User Submission', function() {
          it('A Registered user should not be able to Create a submission without explicit Own permissions', function(done) {
            var req = request(app)
              .post(hook.alter('url', '/form/' + tempForm._id + '/submission', template))
              .send(templateSubmission);

            request401(req, done, template.users.user1);
          });

          it('A Registered user should not be able to Read a submission without explicit Own permissions', function(done) {
            var req = request(app)
              .get(hook.alter('url', '/form/' + tempForm._id + '/submission/' + tempSubmissionAnon1._id, template));

            request401(req, done, template.users.user1);
          });

          it('A Registered user should not be able to Update a submission without explicit Own permissions', function(done) {
            var req = request(app)
              .put(hook.alter('url', '/form/' + tempForm._id + '/submission/' + tempSubmissionAnon1._id, template))
              .send({foo: 'bar'});

            request401(req, done, template.users.user1);
          });

          it('A Registered user should not be able to Read the Index of submissions without explicit Own permissions', function(done) {
            var req = request(app)
              .get(hook.alter('url', '/form/' + tempForm._id + '/submission', template));

            request401(req, done, template.users.user1);
          });

          it('A Registered user should not be able to Delete a submission without explicit Own permissions', function(done) {
            var req = request(app)
              .delete(hook.alter('url', '/form/' + tempForm._id + '/submission/' + tempSubmissionAnon1._id, template));

            request401(req, done, template.users.user1);
          });

          it('A Registered user should not be able to Create a submission without explicit Own permissions with the Form alias', function(done) {
            var req = request(app)
              .post(hook.alter('url', '/' + tempForm.path + '/submission', template))
              .send(templateSubmission)

            request401(req, done, template.users.user1);
          });

          it('A Registered user should not be able to Read a submission without explicit Own permissions with the Form alias', function(done) {
            var req = request(app)
              .get(hook.alter('url', '/' + tempForm.path + '/submission/' + tempSubmissionAnon1._id, template));

            request401(req, done, template.users.user1);
          });

          it('A Registered user should not be able to Update a submission without explicit Own permissions with the Form alias', function(done) {
            var req = request(app)
              .put(hook.alter('url', '/' + tempForm.path + '/submission/' + tempSubmissionAnon1._id, template))
              .send({foo: 'bar'});

            request401(req, done, template.users.user1);
          });

          it('A Registered user should not be able to Read the Index of submissions without explicit Own permissions with the Form alias', function(done) {
            var req = request(app)
              .get(hook.alter('url', '/' + tempForm.path + '/submission', template));

            request401(req, done, template.users.user1);
          });

          it('A Registered user should not be able to Delete a submission without explicit Own permissions with the Form alias', function(done) {
            var req = request(app)
              .delete(hook.alter('url', '/' + tempForm.path + '/submission/' + tempSubmissionAnon1._id, template));

            request401(req, done, template.users.user1);
          });
        });

        describe('Submission Normalization', function() {
          it('The Project owner should be able to Delete a submission with explicit Own permissions', function(done) {
            request(app)
              .delete(hook.alter('url', '/form/' + tempForm._id + '/submission/' + tempSubmissionAnon1._id, template))
              .set('x-jwt-token', template.users.admin.token)
              .expect(200)
              .end(function(err, res) {
                if (err) {
                  return done(err);
                }

                var response = res.body;
                assert.deepEqual(response, {});

                tempSubmissionAnon1 = response;

                // Store the JWT for future API calls.
                template.users.admin.token = res.headers['x-jwt-token'];

                done();
              });
          });

          it('The Project owner should be able to Delete a submission with explicit Own permissions with the Form alias', function(done) {
            request(app)
              .delete(hook.alter('url', '/' + tempForm.path + '/submission/' + tempSubmissionAnon2._id, template))
              .set('x-jwt-token', template.users.admin.token)
              .expect(200)
              .end(function(err, res) {
                if (err) {
                  return done(err);
                }

                var response = res.body;
                assert.deepEqual(response, {});

                tempSubmissionAnon2 = response;

                // Store the JWT for future API calls.
                template.users.admin.token = res.headers['x-jwt-token'];

                done();
              });
          });
        });

        describe('Form Normalization', function() {
          it('Delete the form created for Access Checks', function(done) {
            request(app)
              .delete(hook.alter('url', '/form/' + tempForm._id, template))
              .set('x-jwt-token', template.users.admin.token)
              .expect(200)
              .end(function(err, res) {
                if (err) {
                  return done(err);
                }

                var response = res.body;
                assert.deepEqual(response, {});
                tempForm = response;

                // Store the JWT for future API calls.
                template.users.admin.token = res.headers['x-jwt-token'];

                done();
              });
          });
        });
      });

      describe('Submission CRUD - _all', function() {
        // Store the temp form for this test suite.
        var tempForm = {
          title: 'Anonymous access check',
          name: 'access',
          path: 'accessanonymous',
          type: 'form',
          components: [
            {
              type: 'textfield',
              validate: {
                custom: '',
                pattern: '',
                maxLength: '',
                minLength: '',
                required: false
              },
              defaultValue: '',
              multiple: false,
              suffix: '',
              prefix: '',
              placeholder: 'value',
              key: 'value',
              label: 'value',
              inputMask: '',
              inputType: 'text',
              input: true
            }
          ]
        };

        // Store the template submission for this test suite.
        var templateSubmission = {data: {value: 'foo'}};

        // Store the annonymous temp submission1 for this test suite.
        var tempSubmissionAnon1 = {};

        // Store the annonymous temp submission2 for this test suite.
        var tempSubmissionAnon2 = {};

        // Store the Project Owners submission1 for this test suite.
        var tempSubmissionOwner1 = {};

        // Store the Project Owners submission2 for this test suite.
        var tempSubmissionOwner2 = {};

        // Before the suite runs, attach the test Project's id to the payload.
        before(function() {
          tempForm.access = [
            {
              type: 'read_all', roles: [
                template.roles.anonymous._id.toString(),
                template.roles.authenticated._id.toString(),
                template.roles.administrator._id.toString()
              ]
            }
          ];
          tempForm.submissionAccess = [
            {type: 'create_all', roles: [template.roles.anonymous._id.toString()]},
            {type: 'read_all', roles: [template.roles.anonymous._id.toString()]},
            {type: 'update_all', roles: [template.roles.anonymous._id.toString()]},
            {type: 'delete_all', roles: [template.roles.anonymous._id.toString()]}
          ];
        });

        describe('Bootstrap', function() {
          it('Create a Form for a Submission level Access Check - Anonymous User', function(done) {
            request(app)
              .post(hook.alter('url', '/form', template))
              .set('x-jwt-token', template.users.admin.token)
              .send(tempForm)
              .expect('Content-Type', /json/)
              .expect(201)
              .end(function(err, res) {
                if (err) {
                  return done(err);
                }

                var response = res.body;
                assert(response.hasOwnProperty('_id'), 'The response should contain an `_id`.');
                assert(response.hasOwnProperty('modified'), 'The response should contain a `modified` timestamp.');
                assert(response.hasOwnProperty('created'), 'The response should contain a `created` timestamp.');
                assert(response.hasOwnProperty('access'), 'The response should contain an the `access`.');
                assert.equal(response.title, tempForm.title);
                assert.equal(response.name, tempForm.name);
                assert.equal(response.path, tempForm.path);
                assert.equal(response.type, 'form');
                assert.equal(response.access.length, 1);
                assert.equal(response.access[0].type, 'read_all');
                assert.equal(response.access[0].roles.length, 3);
                assert.notEqual(response.access[0].roles.indexOf(template.roles.anonymous._id.toString()), -1);
                assert.notEqual(response.access[0].roles.indexOf(template.roles.authenticated._id.toString()), -1);
                assert.notEqual(response.access[0].roles.indexOf(template.roles.administrator._id.toString()), -1);

                // Build a temp list to compare access without mongo id's.
                var tempSubmissionAccess = [];
                response.submissionAccess.forEach(function(role) {
                  tempSubmissionAccess.push(_.omit(role, '_id'));
                });
                assert.deepEqual(tempSubmissionAccess, tempForm.submissionAccess);
                assert.deepEqual(response.components, tempForm.components);
                tempForm = response;

                // Store the JWT for future API calls.
                template.users.admin.token = res.headers['x-jwt-token'];

                done();
              });
          });
        });

        describe('Anonymous User Submission', function() {
          it('An Anonymous user should be able to Create a submission with explicit permissions', function(done) {
            request(app)
              .post(hook.alter('url', '/form/' + tempForm._id + '/submission', template))
              .send(templateSubmission)
              .expect(201)
              .expect('Content-Type', /json/)
              .end(function(err, res) {
                if (err) {
                  return done(err);
                }

                var response = res.body;
                assert(response.hasOwnProperty('_id'), 'The response should contain an `_id`.');
                assert(response.hasOwnProperty('modified'), 'The response should contain a `modified` timestamp.');
                assert(response.hasOwnProperty('created'), 'The response should contain a `created` timestamp.');
                assert(response.hasOwnProperty('data'), 'The response should contain a submission `data` object.');
                assert(response.data.hasOwnProperty('value'), 'The submission `data` should contain the `value`.');
                assert.equal(response.data.value, templateSubmission.data.value);
                assert(response.hasOwnProperty('form'), 'The response should contain the `form` id.');
                assert.equal(response.form, tempForm._id);
                assert(response.hasOwnProperty('roles'), 'The response should contain the resource `roles`.');
                assert.deepEqual(response.roles, []);

                // Update the submission data.
                tempSubmissionAnon1 = response;

                done();
              });
          });

          it('An Anonymous user should be able to Read a submission with explicit permissions', function(done) {
            request(app)
              .get(hook.alter('url', '/form/' + tempForm._id + '/submission/' + tempSubmissionAnon1._id, template))
              .expect(200)
              .expect('Content-Type', /json/)
              .end(function(err, res) {
                if (err) {
                  return done(err);
                }

                var response = res.body;
                assert.deepEqual(response, tempSubmissionAnon1);

                done();
              });
          });

          it('An Anonymous user should be able to Update a submission with explicit permissions', function(done) {
            var compare = _.omit(tempSubmissionAnon1, 'modified');
            compare.data.value = 'bar';

            request(app)
              .put(hook.alter('url', '/form/' + tempForm._id + '/submission/' + tempSubmissionAnon1._id, template))
              .send({data: {value: compare.data.value}})
              .expect(200)
              .expect('Content-Type', /json/)
              .end(function(err, res) {
                if (err) {
                  return done(err);
                }

                var response = res.body;
                assert.deepEqual(_.omit(response, 'modified'), compare);
                tempSubmissionAnon1 = response;

                done();
              });
          });

          it('An Anonymous user should be able to Read the Index of submissions without explicit permissions', function(done) {
            request(app)
              .get(hook.alter('url', '/form/' + tempForm._id + '/submission', template))
              .expect(200)
              .expect('Content-Type', /json/)
              .end(function(err, res) {
                if (err) {
                  return done(err);
                }

                var response = res.body;
                assert.equal(response.length, 1);

                done();
              });
          });

          it('An Anonymous user should be able to Delete a submission with explicit permissions', function(done) {
            request(app)
              .delete(hook.alter('url', '/form/' + tempForm._id + '/submission/' + tempSubmissionAnon1._id, template))
              .expect(200)
              .end(function(err, res) {
                if (err) {
                  return done(err);
                }

                var response = res.body;
                assert.deepEqual(response, {});
                tempSubmissionAnon1 = response;

                done();
              });
          });

          it('An Anonymous user should be able to Create a submission with explicit permissions with the Form alias', function(done) {
            request(app)
              .post(hook.alter('url', '/' + tempForm.path + '/submission', template))
              .send(templateSubmission)
              .expect(201)
              .expect('Content-Type', /json/)
              .end(function(err, res) {
                if (err) {
                  return done(err);
                }

                var response = res.body;
                assert(response.hasOwnProperty('_id'), 'The response should contain an `_id`.');
                assert(response.hasOwnProperty('modified'), 'The response should contain a `modified` timestamp.');
                assert(response.hasOwnProperty('created'), 'The response should contain a `created` timestamp.');
                assert(response.hasOwnProperty('data'), 'The response should contain a submission `data` object.');
                assert(response.data.hasOwnProperty('value'), 'The submission `data` should contain the `value`.');
                assert.equal(response.data.value, templateSubmission.data.value);
                assert(response.hasOwnProperty('form'), 'The response should contain the `form` id.');
                assert.equal(response.form, tempForm._id);
                assert(response.hasOwnProperty('roles'), 'The response should contain the resource `roles`.');
                assert.deepEqual(response.roles, []);

                // Update the submission data.
                tempSubmissionAnon2 = response;

                done();
              });
          });

          it('An Anonymous user should be able to Read a submission with explicit permissions with the Form alias', function(done) {
            request(app)
              .get(hook.alter('url', '/' + tempForm.path + '/submission/' + tempSubmissionAnon2._id, template))
              .expect(200)
              .expect('Content-Type', /json/)
              .end(function(err, res) {
                if (err) {
                  return done(err);
                }

                var response = res.body;
                assert.deepEqual(response, tempSubmissionAnon2);

                done();
              });
          });

          it('An Anonymous user should be able to Update a submission with explicit permissions with the Form alias', function(done) {
            var compare = _.omit(tempSubmissionAnon2, 'modified');
            compare.data.value = 'bar';

            request(app)
              .put(hook.alter('url', '/' + tempForm.path + '/submission/' + tempSubmissionAnon2._id, template))
              .send({data: {value: compare.data.value}})
              .expect(200)
              .expect('Content-Type', /json/)
              .end(function(err, res) {
                if (err) {
                  return done(err);
                }

                var response = res.body;
                assert.deepEqual(_.omit(response, 'modified'), compare);
                tempSubmissionAnon2 = response;

                done();
              });
          });

          it('An Anonymous user should be able to Read the Index of submissions without explicit permissions with the Form alias', function(done) {
            request(app)
              .get(hook.alter('url', '/' + tempForm.path + '/submission', template))
              .expect(200)
              .expect('Content-Type', /json/)
              .end(function(err, res) {
                if (err) {
                  return done(err);
                }

                var response = res.body;
                assert.equal(response.length, 1);

                done();
              });
          });

          it('An Anonymous user should be able to Delete a submission with explicit permissions with the Form alias', function(done) {
            request(app)
              .delete(hook.alter('url', '/' + tempForm.path + '/submission/' + tempSubmissionAnon2._id, template))
              .expect(200)
              .end(function(err, res) {
                if (err) {
                  return done(err);
                }

                var response = res.body;
                assert.deepEqual(response, {});
                tempSubmissionAnon2 = response;

                done();
              });
          });
        });

        describe('Project Owner Submission', function() {
          it('The Project owner should be able to Create a submission without explicit Own permissions', function(done) {
            request(app)
              .post(hook.alter('url', '/form/' + tempForm._id + '/submission', template))
              .set('x-jwt-token', template.users.admin.token)
              .send(templateSubmission)
              .expect(201)
              .expect('Content-Type', /json/)
              .end(function(err, res) {
                if (err) {
                  return done(err);
                }

                var response = res.body;
                assert(response.hasOwnProperty('_id'), 'The response should contain an `_id`.');
                assert(response.hasOwnProperty('modified'), 'The response should contain a `modified` timestamp.');
                assert(response.hasOwnProperty('created'), 'The response should contain a `created` timestamp.');
                assert(response.hasOwnProperty('data'), 'The response should contain a submission `data` object.');
                assert(response.data.hasOwnProperty('value'), 'The submission `data` should contain the `value`.');
                assert.equal(response.data.value, templateSubmission.data.value);
                assert(response.hasOwnProperty('form'), 'The response should contain the `form` id.');
                assert.equal(response.form, tempForm._id);
                assert(response.hasOwnProperty('roles'), 'The response should contain the resource `roles`.');
                assert.deepEqual(response.roles, []);
                assert(res.headers.hasOwnProperty('x-jwt-token'), 'The response should contain a `x-jwt-token` header.');
                assert(response.hasOwnProperty('owner'), 'The response should contain the resource `owner`.');
                assert.notEqual(response.owner, null);
                assert.equal(response.owner, template.users.admin._id);

                tempSubmissionOwner1 = response;

                // Store the JWT for future API calls.
                template.users.admin.token = res.headers['x-jwt-token'];

                done();
              });
          });

          it('The Project owner should be able to Read a submission without explicit Own permissions', function(done) {
            request(app)
              .get(hook.alter('url', '/form/' + tempForm._id + '/submission/' + tempSubmissionOwner1._id, template))
              .set('x-jwt-token', template.users.admin.token)
              .expect(200)
              .expect('Content-Type', /json/)
              .end(function(err, res) {
                if (err) {
                  return done(err);
                }

                var response = res.body;
                assert.deepEqual(response, tempSubmissionOwner1);

                // Store the JWT for future API calls.
                template.users.admin.token = res.headers['x-jwt-token'];

                done();
              });
          });

          it('The Project owner should be able to Update a submission without explicit Own permissions', function(done) {
            var updatedSubmission = _.clone(tempSubmissionOwner1);
            updatedSubmission.data.value = 'bar';

            request(app)
              .put(hook.alter('url', '/form/' + tempForm._id + '/submission/' + tempSubmissionOwner1._id, template))
              .set('x-jwt-token', template.users.admin.token)
              .send({data: {value: updatedSubmission.data.value}})
              .expect(200)
              .expect('Content-Type', /json/)
              .end(function(err, res) {
                if (err) {
                  return done(err);
                }

                var response = res.body;
                // Update the modified timestamp before response comparison.
                updatedSubmission.modified = response.modified;
                assert.deepEqual(response, updatedSubmission);

                // Update the stored resource.
                tempSubmissionOwner1 = response;

                // Store the JWT for future API calls.
                template.users.admin.token = res.headers['x-jwt-token'];

                done();
              });
          });

          it('The Project owner should be able to Read the Index of submissions without explicit Own permissions', function(done) {
            request(app)
              .get(hook.alter('url', '/form/' + tempForm._id + '/submission', template))
              .set('x-jwt-token', template.users.admin.token)
              .expect(200)
              .expect('Content-Type', /json/)
              .end(function(err, res) {
                if (err) {
                  return done(err);
                }

                var response = res.body;
                assert.equal(response.length, 1);

                // Store the JWT for future API calls.
                template.users.admin.token = res.headers['x-jwt-token'];

                done();
              });
          });

          it('The Project owner should be able to Create a submission without explicit Own permissions with the Form alias', function(done) {
            request(app)
              .post(hook.alter('url', '/' + tempForm.path + '/submission', template))
              .set('x-jwt-token', template.users.admin.token)
              .send(templateSubmission)
              .expect(201)
              .expect('Content-Type', /json/)
              .end(function(err, res) {
                if (err) {
                  return done(err);
                }

                var response = res.body;
                assert(response.hasOwnProperty('_id'), 'The response should contain an `_id`.');
                assert(response.hasOwnProperty('modified'), 'The response should contain a `modified` timestamp.');
                assert(response.hasOwnProperty('created'), 'The response should contain a `created` timestamp.');
                assert(response.hasOwnProperty('data'), 'The response should contain a submission `data` object.');
                assert(response.data.hasOwnProperty('value'), 'The submission `data` should contain the `value`.');
                assert.equal(response.data.value, templateSubmission.data.value);
                assert(response.hasOwnProperty('form'), 'The response should contain the `form` id.');
                assert.equal(response.form, tempForm._id);
                assert(response.hasOwnProperty('roles'), 'The response should contain the resource `roles`.');
                assert.deepEqual(response.roles, []);
                assert(res.headers.hasOwnProperty('x-jwt-token'), 'The response should contain a `x-jwt-token` header.');
                assert(response.hasOwnProperty('owner'), 'The response should contain the resource `owner`.');
                assert.notEqual(response.owner, null);
                assert.equal(response.owner, template.users.admin._id);

                tempSubmissionOwner2 = response;

                // Store the JWT for future API calls.
                template.users.admin.token = res.headers['x-jwt-token'];

                done();
              });
          });

          it('The Project owner should be able to Read a submission without explicit Own permissions with the Form alias', function(done) {
            request(app)
              .get(hook.alter('url', '/' + tempForm.path + '/submission/' + tempSubmissionOwner2._id, template))
              .set('x-jwt-token', template.users.admin.token)
              .expect(200)
              .expect('Content-Type', /json/)
              .end(function(err, res) {
                if (err) {
                  return done(err);
                }

                var response = res.body;
                assert.deepEqual(response, tempSubmissionOwner2);

                // Store the JWT for future API calls.
                template.users.admin.token = res.headers['x-jwt-token'];

                done();
              });
          });

          it('The Project owner should be able to Update a submission without explicit Own permissions with the Form alias', function(done) {
            var updatedSubmission = _.clone(tempSubmissionOwner2);
            updatedSubmission.data.value = 'bar';

            request(app)
              .put(hook.alter('url', '/' + tempForm.path + '/submission/' + tempSubmissionOwner2._id, template))
              .set('x-jwt-token', template.users.admin.token)
              .send({data: {value: updatedSubmission.data.value}})
              .expect(200)
              .expect('Content-Type', /json/)
              .end(function(err, res) {
                if (err) {
                  return done(err);
                }

                var response = res.body;
                // Update the modified timestamp before response comparison.
                updatedSubmission.modified = response.modified;
                assert.deepEqual(response, updatedSubmission);

                // Update the stored resource.
                tempSubmissionOwner2 = response;

                // Store the JWT for future API calls.
                template.users.admin.token = res.headers['x-jwt-token'];

                done();
              });
          });

          it('The Project owner should be able to Read the Index of submissions without explicit Own permissions with the Form alias', function(done) {
            request(app)
              .get(hook.alter('url', '/' + tempForm.path + '/submission', template))
              .set('x-jwt-token', template.users.admin.token)
              .expect(200)
              .expect('Content-Type', /json/)
              .end(function(err, res) {
                if (err) {
                  return done(err);
                }

                var response = res.body;
                assert.equal(response.length, 2);

                // Store the JWT for future API calls.
                template.users.admin.token = res.headers['x-jwt-token'];

                done();
              });
          });
        });

        describe('Authenticated User Submission', function() {
          it('A Registered user should not be able to Create a submission without explicit Own permissions', function(done) {
            var req = request(app)
              .post(hook.alter('url', '/form/' + tempForm._id + '/submission', template))
              .send(templateSubmission);

            request401(req, done, template.users.user1);
          });

          it('A Registered user should not be able to Read a submission without explicit Own permissions', function(done) {
            var req = request(app)
              .get(hook.alter('url', '/form/' + tempForm._id + '/submission/' + tempSubmissionOwner1._id, template));

            request401(req, done, template.users.user1);
          });

          it('A Registered user should not be able to Update a submission without explicit Own permissions', function(done) {
            var req = request(app)
              .put(hook.alter('url', '/form/' + tempForm._id + '/submission/' + tempSubmissionOwner1._id, template))
              .send({foo: 'bar'});

            request401(req, done, template.users.user1);
          });

          it('A Registered user should not be able to Read the Index of submissions without explicit Own permissions', function(done) {
            var req = request(app)
              .get(hook.alter('url', '/form/' + tempForm._id + '/submission', template));

            request401(req, done, template.users.user1);
          });

          it('A Registered user should not be able to Delete a submission without explicit Own permissions', function(done) {
            var req = request(app)
              .delete(hook.alter('url', '/form/' + tempForm._id + '/submission/' + tempSubmissionOwner1._id, template));

            request401(req, done, template.users.user1);
          });

          it('A Registered user should not be able to Create a submission without explicit Own permissions with the Form alias', function(done) {
            var req = request(app)
              .post(hook.alter('url', '/' + tempForm.path + '/submission', template))
              .send(templateSubmission);

            request401(req, done, template.users.user1);
          });

          it('A Registered user should not be able to Read a submission without explicit Own permissions with the Form alias', function(done) {
            var req = request(app)
              .get(hook.alter('url', '/' + tempForm.path + '/submission/' + tempSubmissionOwner1._id, template));

            request401(req, done, template.users.user1);
          });

          it('A Registered user should not be able to Update a submission without explicit Own permissions with the Form alias', function(done) {
            var req = request(app)
              .put(hook.alter('url', '/' + tempForm.path + '/submission/' + tempSubmissionOwner1._id, template))
              .send({foo: 'bar'});

            request401(req, done, template.users.user1);
          });

          it('A Registered user should not be able to Read the Index of submissions without explicit Own permissions with the Form alias', function(done) {
            var req = request(app)
              .get(hook.alter('url', '/' + tempForm.path + '/submission', template));

            request401(req, done, template.users.user1);
          });

          it('A Registered user should not be able to Delete a submission without explicit Own permissions with the Form alias', function(done) {
            var req = request(app)
              .delete(hook.alter('url', '/' + tempForm.path + '/submission/' + tempSubmissionOwner1._id, template));

            request401(req, done, template.users.user1);
          });
        });

        describe('Submission Normalization', function() {
          it('The Project owner should be able to Delete a submission with explicit Own permissions', function(done) {
            request(app)
              .delete(hook.alter('url', '/form/' + tempForm._id + '/submission/' + tempSubmissionOwner1._id, template))
              .set('x-jwt-token', template.users.admin.token)
              .expect(200)
              .end(function(err, res) {
                if (err) {
                  return done(err);
                }

                var response = res.body;
                assert.deepEqual(response, {});

                tempSubmissionOwner1 = response;

                // Store the JWT for future API calls.
                template.users.admin.token = res.headers['x-jwt-token'];

                done();
              });
          });

          it('The Project owner should be able to Delete a submission with explicit Own permissions with the Form alias', function(done) {
            request(app)
              .delete(hook.alter('url', '/' + tempForm.path + '/submission/' + tempSubmissionOwner2._id, template))
              .set('x-jwt-token', template.users.admin.token)
              .expect(200)
              .end(function(err, res) {
                if (err) {
                  return done(err);
                }

                var response = res.body;
                assert.deepEqual(response, {});

                tempSubmissionOwner2 = response;

                // Store the JWT for future API calls.
                template.users.admin.token = res.headers['x-jwt-token'];

                done();
              });
          });
        });

        describe('Form Normalization', function() {
          it('Delete the form created for Access Checks', function(done) {
            request(app)
              .delete(hook.alter('url', '/form/' + tempForm._id, template))
              .set('x-jwt-token', template.users.admin.token)
              .expect(200)
              .end(function(err, res) {
                if (err) {
                  return done(err);
                }

                var response = res.body;
                assert.deepEqual(response, {});
                tempForm = response;

                // Store the JWT for future API calls.
                template.users.admin.token = res.headers['x-jwt-token'];

                done();
              });
          });
        });
      });

      describe('Submission Ownership - _own', function() {
        // Store the temp form for this test suite.
        var tempForm = {
          title: 'dummyForm',
          name: 'dummyForm',
          path: 'dummy/form',
          type: 'form',
          access: [],
          submissionAccess: [],
          components: [
            {
              type: 'textfield',
              validate: {
                custom: '',
                pattern: '',
                maxLength: '',
                minLength: '',
                required: false
              },
              defaultValue: '',
              multiple: false,
              suffix: '',
              prefix: '',
              placeholder: 'value',
              key: 'value',
              label: 'value',
              inputMask: '',
              inputType: 'text',
              input: true
            }
          ]
        };

        // Store the temp submissions for this test suite.
        var tempSubmission = {data: {value: 'foo'}};
        var tempSubmissions = [];
        var temp = {};

        // Before the suite runs, attach the test Project's id to the payload.
        before(function() {
          tempForm.access = [
            {
              type: 'read_all', roles: [
                template.roles.anonymous._id.toString(),
                template.roles.authenticated._id.toString(),
                template.roles.administrator._id.toString()
              ]
            }
          ];
          tempForm.submissionAccess = [
            {type: 'create_own', roles: [template.roles.anonymous._id.toString()]},
            {type: 'read_own', roles: [template.roles.anonymous._id.toString()]},
            {type: 'update_own', roles: [template.roles.anonymous._id.toString()]},
            {type: 'delete_own', roles: [template.roles.anonymous._id.toString()]}
          ];
        });

        describe('Bootstrap', function() {
          it('Create the Form for Ownership Checks', function(done) {
            request(app)
              .post(hook.alter('url', '/form', template))
              .set('x-jwt-token', template.users.admin.token)
              .send(tempForm)
              .expect('Content-Type', /json/)
              .expect(201)
              .end(function(err, res) {
                if (err) {
                  return done(err);
                }

                var response = res.body;
                assert(response.hasOwnProperty('_id'), 'The response should contain an `_id`.');
                assert(response.hasOwnProperty('modified'), 'The response should contain a `modified` timestamp.');
                assert(response.hasOwnProperty('created'), 'The response should contain a `created` timestamp.');
                assert(response.hasOwnProperty('access'), 'The response should contain an the `access`.');
                assert.equal(response.title, tempForm.title);
                assert.equal(response.name, tempForm.name);
                assert.equal(response.path, tempForm.path);
                assert.equal(response.type, 'form');
                assert.equal(response.access.length, 1);
                assert.equal(response.access[0].type, 'read_all');
                assert.equal(response.access[0].roles.length, 3);
                assert.notEqual(response.access[0].roles.indexOf(template.roles.anonymous._id.toString()), -1);
                assert.notEqual(response.access[0].roles.indexOf(template.roles.authenticated._id.toString()), -1);
                assert.notEqual(response.access[0].roles.indexOf(template.roles.administrator._id.toString()), -1);

                // Build a temp list to compare access without mongo id's.
                var tempSubmissionAccess = [];
                response.submissionAccess.forEach(function(role) {
                  tempSubmissionAccess.push(_.omit(role, '_id'));
                });
                assert.deepEqual(tempSubmissionAccess, tempForm.submissionAccess);
                assert.deepEqual(response.components, tempForm.components);
                tempForm = response;

                // Store the JWT for future API calls.
                template.users.admin.token = res.headers['x-jwt-token'];

                done();
              });
          });
        });

        describe('Project Owner', function() {
          it('The Project Owner should create a submission in their name, when the owner is not specified, without permissions', function(done) {
            var submission = _.clone(tempSubmission);

            request(app)
              .post(hook.alter('url', '/form/' + tempForm._id + '/submission', template))
              .set('x-jwt-token', template.users.admin.token)
              .send(submission)
              .expect(201)
              .expect('Content-Type', /json/)
              .end(function(err, res) {
                if (err) {
                  return done(err);
                }

                var response = res.body;
                assert(response.hasOwnProperty('_id'), 'The response should contain an `_id`.');
                assert(response.hasOwnProperty('modified'), 'The response should contain a `modified` timestamp.');
                assert(response.hasOwnProperty('created'), 'The response should contain a `created` timestamp.');
                assert(response.hasOwnProperty('data'), 'The response should contain a submission `data` object.');
                assert(response.data.hasOwnProperty('value'), 'The submission `data` should contain the `value`.');
                assert.equal(response.data.value, tempSubmission.data.value);
                assert(response.hasOwnProperty('form'), 'The response should contain the `form` id.');
                assert.equal(response.form, tempForm._id);
                assert(response.hasOwnProperty('roles'), 'The response should contain the resource `roles`.');
                assert.deepEqual(response.roles, []);
                assert(response.hasOwnProperty('owner'), 'The response should contain the resource `owner`.');
                assert.notEqual(response.owner, null);
                assert.equal(response.owner, template.users.admin._id);
                assert(res.headers.hasOwnProperty('x-jwt-token'), 'The response should contain a `x-jwt-token` header.');

                // Update the submission data.
                tempSubmissions.push(response);

                // Store the JWT for future API calls.
                template.users.admin.token = res.headers['x-jwt-token'];

                done();
              });
          });

          it('The Project Owner should be able to create a submission in someones name, without permissions', function(done) {
            var submission = _.clone(tempSubmission);
            submission.owner = template.users.user2._id;

            request(app)
              .post(hook.alter('url', '/form/' + tempForm._id + '/submission', template))
              .set('x-jwt-token', template.users.admin.token)
              .send(submission)
              .expect(201)
              .expect('Content-Type', /json/)
              .end(function(err, res) {
                if (err) {
                  return done(err);
                }

                var response = res.body;
                assert(response.hasOwnProperty('_id'), 'The response should contain an `_id`.');
                assert(response.hasOwnProperty('modified'), 'The response should contain a `modified` timestamp.');
                assert(response.hasOwnProperty('created'), 'The response should contain a `created` timestamp.');
                assert(response.hasOwnProperty('data'), 'The response should contain a submission `data` object.');
                assert(response.data.hasOwnProperty('value'), 'The submission `data` should contain the `value`.');
                assert.equal(response.data.value, tempSubmission.data.value);
                assert(response.hasOwnProperty('form'), 'The response should contain the `form` id.');
                assert.equal(response.form, tempForm._id);
                assert(response.hasOwnProperty('roles'), 'The response should contain the resource `roles`.');
                assert.deepEqual(response.roles, []);
                assert(response.hasOwnProperty('owner'), 'The response should contain the resource `owner`.');
                assert.notEqual(response.owner, null);
                assert.equal(response.owner, template.users.user2._id);
                assert(res.headers.hasOwnProperty('x-jwt-token'), 'The response should contain a `x-jwt-token` header.');

                // Update the submission data.
                tempSubmissions.push(response);

                // Store the response for an update test.
                temp = response;

                // Store the JWT for future API calls.
                template.users.admin.token = res.headers['x-jwt-token'];

                done();
              });
          });

          it('The Project Owner should be able to update the owner of a submission, without permissions', function(done) {
            var doc = {data: temp.data, owner: template.users.admin._id};

            request(app)
              .put(hook.alter('url', '/form/' + tempForm._id + '/submission/' + temp._id, template))
              .set('x-jwt-token', template.users.admin.token)
              .send(doc)
              .expect(200)
              .expect('Content-Type', /json/)
              .end(function(err, res) {
                if (err) {
                  return done(err);
                }

                var response = res.body;
                // Remove the modified timestamp for comparison.
                response = _.omit(response, 'modified');
                // Update the temp owner for comparison.
                temp.owner = doc.owner;

                assert.deepEqual(response, _.omit(temp, 'modified'));

                // Store the JWT for future API calls.
                template.users.admin.token = res.headers['x-jwt-token'];

                done();
              });
          });
        });

        describe('Authenticated User', function() {
          it('An Authenticated User should not be able create a submission in their name, without _own permissions', function(done) {
            var req = request(app)
              .post(hook.alter('url', '/form/' + tempForm._id + '/submission', template))
              .send(tempSubmission);

            request401(req, done, template.users.user1);
          });

          it('An Authenticated User should not be able to create a submission in someones name, without _own permissions', function(done) {
            var submission = _.clone(tempSubmission);
            submission.owner = template.users.admin._id;
            var req = request(app)
              .post(hook.alter('url', '/form/' + tempForm._id + '/submission', template))
              .send(submission);

            request401(req, done, template.users.user1);
          });

          it('An Authenticated User should not be able to update the owner of a submission, without _own permissions', function(done) {
            var req = request(app)
              .put(hook.alter('url', '/form/' + tempForm._id + '/submission/' + temp._id, template))
              .send({data: temp.data, owner: template.users.admin._id});

            request401(req, done, template.users.user1);
          });
        });

        describe('Anonymous User', function() {
          it('An Anonymous User should be able create a submission in their name, with _own permissions', function(done) {
            var submission = _.clone(tempSubmission);

            request(app)
              .post(hook.alter('url', '/form/' + tempForm._id + '/submission', template))
              .send(submission)
              .expect(201)
              .expect('Content-Type', /json/)
              .end(function(err, res) {
                if (err) {
                  return done(err);
                }

                var response = res.body;
                assert(response.hasOwnProperty('_id'), 'The response should contain an `_id`.');
                assert(response.hasOwnProperty('modified'), 'The response should contain a `modified` timestamp.');
                assert(response.hasOwnProperty('created'), 'The response should contain a `created` timestamp.');
                assert(response.hasOwnProperty('data'), 'The response should contain a submission `data` object.');
                assert(response.data.hasOwnProperty('value'), 'The submission `data` should contain the `value`.');
                assert.equal(response.data.value, tempSubmission.data.value);
                assert(response.hasOwnProperty('form'), 'The response should contain the `form` id.');
                assert.equal(response.form, tempForm._id);
                assert(response.hasOwnProperty('roles'), 'The response should contain the resource `roles`.');
                assert.deepEqual(response.roles, []);
                assert(response.hasOwnProperty('owner'), 'The response should contain the resource `owner`.');
                assert.equal(response.owner, null);

                // Update the submission data.
                tempSubmissions.push(response);

                done();
              });
          });

          it('An Anonymous User should not be able to create a submission in someones name, with _own permissions', function(done) {
            var submission = _.clone(tempSubmission);
            submission.owner = template.users.user1._id;
            request(app)
              .post(hook.alter('url', '/form/' + tempForm._id + '/submission', template))
              .send(submission)
              .expect(201)
              .expect('Content-Type', /json/)
              .end(function(err, res) {
                if (err) {
                  return done(err);
                }

                var response = res.body;
                assert(response.hasOwnProperty('_id'), 'The response should contain an `_id`.');
                assert(response.hasOwnProperty('modified'), 'The response should contain a `modified` timestamp.');
                assert(response.hasOwnProperty('created'), 'The response should contain a `created` timestamp.');
                assert(response.hasOwnProperty('data'), 'The response should contain a submission `data` object.');
                assert(response.data.hasOwnProperty('value'), 'The submission `data` should contain the `value`.');
                assert.equal(response.data.value, tempSubmission.data.value);
                assert(response.hasOwnProperty('form'), 'The response should contain the `form` id.');
                assert.equal(response.form, tempForm._id);
                assert(response.hasOwnProperty('roles'), 'The response should contain the resource `roles`.');
                assert.deepEqual(response.roles, []);
                assert(response.hasOwnProperty('owner'), 'The response should contain the resource `owner`.');
                assert.equal(response.owner, null);
                assert.notEqual(response.owner, template.users.user1._id);

                // Update the submission data.
                tempSubmissions.push(response);

                done();
              });
          });

          it('An Anonymous User should not be able to update the owner of a submission, with _own permissions', function(done) {
            var req = request(app)
              .put(hook.alter('url', '/form/' + tempForm._id + '/submission/' + temp._id, template))
              .send({data: temp.data, owner: template.users.admin._id});

            request401(req, done);
          });
        });

        describe('Submission Normalization', function() {
          it('Delete the Submissions created for Ownership Checks', function(done) {
            async.eachSeries(tempSubmissions, function(submission, subDone) {
              request(app)
                .delete(hook.alter('url', '/form/' + tempForm._id + '/submission/' + submission._id, template))
                .set('x-jwt-token', template.users.admin.token)
                .expect(200)
                .end(function(err, res) {
                  if (err) {
                    return subDone(err);
                  }

                  var response = res.body;
                  assert.deepEqual(response, {});

                  // Store the JWT for future API calls.
                  template.users.admin.token = res.headers['x-jwt-token'];
                  subDone();
                });
            }, function(err) {
              if (err) {
                return done(err);
              }

              tempSubmissions = [];
              done();
            });
          });
        });

        describe('Form Normalization', function() {
          it('Delete the Form created for Ownership Checks', function(done) {
            request(app)
              .delete(hook.alter('url', '/form/' + tempForm._id, template))
              .set('x-jwt-token', template.users.admin.token)
              .expect(200)
              .end(function(err, res) {
                if (err) {
                  return done(err);
                }

                var response = res.body;
                assert.deepEqual(response, {});
                tempForm = response;

                // Store the JWT for future API calls.
                template.users.admin.token = res.headers['x-jwt-token'];

                done();
              });
          });
        });
      });

      describe('Submission Ownership - _all', function() {
        // Store the temp form for this test suite.
        var tempForm = {
          title: 'dummyForm',
          name: 'dummyForm',
          path: 'dummy/form',
          type: 'form',
          access: [],
          submissionAccess: [],
          components: [
            {
              type: 'textfield',
              validate: {
                custom: '',
                pattern: '',
                maxLength: '',
                minLength: '',
                required: false
              },
              defaultValue: '',
              multiple: false,
              suffix: '',
              prefix: '',
              placeholder: 'value',
              key: 'value',
              label: 'value',
              inputMask: '',
              inputType: 'text',
              input: true
            }
          ]
        };

        // Store the temp submissions for this test suite.
        var tempSubmission = {data: {value: 'foo'}};
        var tempSubmissions = [];
        var temp = {};

        // Before the suite runs, attach the test Project's id to the payload.
        before(function() {
          tempForm.access = [
            {
              type: 'read_all', roles: [
                template.roles.anonymous._id.toString(),
                template.roles.authenticated._id.toString(),
                template.roles.administrator._id.toString()
              ]
            }
          ];
          tempForm.submissionAccess = [
            {type: 'create_all', roles: [template.roles.anonymous._id.toString()]},
            {type: 'read_all', roles: [template.roles.anonymous._id.toString()]},
            {type: 'update_all', roles: [template.roles.anonymous._id.toString()]},
            {type: 'delete_all', roles: [template.roles.anonymous._id.toString()]}
          ];
        });

        describe('Bootstrap', function() {
          it('Create the Form for Ownership Checks', function(done) {
            request(app)
              .post(hook.alter('url', '/form', template))
              .set('x-jwt-token', template.users.admin.token)
              .send(tempForm)
              .expect('Content-Type', /json/)
              .expect(201)
              .end(function(err, res) {
                if (err) {
                  return done(err);
                }

                var response = res.body;
                assert(response.hasOwnProperty('_id'), 'The response should contain an `_id`.');
                assert(response.hasOwnProperty('modified'), 'The response should contain a `modified` timestamp.');
                assert(response.hasOwnProperty('created'), 'The response should contain a `created` timestamp.');
                assert(response.hasOwnProperty('access'), 'The response should contain an the `access`.');
                assert.equal(response.title, tempForm.title);
                assert.equal(response.name, tempForm.name);
                assert.equal(response.path, tempForm.path);
                assert.equal(response.type, 'form');
                assert.equal(response.access.length, 1);
                assert.equal(response.access[0].type, 'read_all');
                assert.equal(response.access[0].roles.length, 3);
                assert.notEqual(response.access[0].roles.indexOf(template.roles.anonymous._id.toString()), -1);
                assert.notEqual(response.access[0].roles.indexOf(template.roles.authenticated._id.toString()), -1);
                assert.notEqual(response.access[0].roles.indexOf(template.roles.administrator._id.toString()), -1);

                // Build a temp list to compare access without mongo id's.
                var tempSubmissionAccess = [];
                response.submissionAccess.forEach(function(role) {
                  tempSubmissionAccess.push(_.omit(role, '_id'));
                });
                assert.deepEqual(tempSubmissionAccess, tempForm.submissionAccess);
                assert.deepEqual(response.components, tempForm.components);
                tempForm = response;

                // Store the JWT for future API calls.
                template.users.admin.token = res.headers['x-jwt-token'];

                done();
              });
          });
        });

        describe('Project Owner', function() {
          it('The Project Owner should create a submission in their name, when the owner is not specified, without permissions', function(done) {
            var submission = _.clone(tempSubmission);

            request(app)
              .post(hook.alter('url', '/form/' + tempForm._id + '/submission', template))
              .set('x-jwt-token', template.users.admin.token)
              .send(submission)
              .expect(201)
              .expect('Content-Type', /json/)
              .end(function(err, res) {
                if (err) {
                  return done(err);
                }

                var response = res.body;
                assert(response.hasOwnProperty('_id'), 'The response should contain an `_id`.');
                assert(response.hasOwnProperty('modified'), 'The response should contain a `modified` timestamp.');
                assert(response.hasOwnProperty('created'), 'The response should contain a `created` timestamp.');
                assert(response.hasOwnProperty('data'), 'The response should contain a submission `data` object.');
                assert(response.data.hasOwnProperty('value'), 'The submission `data` should contain the `value`.');
                assert.equal(response.data.value, tempSubmission.data.value);
                assert(response.hasOwnProperty('form'), 'The response should contain the `form` id.');
                assert.equal(response.form, tempForm._id);
                assert(response.hasOwnProperty('roles'), 'The response should contain the resource `roles`.');
                assert.deepEqual(response.roles, []);
                assert(response.hasOwnProperty('owner'), 'The response should contain the resource `owner`.');
                assert.notEqual(response.owner, null);
                assert.equal(response.owner, template.users.admin._id);
                assert(res.headers.hasOwnProperty('x-jwt-token'), 'The response should contain a `x-jwt-token` header.');

                // Update the submission data.
                tempSubmissions.push(response);

                // Store the JWT for future API calls.
                template.users.admin.token = res.headers['x-jwt-token'];

                done();
              });
          });

          it('The Project Owner should be able to create a submission in someones name, without permissions', function(done) {
            var submission = _.clone(tempSubmission);
            submission.owner = template.users.user2._id;

            request(app)
              .post(hook.alter('url', '/form/' + tempForm._id + '/submission', template))
              .set('x-jwt-token', template.users.admin.token)
              .send(submission)
              .expect(201)
              .expect('Content-Type', /json/)
              .end(function(err, res) {
                if (err) {
                  return done(err);
                }

                var response = res.body;
                assert(response.hasOwnProperty('_id'), 'The response should contain an `_id`.');
                assert(response.hasOwnProperty('modified'), 'The response should contain a `modified` timestamp.');
                assert(response.hasOwnProperty('created'), 'The response should contain a `created` timestamp.');
                assert(response.hasOwnProperty('data'), 'The response should contain a submission `data` object.');
                assert(response.data.hasOwnProperty('value'), 'The submission `data` should contain the `value`.');
                assert.equal(response.data.value, tempSubmission.data.value);
                assert(response.hasOwnProperty('form'), 'The response should contain the `form` id.');
                assert.equal(response.form, tempForm._id);
                assert(response.hasOwnProperty('roles'), 'The response should contain the resource `roles`.');
                assert.deepEqual(response.roles, []);
                assert(response.hasOwnProperty('owner'), 'The response should contain the resource `owner`.');
                assert.notEqual(response.owner, null);
                assert.equal(response.owner, template.users.user2._id);
                assert(res.headers.hasOwnProperty('x-jwt-token'), 'The response should contain a `x-jwt-token` header.');

                // Update the submission data.
                tempSubmissions.push(response);

                // Store the response for an update test.
                temp = response;

                // Store the JWT for future API calls.
                template.users.admin.token = res.headers['x-jwt-token'];

                done();
              });
          });

          it('The Project Owner should be able to update the owner of a submission, without permissions', function(done) {
            var doc = {data: temp.data, owner: template.users.admin._id};

            request(app)
              .put(hook.alter('url', '/form/' + tempForm._id + '/submission/' + temp._id, template))
              .set('x-jwt-token', template.users.admin.token)
              .send(doc)
              .expect(200)
              .expect('Content-Type', /json/)
              .end(function(err, res) {
                if (err) {
                  return done(err);
                }

                var response = res.body;
                // Remove the modified timestamp for comparison.
                response = _.omit(response, 'modified');
                // Update the temp owner for comparison.
                temp.owner = doc.owner;

                assert.deepEqual(response, _.omit(temp, 'modified'));

                // Store the JWT for future API calls.
                template.users.admin.token = res.headers['x-jwt-token'];

                done();
              });
          });
        });

        describe('Authenticated User', function() {
          it('An Authenticated User should not be able create a submission in their name, without permissions', function(done) {
            var submission = _.clone(tempSubmission);
            var req = request(app)
              .post(hook.alter('url', '/form/' + tempForm._id + '/submission', template))
              .send(submission);

            request401(req, done, template.users.user1);
          });

          it('An Authenticated User should not be able to create a submission in someones name, without permissions', function(done) {
            var submission = _.clone(tempSubmission);
            submission.owner = template.users.admin._id;
            var req = request(app)
              .post(hook.alter('url', '/form/' + tempForm._id + '/submission', template))
              .send(submission);

            request401(req, done, template.users.user1);
          });

          it('An Authenticated User should not be able to update the owner of a submission, without permissions', function(done) {
            var req = request(app)
              .put(hook.alter('url', '/form/' + tempForm._id + '/submission/' + temp._id, template))
              .send({data: temp.data, owner: template.users.admin._id});

            request401(req, done, template.users.user1);
          });
        });

        describe('Anonymous User', function() {
          it('An Anonymous User should be able create a submission with no owner, with _all permissions', function(done) {
            var submission = _.clone(tempSubmission);

            request(app)
              .post(hook.alter('url', '/form/' + tempForm._id + '/submission', template))
              .send(submission)
              .expect(201)
              .expect('Content-Type', /json/)
              .end(function(err, res) {
                if (err) {
                  return done(err);
                }

                var response = res.body;
                assert(response.hasOwnProperty('_id'), 'The response should contain an `_id`.');
                assert(response.hasOwnProperty('modified'), 'The response should contain a `modified` timestamp.');
                assert(response.hasOwnProperty('created'), 'The response should contain a `created` timestamp.');
                assert(response.hasOwnProperty('data'), 'The response should contain a submission `data` object.');
                assert(response.data.hasOwnProperty('value'), 'The submission `data` should contain the `value`.');
                assert.equal(response.data.value, tempSubmission.data.value);
                assert(response.hasOwnProperty('form'), 'The response should contain the `form` id.');
                assert.equal(response.form, tempForm._id);
                assert(response.hasOwnProperty('roles'), 'The response should contain the resource `roles`.');
                assert.deepEqual(response.roles, []);
                assert(response.hasOwnProperty('owner'), 'The response should contain the resource `owner`.');
                assert.equal(response.owner, null);

                // Update the submission data.
                tempSubmissions.push(response);

                done();
              });
          });

          it('An Anonymous User should be able to create a submission in someones name, with _all permissions', function(done) {
            var submission = _.clone(tempSubmission);
            submission.owner = template.users.user1._id;

            request(app)
              .post(hook.alter('url', '/form/' + tempForm._id + '/submission', template))
              .send(submission)
              .expect(201)
              .expect('Content-Type', /json/)
              .end(function(err, res) {
                if (err) {
                  return done(err);
                }

                var response = res.body;
                assert(response.hasOwnProperty('_id'), 'The response should contain an `_id`.');
                assert(response.hasOwnProperty('modified'), 'The response should contain a `modified` timestamp.');
                assert(response.hasOwnProperty('created'), 'The response should contain a `created` timestamp.');
                assert(response.hasOwnProperty('data'), 'The response should contain a submission `data` object.');
                assert(response.data.hasOwnProperty('value'), 'The submission `data` should contain the `value`.');
                assert.equal(response.data.value, tempSubmission.data.value);
                assert(response.hasOwnProperty('form'), 'The response should contain the `form` id.');
                assert.equal(response.form, tempForm._id);
                assert(response.hasOwnProperty('roles'), 'The response should contain the resource `roles`.');
                assert.deepEqual(response.roles, []);
                assert(response.hasOwnProperty('owner'), 'The response should contain the resource `owner`.');
                assert.notEqual(response.owner, null);
                assert.equal(response.owner, submission.owner);

                // Update the submission data.
                tempSubmissions.push(response);

                done();
              });
          });

          it('An Anonymous User should be able to update the owner of a submission, with _all permissions', function(done) {
            var doc = {data: temp.data, owner: template.users.admin._id};

            request(app)
              .put(hook.alter('url', '/form/' + tempForm._id + '/submission/' + temp._id, template))
              .send(doc)
              .expect(200)
              .expect('Content-Type', /json/)
              .end(function(err, res) {
                if (err) {
                  return done(err);
                }

                var response = res.body;
                // Remove the modified timestamp for comparison.
                response = _.omit(response, 'modified');
                // Update the temp owner for comparison.
                temp.owner = doc.owner;

                assert.deepEqual(response, _.omit(temp, 'modified'));

                done();
              });
          });
        });

        describe('Submission Normalization', function() {
          it('Delete the Submissions created for Ownership Checks', function(done) {
            tempSubmissions.forEach(function(submission) {
              request(app)
                .delete(hook.alter('url', '/form/' + tempForm._id + '/submission/' + submission._id, template))
                .set('x-jwt-token', template.users.admin.token)
                .expect(200)
                .end(function(err, res) {
                  if (err) {
                    return done(err);
                  }

                  var response = res.body;
                  assert.deepEqual(response, {});

                  // Store the JWT for future API calls.
                  template.users.admin.token = res.headers['x-jwt-token'];
                });
            });

            tempSubmissions = [];
            done();
          });
        });

        describe('Form Normalization', function() {
          it('Delete the Form created for Ownership Checks', function(done) {
            request(app)
              .delete(hook.alter('url', '/form/' + tempForm._id, template))
              .set('x-jwt-token', template.users.admin.token)
              .expect(200)
              .end(function(err, res) {
                if (err) {
                  return done(err);
                }

                var response = res.body;
                assert.deepEqual(response, {});
                tempForm = response;

                // Store the JWT for future API calls.
                template.users.admin.token = res.headers['x-jwt-token'];

                done();
              });
          });
        });
      });
    });

    describe('Non-Persistent Fields', function() {
      // Store the temp form for this test suite.
      var tempForm = {
        title: 'Non-Persistent Field Test',
        name: 'nonPersistentFieldTest',
        path: 'nonpersistentfieldtest',
        type: 'form',
        access: [],
        submissionAccess: [],
        components: [
          {
            type: 'textfield',
            validate: {
              custom: '',
              pattern: '',
              maxLength: '',
              minLength: '',
              required: false
            },
            defaultValue: '',
            multiple: false,
            key: 'persistent',
            persistent: true,
            label: 'Persistent',
            inputType: 'text',
            input: true
          },
          {
            type: 'textfield',
            validate: {
              custom: '',
              pattern: '',
              maxLength: '',
              minLength: '',
              required: false
            },
            defaultValue: '',
            multiple: false,
            key: 'implicitPersistent',
            label: 'Implicitly Persistent',
            inputType: 'text',
            input: true
          },
          {
            type: 'textfield',
            validate: {
              custom: '',
              pattern: '',
              maxLength: '',
              minLength: '',
              required: false
            },
            defaultValue: '',
            multiple: false,
            key: 'nonpersistent',
            persistent: false,
            label: 'Non-Persistent',
            inputType: 'text',
            input: true
          }
        ]
      };

      // Store the temp submission for this test suite.
      var tempSubmission = {data: {
        persistent: 'exists',
        implicitPersistent: 'also exists',
        nonPersistent: 'should not exist'
      }};

      describe('Bootstrap', function() {
        it('Create a Form for a Persistent Field Test', function(done) {
          request(app)
            .post(hook.alter('url', '/form', template))
            .set('x-jwt-token', template.users.admin.token)
            .send(tempForm)
            .expect('Content-Type', /json/)
            .expect(201)
            .end(function(err, res) {
              if (err) {
                return done(err);
              }

              var response = res.body;
              assert(response.hasOwnProperty('_id'), 'The response should contain an `_id`.');
              assert(response.hasOwnProperty('modified'), 'The response should contain a `modified` timestamp.');
              assert(response.hasOwnProperty('created'), 'The response should contain a `created` timestamp.');
              assert(response.hasOwnProperty('access'), 'The response should contain an the `access`.');
              assert.equal(response.title, tempForm.title);
              assert.equal(response.name, tempForm.name);
              assert.equal(response.path, tempForm.path);
              assert.equal(response.type, 'form');
              assert.equal(response.access.length, 1);
              assert.equal(response.access[0].type, 'read_all');
              assert.equal(response.access[0].roles.length, 3);
              assert.notEqual(response.access[0].roles.indexOf(template.roles.anonymous._id.toString()), -1);
              assert.notEqual(response.access[0].roles.indexOf(template.roles.authenticated._id.toString()), -1);
              assert.notEqual(response.access[0].roles.indexOf(template.roles.administrator._id.toString()), -1);
              assert.deepEqual(response.submissionAccess, []);
              assert.deepEqual(response.components, tempForm.components);

              tempForm = response;

              // Store the JWT for future API calls.
              template.users.admin.token = res.headers['x-jwt-token'];

              done();
            });
        });
      });

      describe('Should return Persistent fields and not return Non-Persistent fields', function() {
        it('on Create', function(done) {
          request(app)
            .post(hook.alter('url', '/form/' + tempForm._id + '/submission', template))
            .set('x-jwt-token', template.users.admin.token)
            .send(tempSubmission)
            .expect(201)
            .expect('Content-Type', /json/)
            .end(function(err, res) {
              if (err) {
                return done(err);
              }

              var response = res.body;

              assert(response.hasOwnProperty('data'), 'The response should contain a submission `data` object.');
              assert.deepEqual(response.data, {
                persistent: 'exists',
                implicitPersistent: 'also exists'
              }, 'The response should return persistent fields and not return non-persistent fields.');

              // Update the submission data.
              tempSubmission = response;

              // Store the JWT for future API calls.
              template.users.admin.token = res.headers['x-jwt-token'];

              done();
            });
        });

        it('on Read', function(done) {
          request(app)
            .get(hook.alter('url', '/form/' + tempForm._id + '/submission/' + tempSubmission._id, template))
            .set('x-jwt-token', template.users.admin.token)
            .expect(200)
            .expect('Content-Type', /json/)
            .end(function(err, res) {
              if (err) {
                return done(err);
              }

              var response = res.body;

              assert(response.hasOwnProperty('data'), 'The response should contain a submission `data` object.');
              assert.deepEqual(response.data, {
                persistent: 'exists',
                implicitPersistent: 'also exists'
              }, 'The response should return persistent fields and not return non-persistent fields.');

              // Store the JWT for future API calls.
              template.users.admin.token = res.headers['x-jwt-token'];

              done();
            });
        });

        it('on Index', function(done) {
          request(app)
            .get(hook.alter('url', '/form/' + tempForm._id + '/submission', template))
            .set('x-jwt-token', template.users.admin.token)
            .expect(200)
            .expect('Content-Type', /json/)
            .end(function(err, res) {
              if (err) {
                return done(err);
              }

              var response = res.body;

              assert.equal(response.length, 1);
              assert(response[0].hasOwnProperty('data'), 'The response should contain a submission `data` object.');
              assert.deepEqual(response[0].data, {
                persistent: 'exists',
                implicitPersistent: 'also exists'
              }, 'The response should return persistent fields and not return non-persistent fields.');

              // Store the JWT for future API calls.
              template.users.admin.token = res.headers['x-jwt-token'];

              done();
            });
        });

        it('on Update', function(done) {
          var updateSubmission = _.clone(tempSubmission);
          updateSubmission.data = {
            persistent: 'still exists',
            implicitPersistent: 'still also exists',
            nonPersistent: 'still should not exist'
          };

          request(app)
            .put(hook.alter('url', '/form/' + tempForm._id + '/submission/' + tempSubmission._id, template))
            .set('x-jwt-token', template.users.admin.token)
            .send(updateSubmission)
            .expect(200)
            .expect('Content-Type', /json/)
            .end(function(err, res) {
              if (err) {
                return done(err);
              }

              var response = res.body;

              assert(response.hasOwnProperty('data'), 'The response should contain a submission `data` object.');
              assert.deepEqual(response.data, {
                persistent: 'still exists',
                implicitPersistent: 'still also exists'
              }, 'The response should return persistent fields and not return non-persistent fields.');

              // Update the submission data.
              tempSubmission = response;

              // Store the JWT for future API calls.
              template.users.admin.token = res.headers['x-jwt-token'];

              done();
            });
        });
      })
    });

    describe('create_all submission access with update_all submission permissions', function() {
      // Store the temp form for this test suite.
      var tempForm = {
        title: 'dummyForm2',
        name: 'dummyForm2',
        path: 'dummy/form2',
        type: 'form',
        access: [],
        submissionAccess: [],
        components: [
          {
            type: 'textfield',
            validate: {
              custom: '',
              pattern: '',
              maxLength: '',
              minLength: '',
              required: false
            },
            defaultValue: '',
            multiple: false,
            suffix: '',
            prefix: '',
            placeholder: 'value',
            key: 'value',
            label: 'value',
            inputMask: '',
            inputType: 'text',
            input: true
          }
        ]
      };

      // Store the temp submissions for this test suite.
      var tempSubmission = {data: {value: 'foo'}};
      var tempSubmissions = [];
      var temp = {};

      // Before the suite runs, attach the test Project's id to the payload.
      before(function() {
        tempForm.access = [
          {
            type: 'read_all', roles: [
              template.roles.anonymous._id.toString(),
              template.roles.authenticated._id.toString(),
              template.roles.administrator._id.toString()
            ]
          }
        ];
        tempForm.submissionAccess = [
          {type: 'update_all', roles: [template.roles.authenticated._id.toString()]}
        ];
      });

      describe('Bootstrap', function() {
        it('Create the Form for Ownership Checks', function(done) {
          request(app)
            .post(hook.alter('url', '/form', template))
            .set('x-jwt-token', template.users.admin.token)
            .send(tempForm)
            .expect('Content-Type', /json/)
            .expect(201)
            .end(function(err, res) {
              if (err) {
                return done(err);
              }

              var response = res.body;
              assert(response.hasOwnProperty('_id'), 'The response should contain an `_id`.');
              assert(response.hasOwnProperty('modified'), 'The response should contain a `modified` timestamp.');
              assert(response.hasOwnProperty('created'), 'The response should contain a `created` timestamp.');
              assert(response.hasOwnProperty('access'), 'The response should contain an the `access`.');
              assert.equal(response.title, tempForm.title);
              assert.equal(response.name, tempForm.name);
              assert.equal(response.path, tempForm.path);
              assert.equal(response.type, 'form');
              assert.equal(response.access.length, 1);
              assert.equal(response.access[0].type, 'read_all');
              assert.equal(response.access[0].roles.length, 3);
              assert.notEqual(response.access[0].roles.indexOf(template.roles.anonymous._id.toString()), -1);
              assert.notEqual(response.access[0].roles.indexOf(template.roles.authenticated._id.toString()), -1);
              assert.notEqual(response.access[0].roles.indexOf(template.roles.administrator._id.toString()), -1);

              // Build a temp list to compare access without mongo id's.
              var tempSubmissionAccess = [];
              response.submissionAccess.forEach(function(role) {
                tempSubmissionAccess.push(_.omit(role, '_id'));
              });
              assert.deepEqual(tempSubmissionAccess, tempForm.submissionAccess);
              assert.deepEqual(response.components, tempForm.components);
              tempForm = response;

              // Store the JWT for future API calls.
              template.users.admin.token = res.headers['x-jwt-token'];

              done();
            });
        });
      });

      describe('Authenticated User', function() {
        it('An Authenticated User should be able create a submission in their name, with update_all permissions', function(done) {
          var submission = _.clone(tempSubmission);

          request(app)
            .post(hook.alter('url', '/form/' + tempForm._id + '/submission', template))
            .set('x-jwt-token', template.users.user1.token)
            .send(submission)
            .expect(201)
            .expect('Content-Type', /json/)
            .end(function(err, res) {
              if (err) {
                return done(err);
              }

              var response = res.body;
              assert(response.hasOwnProperty('_id'), 'The response should contain an `_id`.');
              assert(response.hasOwnProperty('modified'), 'The response should contain a `modified` timestamp.');
              assert(response.hasOwnProperty('created'), 'The response should contain a `created` timestamp.');
              assert(response.hasOwnProperty('data'), 'The response should contain a submission `data` object.');
              assert(response.data.hasOwnProperty('value'), 'The submission `data` should contain the `value`.');
              assert.equal(response.data.value, tempSubmission.data.value);
              assert(response.hasOwnProperty('form'), 'The response should contain the `form` id.');
              assert.equal(response.form, tempForm._id);
              assert(response.hasOwnProperty('roles'), 'The response should contain the resource `roles`.');
              assert.deepEqual(response.roles, []);
              assert(response.hasOwnProperty('owner'), 'The response should contain the resource `owner`.');
              assert.notEqual(response.owner, null);
              assert.equal(response.owner, template.users.user1._id);
              assert(res.headers.hasOwnProperty('x-jwt-token'), 'The response should contain a `x-jwt-token` header.');

              // Update the submission data.
              tempSubmissions.push(response);
              temp = response;

              // Store the JWT for future API calls.
              template.users.user1.token = res.headers['x-jwt-token'];

              done();
            });
        });

        it('An Authenticated User should be able to create a submission in someones name, with update_all permissions', function(done) {
          var submission = _.clone(tempSubmission);
          submission.owner = template.users.admin._id;

          request(app)
            .post(hook.alter('url', '/form/' + tempForm._id + '/submission', template))
            .set('x-jwt-token', template.users.user1.token)
            .send(submission)
            .expect(201)
            .expect('Content-Type', /json/)
            .end(function(err, res) {
              if (err) {
                return done(err);
              }

              var response = res.body;
              assert(response.hasOwnProperty('_id'), 'The response should contain an `_id`.');
              assert(response.hasOwnProperty('modified'), 'The response should contain a `modified` timestamp.');
              assert(response.hasOwnProperty('created'), 'The response should contain a `created` timestamp.');
              assert(response.hasOwnProperty('data'), 'The response should contain a submission `data` object.');
              assert(response.data.hasOwnProperty('value'), 'The submission `data` should contain the `value`.');
              assert.equal(response.data.value, tempSubmission.data.value);
              assert(response.hasOwnProperty('form'), 'The response should contain the `form` id.');
              assert.equal(response.form, tempForm._id);
              assert(response.hasOwnProperty('roles'), 'The response should contain the resource `roles`.');
              assert.deepEqual(response.roles, []);
              assert(response.hasOwnProperty('owner'), 'The response should contain the resource `owner`.');
              assert.notEqual(response.owner, null);
              assert.equal(response.owner, template.users.admin._id);
              assert(res.headers.hasOwnProperty('x-jwt-token'), 'The response should contain a `x-jwt-token` header.');

              // Update the submission data.
              tempSubmissions.push(response);

              // Store the JWT for future API calls.
              template.users.user1.token = res.headers['x-jwt-token'];

              done();
            });
        });

        it('An Authenticated User should be able to update the owner of a submission, with update_all permissions', function(done) {
          var doc = {owner: template.users.admin._id};

          request(app)
            .put(hook.alter('url', '/form/' + tempForm._id + '/submission/' + temp._id, template))
            .set('x-jwt-token', template.users.user1.token)
            .send(doc)
            .expect(200)
            .expect('Content-Type', /json/)
            .end(function(err, res) {
              if (err) {
                return done(err);
              }

              var response = res.body;
              // Remove the modified timestamp for comparison.
              response = _.omit(response, 'modified');
              // Update the owner of temp for comparison.
              temp.owner = doc.owner;

              assert.deepEqual(response, _.omit(temp, 'modified'));

              // Store the JWT for future API calls.
              template.users.user1.token = res.headers['x-jwt-token'];

              done();
            });
        });
      });

      describe('Anonymous User', function() {
        it('An Anonymous User should not be able create a submission in their name, without permissions', function(done) {
          var req = request(app)
            .post(hook.alter('url', '/form/' + tempForm._id + '/submission', template))
            .send(tempSubmission);

          request401(req, done);
        });

        it('An Anonymous User should not be able to create a submission in someones name, without permissions', function(done) {
          var submission = _.clone(tempSubmission);
          submission.owner = template.users.user1._id;
          var req = request(app)
            .post(hook.alter('url', '/form/' + tempForm._id + '/submission', template))
            .send(submission);

          request401(req, done);
        });

        it('An Anonymous User should not be able to update the owner of a submission, without permissions', function(done) {
          var req = request(app)
            .put(hook.alter('url', '/form/' + tempForm._id + '/submission/' + temp._id, template))
            .send({data: temp.data, owner: template.users.admin._id});

          request401(req, done);
        });
      });

      describe('Submission Normalization', function() {
        it('Delete the temp Submissions', function(done) {
          tempSubmissions.forEach(function(submission) {
            request(app)
              .delete(hook.alter('url', '/form/' + tempForm._id + '/submission/' + submission._id, template))
              .set('x-jwt-token', template.users.admin.token)
              .expect(200)
              .end(function(err, res) {
                if (err) {
                  return done(err);
                }

                var response = res.body;
                assert.deepEqual(response, {});

                // Store the JWT for future API calls.
                template.users.admin.token = res.headers['x-jwt-token'];
              });
          });

          tempSubmissions = [];
          done();
        });
      });

      describe('Form Normalization', function() {
        it('Delete the temp Form', function(done) {
          request(app)
            .delete(hook.alter('url', '/form/' + tempForm._id, template))
            .set('x-jwt-token', template.users.admin.token)
            .expect(200)
            .end(function(err, res) {
              if (err) {
                return done(err);
              }

              var response = res.body;
              assert.deepEqual(response, {});
              tempForm = response;

              // Store the JWT for future API calls.
              template.users.admin.token = res.headers['x-jwt-token'];

              done();
            });
        });
      });
    });

    describe('Submission Resource Access Initial', function() {
      let subAccessForm = {
        title: 'Submission Access',
        name: 'subaccess',
        path: 'subaccess',
        components: [{
          "defaultPermission": "bad",
          "conditional": {
            "eq": "",
            "when": null,
            "show": ""
          },
          "tags": [],
          "type": "select",
          "validate": {
            "required": false
          },
          "clearOnHide": true,
          "hidden": false,
          "persistent": true,
          "unique": false,
          "protected": false,
          "multiple": false,
          "template": "<span>{{ item.label }}</span>",
          "authenticate": false,
          "filter": "",
          "refreshOn": "",
          "defaultValue": "",
          "valueProperty": "",
          "dataSrc": "url",
          "data": {
            "project": "",
            "custom": "",
            "resource": "",
            "url": "http://myfake.com/nothing",
            "json": "",
            "values": []
          },
          "placeholder": "",
          "key": "permField",
          "label": "Perm Field",
          "tableView": true,
          "input": true
        }, {
          "type": "button",
          "theme": "primary",
          "disableOnInvalid": false,
          "action": "submit",
          "block": false,
          "rightIcon": "",
          "leftIcon": "",
          "size": "md",
          "key": "submit",
          "tableView": false,
          "label": "Submit",
          "input": true
        }]
      };

      it('Create the form with submission access component', function(done) {
        request(app)
          .post(hook.alter('url', '/form', template))
          .set('x-jwt-token', template.users.admin.token)
          .send(subAccessForm)
          .expect('Content-Type', /json/)
          .expect(201)
          .end(function(err, res) {
            if (err) {
              return done(err);
            }

            var response = res.body;
            assert.deepEqual(response.components, subAccessForm.components);

            subAccessForm = response;

            // Store the JWT for future API calls.
            template.users.admin.token = res.headers['x-jwt-token'];

            done();
          });
      });

      it('Should not allow bad permissions.', done => {
        let submission = {
          data: {
            permField: {
              _id: '5919b9ddf6cc4b15bd98e0d4',
              other: 'data',
              title: 'None'
            }
          }
        };
        request(app)
          .post(hook.alter('url', '/form/' + subAccessForm._id + '/submission', template))
          .set('x-jwt-token', template.users.admin.token)
          .send(submission)
          .expect('Content-Type', /json/)
          .expect(201)
          .end(function(err, res) {
            if (err) {
              return done(err);
            }

            var response = res.body;

            submission = response;

            assert.deepEqual(submission.access, []);

            // Store the JWT for future API calls.
            template.users.admin.token = res.headers['x-jwt-token'];

            done();
          });
      });

      it('Changes permission to read', done => {
        subAccessForm.components[0].defaultPermission = 'read';

        request(app)
          .put(hook.alter('url', '/form/' + subAccessForm._id, template))
          .set('x-jwt-token', template.users.admin.token)
          .send(subAccessForm)
          .expect('Content-Type', /json/)
          .expect(200)
          .end(function(err, res) {
            if (err) {
              return done(err);
            }

            var response = res.body;
            //assert.deepEqual(response.components, subAccessForm.components);

            subAccessForm = response;

            // Store the JWT for future API calls.
            template.users.admin.token = res.headers['x-jwt-token'];

            done();
          });
      });

      it('Should handle objects without ids.', done => {
        let submission = {
          data: {
            permField: {
              other: 'data',
              title: 'None'
            }
          }
        };
        request(app)
          .post(hook.alter('url', '/form/' + subAccessForm._id + '/submission', template))
          .set('x-jwt-token', template.users.admin.token)
          .send(submission)
          .expect('Content-Type', /json/)
          .expect(201)
          .end(function(err, res) {
            if (err) {
              return done(err);
            }

            var response = res.body;

            submission = response;

            assert.deepEqual(submission.access, []);

            // Store the JWT for future API calls.
            template.users.admin.token = res.headers['x-jwt-token'];

            done();
          });
      });
    });

    describe('Submission Resource Access', function() {
      // Create the temp form for testing.
      var tempForm = {
        title: 'Submission resource access check',
        name: 'resourceaccess',
        path: 'resourceaccess',
        type: 'form',
        access: [],
        submissionAccess: [],
        components: [
          {
            "defaultPermission": "read",
            "conditional": {
              "eq": "",
              "when": null,
              "show": ""
            },
            "tags": [],
            "type": "select",
            "validate": {
              "required": false
            },
            "clearOnHide": true,
            "hidden": false,
            "persistent": true,
            "unique": false,
            "protected": false,
            "multiple": true,
            "template": "<span>{{ item.label }}</span>",
            "authenticate": false,
            "filter": "",
            "refreshOn": "",
            "defaultValue": "",
            "valueProperty": "",
            "dataSrc": "url",
            "data": {
              "project": "",
              "custom": "",
              "resource": "",
              "url": "http://myfake.com/nothing",
              "json": "",
              "values": []
            },
            "placeholder": "",
            "key": "readPerm",
            "label": "Read Field",
            "tableView": true,
            "input": true
          },
          {
            "defaultPermission": "write",
            "conditional": {
              "eq": "",
              "when": null,
              "show": ""
            },
            "tags": [],
            "type": "select",
            "validate": {
              "required": false
            },
            "clearOnHide": true,
            "hidden": false,
            "persistent": true,
            "unique": false,
            "protected": false,
            "multiple": true,
            "template": "<span>{{ item.label }}</span>",
            "authenticate": false,
            "filter": "",
            "refreshOn": "",
            "defaultValue": "",
            "valueProperty": "",
            "dataSrc": "url",
            "data": {
              "project": "",
              "custom": "",
              "resource": "",
              "url": "http://myfake.com/nothing",
              "json": "",
              "values": []
            },
            "placeholder": "",
            "key": "writePerm",
            "label": "Write Field",
            "tableView": true,
            "input": true
          },
          {
            "defaultPermission": "admin",
            "conditional": {
              "eq": "",
              "when": null,
              "show": ""
            },
            "tags": [],
            "type": "select",
            "validate": {
              "required": false
            },
            "clearOnHide": true,
            "hidden": false,
            "persistent": true,
            "unique": false,
            "protected": false,
            "multiple": true,
            "template": "<span>{{ item.label }}</span>",
            "authenticate": false,
            "filter": "",
            "refreshOn": "",
            "defaultValue": "",
            "valueProperty": "",
            "dataSrc": "url",
            "data": {
              "project": "",
              "custom": "",
              "resource": "",
              "url": "http://myfake.com/nothing",
              "json": "",
              "values": []
            },
            "placeholder": "",
            "key": "adminPerm",
            "label": "Admin Field",
            "tableView": true,
            "input": true
          },
          {
            type: 'textfield',
            validate: {
              custom: '',
              pattern: '',
              maxLength: '',
              minLength: '',
              required: false
            },
            defaultValue: '',
            multiple: false,
            suffix: '',
            prefix: '',
            placeholder: 'value',
            key: 'value',
            label: 'value',
            inputMask: '',
            inputType: 'text',
            input: true
          }
        ]
      };

      // Store the temp submission for this test suite.
      var submission = {
        data: {
          value: 'foo'
        }
      };
      var tempSubmission = {};
      var tempSubmissions = [];
      let managerRole = null;
      let managerResource = null;
      let managerRegister = null;
      let manager = null;
      describe('Bootstrap', function() {
        it('Create a manager role', (done) => {
          request(app)
            .post(hook.alter('url', '/role', template))
            .set('x-jwt-token', template.users.admin.token)
            .send({
              "title": "Manager",
              "description": "A role for Manager Users.",
              "admin": false,
              "default": false
            })
            .expect(201)
            .end((err, res) => {
              if (err) {
                return done(err);
              }
              managerRole = res.body;
              done();
            });
        });
        it('Create a manager resource', function(done) {
          request(app)
            .post(hook.alter('url', '/form', template))
            .set('x-jwt-token', template.users.admin.token)
            .send({
              title: 'Manager',
              name: 'manager',
              path: 'manager',
              type: 'resource',
              tags: [],
              "submissionAccess": [],
              "access": [],
              components: [
                {
                  type: 'email',
                  persistent: true,
                  unique: false,
                  protected: false,
                  defaultValue: '',
                  suffix: '',
                  prefix: '',
                  placeholder: 'Enter your email address',
                  key: 'email',
                  label: 'Email',
                  inputType: 'email',
                  tableView: true,
                  input: true
                },
                {
                  type: 'password',
                  persistent: true,
                  protected: true,
                  suffix: '',
                  prefix: '',
                  placeholder: 'Enter your password.',
                  key: 'password',
                  label: 'Password',
                  inputType: 'password',
                  tableView: false,
                  input: true
                },
                {
                  theme: 'primary',
                  disableOnInvalid: true,
                  action: 'submit',
                  block: false,
                  rightIcon: '',
                  leftIcon: '',
                  size: 'md',
                  key: 'submit',
                  label: 'Submit',
                  input: true,
                  type: 'button'
                }
              ]
            })
            .expect(201)
            .end((err, res) => {
              if (err) {
                return done(err);
              }
              managerResource = res.body;
              done();
            });
        });
        it('Create a manager role assignment action', function(done) {
          request(app)
            .post(hook.alter('url', '/form/' + managerResource._id.toString() + '/action', template))
            .set('x-jwt-token', template.users.admin.token)
            .send({
              "title": "Role Assignment",
              "name": "role",
              "priority": 1,
              "handler": ["after"],
              "method": ["create"],
              "form": managerResource._id.toString(),
              "settings": {
                "association": "new",
                "type": "add",
                "role": managerRole._id.toString()
              }
            })
            .expect(201)
            .end(done);
        });
        it('Create a manager role save action', function(done) {
          request(app)
            .post(hook.alter('url', '/form/' + managerResource._id.toString() + '/action', template))
            .set('x-jwt-token', template.users.admin.token)
            .send({
              "title": "Save Submission",
              "name": "save",
              "form": managerResource._id.toString(),
              "handler": ["before"],
              "method": ["create", "update"],
              "priority": 10
            })
            .expect(201)
            .end(done);
        });
        it('Create a manager register form', function(done) {
          request(app)
            .post(hook.alter('url', '/form', template))
            .set('x-jwt-token', template.users.admin.token)
            .send({
              title: 'Manager',
              name: 'managerRegister',
              path: 'manager/register',
              type: 'form',
              tags: [],
              "submissionAccess": [
                {
                  "type": "create_own",
                  "roles": [template.roles.anonymous._id.toString()]
                }
              ],
              "access": [
                {
                  "type": "read_all",
                  "roles": [template.roles.anonymous._id.toString()]
                }
              ],
              components: [
                {
                  type: 'email',
                  persistent: true,
                  unique: false,
                  protected: false,
                  defaultValue: '',
                  suffix: '',
                  prefix: '',
                  placeholder: 'Enter your email address',
                  key: 'email',
                  label: 'Email',
                  inputType: 'email',
                  tableView: true,
                  input: true
                },
                {
                  type: 'password',
                  persistent: true,
                  protected: true,
                  suffix: '',
                  prefix: '',
                  placeholder: 'Enter your password.',
                  key: 'password',
                  label: 'Password',
                  inputType: 'password',
                  tableView: false,
                  input: true
                },
                {
                  theme: 'primary',
                  disableOnInvalid: true,
                  action: 'submit',
                  block: false,
                  rightIcon: '',
                  leftIcon: '',
                  size: 'md',
                  key: 'submit',
                  label: 'Submit',
                  input: true,
                  type: 'button'
                }
              ]
            })
            .expect(201)
            .end((err, res) => {
              if (err) {
                return done(err);
              }

              managerRegister = res.body;
              done();
            });
        });
        it('Create a manager register save action', function(done) {
          request(app)
            .post(hook.alter('url', '/form/' + managerRegister._id.toString() + '/action', template))
            .set('x-jwt-token', template.users.admin.token)
            .send({
              name: 'save',
              title: 'Save Submission',
              form: managerRegister._id.toString(),
              priority: 11,
              method: ['create', 'update'],
              handler: ['before'],
              settings: {
                resource: managerResource._id.toString(),
                fields: {
                  email: 'email',
                  password: 'password'
                }
              }
            })
            .expect(201)
            .end(done);
        });
        it('Create a manager login action', function(done) {
          request(app)
            .post(hook.alter('url', '/form/' + managerRegister._id.toString() + '/action', template))
            .set('x-jwt-token', template.users.admin.token)
            .send({
              name: 'login',
              title: 'Login',
              form: managerRegister._id.toString(),
              priority: 2,
              method: ['create'],
              handler: ['before'],
              settings: {
                resources: [managerResource._id.toString()],
                username: 'email',
                password: 'password',
                allowedAttempts: 5,
                attemptWindow: 10,
                lockWait: 10
              }
            })
            .expect(201)
            .end(done);
        });
        it('Register a new manager', (done) => {
          request(app)
            .post(hook.alter('url', '/manager/register/submission', template))
            .send({
              data: {
                email: 'manager@example.com',
                password: 'test123'
              }
            })
            .expect(201)
            .end((err, res) => {
              if (err) {
                return done(err);
              }
              manager = res.body;
              manager.token = res.headers['x-jwt-token'];
              done();
            });
        });
        it('Create the form', function(done) {
          tempForm.submissionAccess = [
            {
              type: 'read_all',
              roles: [managerRole._id.toString()]
            }
          ];
          request(app)
            .post(hook.alter('url', '/form', template))
            .set('x-jwt-token', template.users.admin.token)
            .send(tempForm)
            .expect('Content-Type', /json/)
            .expect(201)
            .end(function(err, res) {
              if (err) {
                return done(err);
              }

              var response = res.body;
              assert(response.hasOwnProperty('_id'), 'The response should contain an `_id`.');
              assert(response.hasOwnProperty('modified'), 'The response should contain a `modified` timestamp.');
              assert(response.hasOwnProperty('created'), 'The response should contain a `created` timestamp.');
              assert(response.hasOwnProperty('access'), 'The response should contain an the `access`.');
              assert.equal(response.title, tempForm.title);
              assert.equal(response.name, tempForm.name);
              assert.equal(response.path, tempForm.path);
              assert.equal(response.type, 'form');
              assert.equal(response.access.length, 1);
              assert.equal(response.access[0].type, 'read_all');
              assert.equal(response.access[0].roles.length, 4);
              assert.notEqual(response.access[0].roles.indexOf(template.roles.anonymous._id.toString()), -1);
              assert.notEqual(response.access[0].roles.indexOf(template.roles.authenticated._id.toString()), -1);
              assert.notEqual(response.access[0].roles.indexOf(template.roles.administrator._id.toString()), -1);
              assert.deepEqual(response.submissionAccess, tempForm.submissionAccess);
              assert.deepEqual(response.components, tempForm.components);
              tempForm = response;

              // Store the JWT for future API calls.
              template.users.admin.token = res.headers['x-jwt-token'];

              done();
            });
        });
      });

      describe('Admin Users', function() {
        it('An Admin can create a submission', function(done) {
          request(app)
            .post(hook.alter('url', '/form/' + tempForm._id + '/submission', template))
            .set('x-jwt-token', template.users.admin.token)
            .send(_.clone(submission))
            .expect(201)
            .expect('Content-Type', /json/)
            .end(function(err, res) {
              if (err) {
                return done(err);
              }

              var response = res.body;
              assert(response.hasOwnProperty('_id'), 'The response should contain an `_id`.');
              assert(response.hasOwnProperty('modified'), 'The response should contain a `modified` timestamp.');
              assert(response.hasOwnProperty('created'), 'The response should contain a `created` timestamp.');
              assert(response.hasOwnProperty('data'), 'The response should contain a submission `data` object.');
              assert(response.data.hasOwnProperty('value'), 'The submission `data` should contain the `value`.');
              assert.equal(response.data.value, submission.data.value);
              assert(response.hasOwnProperty('form'), 'The response should contain the `form` id.');
              assert.equal(response.form, tempForm._id);
              assert(response.hasOwnProperty('roles'), 'The response should contain the resource `roles`.');
              assert.deepEqual(response.roles, []);
              assert(response.hasOwnProperty('owner'), 'The response should contain the resource `owner`.');
              assert.deepEqual(response.owner, template.users.admin._id);
              assert(res.headers.hasOwnProperty('x-jwt-token'), 'The response should contain a `x-jwt-token` header.');

              // Update the submission data.
              tempSubmission = response;
              tempSubmissions.push(response);

              // Store the JWT for future API calls.
              template.users.admin.token = res.headers['x-jwt-token'];

              done();
            });
        });

        it('An Admin, the owner, can read a submission, without explicit resource access (read)', function(done) {
          request(app)
            .get(hook.alter('url', '/form/' + tempForm._id + '/submission/' + tempSubmission._id, template))
            .set('x-jwt-token', template.users.admin.token)
            .expect(200)
            .expect('Content-Type', /json/)
            .end(function(err, res) {
              if (err) {
                return done(err);
              }

              var response = res.body;
              assert.deepEqual(response, tempSubmission);

              // Store the JWT for future API calls.
              template.users.admin.token = res.headers['x-jwt-token'];

              done();
            });
        });

        it('An Admin, the owner, can read the index of submissions, without explicit resource access (read)', function(done) {
          request(app)
            .get(hook.alter('url', '/form/' + tempForm._id + '/submission', template))
            .set('x-jwt-token', template.users.admin.token)
            .expect(200)
            .expect('Content-Type', /json/)
            .end(function(err, res) {
              if (err) {
                return done(err);
              }

              var response = res.body;
              assert(response instanceof Array);

              var found = false;
              _.forEach(response, function(result) {
                if (_.has(result, '_id') && (_.get(result, '_id') === tempSubmission._id)) {
                  found = true;
                  assert.deepEqual(_.omit(result, 'modified'), _.omit(tempSubmission, 'modified'));
                }
              });
              assert(found);

              // Store the JWT for future API calls.
              template.users.admin.token = res.headers['x-jwt-token'];

              done();
            });
        });

        it('An Admin, the owner, can update a submissions resource access, without explicit resource access (read)', function(done) {
          tempSubmission.data.readPerm = [template.users.admin];
          delete tempSubmission.data.writePerm;
          delete tempSubmission.data.adminPerm;
          request(app)
            .put(hook.alter('url', '/form/' + tempForm._id + '/submission/' + tempSubmission._id, template))
            .set('x-jwt-token', template.users.admin.token)
            .send(tempSubmission)
            .expect(200)
            .expect('Content-Type', /json/)
            .end(function(err, res) {
              if (err) {
                return done(err);
              }

              var response = res.body;
              var expected = _.cloneDeep(tempSubmission);
              expected.access = [{type: 'read', resources: [template.users.admin._id]}];

              assert.deepEqual(_.omit(response, 'modified'), _.omit(expected, 'modified'));
              tempSubmission = response;

              // Store the JWT for future API calls.
              template.users.admin.token = res.headers['x-jwt-token'];

              done();
            });
        });

        it('An Admin, the owner, can read a submission, with explicit resource access (read)', function(done) {
          request(app)
            .get(hook.alter('url', '/form/' + tempForm._id + '/submission/' + tempSubmission._id, template))
            .set('x-jwt-token', template.users.admin.token)
            .expect(200)
            .expect('Content-Type', /json/)
            .end(function(err, res) {
              if (err) {
                return done(err);
              }

              var response = res.body;
              assert.deepEqual(response, tempSubmission);

              // Store the JWT for future API calls.
              template.users.admin.token = res.headers['x-jwt-token'];

              done();
            });
        });

        it('An Admin, the owner, can read the index of submissions, with explicit resource access (read)', function(done) {
          request(app)
            .get(hook.alter('url', '/form/' + tempForm._id + '/submission', template))
            .set('x-jwt-token', template.users.admin.token)
            .expect(200)
            .expect('Content-Type', /json/)
            .end(function(err, res) {
              if (err) {
                return done(err);
              }

              var response = res.body;
              assert(response instanceof Array);

              var found = false;
              _.forEach(response, function(result) {
                if (_.has(result, '_id') && (_.get(result, '_id') === tempSubmission._id)) {
                  found = true;
                  assert.deepEqual(_.omit(result, 'modified'), _.omit(tempSubmission, 'modified'));
                }
              });
              assert(found);

              // Store the JWT for future API calls.
              template.users.admin.token = res.headers['x-jwt-token'];

              done();
            });
        });

        it('An Admin, the owner, can update a submission, without explicit resource access (read)', function(done) {
          tempSubmission.data.value = '1231888123q';
          request(app)
            .put(hook.alter('url', '/form/' + tempForm._id + '/submission/' + tempSubmission._id, template))
            .set('x-jwt-token', template.users.admin.token)
            .send(tempSubmission)
            .expect(200)
            .expect('Content-Type', /json/)
            .end(function(err, res) {
              if (err) {
                return done(err);
              }

              var response = res.body;

              assert.deepEqual(_.omit(response, 'modified'), _.omit(tempSubmission, 'modified'));
              tempSubmission = response;

              // Store the JWT for future API calls.
              template.users.admin.token = res.headers['x-jwt-token'];

              done();
            });
        });

        it('An Admin, the owner, can update a submission owner, without explicit resource access (read)', function(done) {
          tempSubmission.owner = '';
          request(app)
            .put(hook.alter('url', '/form/' + tempForm._id + '/submission/' + tempSubmission._id, template))
            .set('x-jwt-token', template.users.admin.token)
            .send(tempSubmission)
            .expect(200)
            .expect('Content-Type', /json/)
            .end(function(err, res) {
              if (err) {
                return done(err);
              }

              var response = res.body;

              assert.deepEqual(_.omit(response, 'modified'), _.omit(tempSubmission, 'modified'));
              tempSubmission = response;

              // Store the JWT for future API calls.
              template.users.admin.token = res.headers['x-jwt-token'];

              tempSubmission.owner = template.users.admin._id;
              request(app)
                .put(hook.alter('url', '/form/' + tempForm._id + '/submission/' + tempSubmission._id, template))
                .set('x-jwt-token', template.users.admin.token)
                .send(tempSubmission)
                .expect(200)
                .expect('Content-Type', /json/)
                .end(function(err, res) {
                  if (err) {
                    return done(err);
                  }

                  var response = res.body;

                  assert.deepEqual(_.omit(response, 'modified'), _.omit(tempSubmission, 'modified'));
                  tempSubmission = response;

                  // Store the JWT for future API calls.
                  template.users.admin.token = res.headers['x-jwt-token'];

                  done();
                });
            });
        });

        it('An Admin, the owner, can delete a submission, without explicit resource access (read)', function(done) {
          request(app)
            .delete(hook.alter('url', '/form/' + tempForm._id + '/submission/' + tempSubmission._id, template))
            .set('x-jwt-token', template.users.admin.token)
            .expect(200)
            .expect('Content-Type', /json/)
            .end(function(err, res) {
              if (err) {
                return done(err);
              }

              var response = res.body;
              assert.deepEqual(response, {});

              // Store the JWT for future API calls.
              template.users.admin.token = res.headers['x-jwt-token'];

              done();
            });
        });

        it('An Admin can create a submission', function(done) {
          request(app)
            .post(hook.alter('url', '/form/' + tempForm._id + '/submission', template))
            .set('x-jwt-token', template.users.admin.token)
            .send(_.clone(submission))
            .expect(201)
            .expect('Content-Type', /json/)
            .end(function(err, res) {
              if (err) {
                return done(err);
              }

              var response = res.body;
              assert(response.hasOwnProperty('_id'), 'The response should contain an `_id`.');
              assert(response.hasOwnProperty('modified'), 'The response should contain a `modified` timestamp.');
              assert(response.hasOwnProperty('created'), 'The response should contain a `created` timestamp.');
              assert(response.hasOwnProperty('data'), 'The response should contain a submission `data` object.');
              assert(response.data.hasOwnProperty('value'), 'The submission `data` should contain the `value`.');
              assert.equal(response.data.value, submission.data.value);
              assert(response.hasOwnProperty('form'), 'The response should contain the `form` id.');
              assert.equal(response.form, tempForm._id);
              assert(response.hasOwnProperty('roles'), 'The response should contain the resource `roles`.');
              assert.deepEqual(response.roles, []);
              assert(response.hasOwnProperty('owner'), 'The response should contain the resource `owner`.');
              assert.deepEqual(response.owner, template.users.admin._id);
              assert(res.headers.hasOwnProperty('x-jwt-token'), 'The response should contain a `x-jwt-token` header.');

              // Update the submission data.
              tempSubmission = response;
              tempSubmissions.push(response);

              // Store the JWT for future API calls.
              template.users.admin.token = res.headers['x-jwt-token'];

              done();
            });
        });

        it('An Admin, the owner, can update a submissions resource access, without explicit resource access (write)', function(done) {
          tempSubmission.data.writePerm = [template.users.admin];
          delete tempSubmission.data.readPerm;
          delete tempSubmission.data.adminPerm;
          request(app)
            .put(hook.alter('url', '/form/' + tempForm._id + '/submission/' + tempSubmission._id, template))
            .set('x-jwt-token', template.users.admin.token)
            .send(tempSubmission)
            .expect(200)
            .expect('Content-Type', /json/)
            .end(function(err, res) {
              if (err) {
                return done(err);
              }

              var response = res.body;
              var expected = _.clone(tempSubmission);
              expected.access = [{type: 'write', resources: [template.users.admin._id]}];

              assert.deepEqual(_.omit(response, 'modified'), _.omit(expected, 'modified'));
              tempSubmission = response;

              // Store the JWT for future API calls.
              template.users.admin.token = res.headers['x-jwt-token'];

              done();
            });
        });

        it('An Admin, the owner, can read a submission, with explicit resource access (write)', function(done) {
          request(app)
            .get(hook.alter('url', '/form/' + tempForm._id + '/submission/' + tempSubmission._id, template))
            .set('x-jwt-token', template.users.admin.token)
            .expect(200)
            .expect('Content-Type', /json/)
            .end(function(err, res) {
              if (err) {
                return done(err);
              }

              var response = res.body;
              assert.deepEqual(response, tempSubmission);

              // Store the JWT for future API calls.
              template.users.admin.token = res.headers['x-jwt-token'];

              done();
            });
        });

        it('An Admin, the owner, can read the index of submissions, with explicit resource access (write)', function(done) {
          request(app)
            .get(hook.alter('url', '/form/' + tempForm._id + '/submission', template))
            .set('x-jwt-token', template.users.admin.token)
            .expect(200)
            .expect('Content-Type', /json/)
            .end(function(err, res) {
              if (err) {
                return done(err);
              }

              var response = res.body;
              assert(response instanceof Array);

              var found = false;
              _.forEach(response, function(result) {
                if (_.has(result, '_id') && (_.get(result, '_id') === tempSubmission._id)) {
                  found = true;
                  assert.deepEqual(_.omit(result, 'modified'), _.omit(tempSubmission, 'modified'));
                }
              });
              assert(found);

              // Store the JWT for future API calls.
              template.users.admin.token = res.headers['x-jwt-token'];

              done();
            });
        });

        it('A Manager can read the index of submissions, with explicit resource access', function(done) {
          request(app)
            .get(hook.alter('url', '/form/' + tempForm._id + '/submission', template))
            .set('x-jwt-token', manager.token)
            .expect(200)
            .expect('Content-Type', /json/)
            .end(function(err, res) {
              if (err) {
                return done(err);
              }

              var response = res.body;
              assert(response instanceof Array);

              var found = false;
              _.forEach(response, function(result) {
                if (_.has(result, '_id') && (_.get(result, '_id') === tempSubmission._id)) {
                  found = true;
                  assert.deepEqual(_.omit(result, 'modified'), _.omit(tempSubmission, 'modified'));
                }
              });
              assert(found);
              done();
            });
        });

        it('An Admin, the owner, can update a submission, with explicit resource access (write)', function(done) {
          tempSubmission.data.value = '1231888123q';
          request(app)
            .put(hook.alter('url', '/form/' + tempForm._id + '/submission/' + tempSubmission._id, template))
            .set('x-jwt-token', template.users.admin.token)
            .send(tempSubmission)
            .expect(200)
            .expect('Content-Type', /json/)
            .end(function(err, res) {
              if (err) {
                return done(err);
              }

              var response = res.body;

              assert.deepEqual(_.omit(response, 'modified'), _.omit(tempSubmission, 'modified'));
              tempSubmission = response;

              // Store the JWT for future API calls.
              template.users.admin.token = res.headers['x-jwt-token'];

              done();
            });
        });

        it('An Admin, the owner, can update a submission owner, without explicit resource access (write)', function(done) {
          tempSubmission.owner = '';
          request(app)
            .put(hook.alter('url', '/form/' + tempForm._id + '/submission/' + tempSubmission._id, template))
            .set('x-jwt-token', template.users.admin.token)
            .send(tempSubmission)
            .expect(200)
            .expect('Content-Type', /json/)
            .end(function(err, res) {
              if (err) {
                return done(err);
              }

              var response = res.body;

              assert.deepEqual(_.omit(response, 'modified'), _.omit(tempSubmission, 'modified'));
              tempSubmission = response;

              // Store the JWT for future API calls.
              template.users.admin.token = res.headers['x-jwt-token'];

              tempSubmission.owner = template.users.admin._id;
              request(app)
                .put(hook.alter('url', '/form/' + tempForm._id + '/submission/' + tempSubmission._id, template))
                .set('x-jwt-token', template.users.admin.token)
                .send(tempSubmission)
                .expect(200)
                .expect('Content-Type', /json/)
                .end(function(err, res) {
                  if (err) {
                    return done(err);
                  }

                  var response = res.body;

                  assert.deepEqual(_.omit(response, 'modified'), _.omit(tempSubmission, 'modified'));
                  tempSubmission = response;

                  // Store the JWT for future API calls.
                  template.users.admin.token = res.headers['x-jwt-token'];

                  done();
                });
            });
        });

        it('An Admin, the owner, can delete a submission, without explicit resource access (write)', function(done) {
          request(app)
            .delete(hook.alter('url', '/form/' + tempForm._id + '/submission/' + tempSubmission._id, template))
            .set('x-jwt-token', template.users.admin.token)
            .expect(200)
            .expect('Content-Type', /json/)
            .end(function(err, res) {
              if (err) {
                return done(err);
              }

              var response = res.body;
              assert.deepEqual(response, {});

              // Store the JWT for future API calls.
              template.users.admin.token = res.headers['x-jwt-token'];

              done();
            });
        });

        it('An Admin can create a submission', function(done) {
          request(app)
            .post(hook.alter('url', '/form/' + tempForm._id + '/submission', template))
            .set('x-jwt-token', template.users.admin.token)
            .send(_.clone(submission))
            .expect(201)
            .expect('Content-Type', /json/)
            .end(function(err, res) {
              if (err) {
                return done(err);
              }

              var response = res.body;
              assert(response.hasOwnProperty('_id'), 'The response should contain an `_id`.');
              assert(response.hasOwnProperty('modified'), 'The response should contain a `modified` timestamp.');
              assert(response.hasOwnProperty('created'), 'The response should contain a `created` timestamp.');
              assert(response.hasOwnProperty('data'), 'The response should contain a submission `data` object.');
              assert(response.data.hasOwnProperty('value'), 'The submission `data` should contain the `value`.');
              assert.equal(response.data.value, submission.data.value);
              assert(response.hasOwnProperty('form'), 'The response should contain the `form` id.');
              assert.equal(response.form, tempForm._id);
              assert(response.hasOwnProperty('roles'), 'The response should contain the resource `roles`.');
              assert.deepEqual(response.roles, []);
              assert(response.hasOwnProperty('owner'), 'The response should contain the resource `owner`.');
              assert.deepEqual(response.owner, template.users.admin._id);
              assert(res.headers.hasOwnProperty('x-jwt-token'), 'The response should contain a `x-jwt-token` header.');

              // Update the submission data.
              tempSubmission = response;
              tempSubmissions.push(response);

              // Store the JWT for future API calls.
              template.users.admin.token = res.headers['x-jwt-token'];

              done();
            });
        });

        it('An Admin, the owner, can update a submissions resource access, with explicit resource access (admin)', function(done) {
          tempSubmission.data.adminPerm = [template.users.admin];
          delete tempSubmission.data.writePerm;
          delete tempSubmission.data.readPerm;
          var update = {access: [{type: 'admin', resources: [template.users.admin._id]}]};
          request(app)
            .put(hook.alter('url', '/form/' + tempForm._id + '/submission/' + tempSubmission._id, template))
            .set('x-jwt-token', template.users.admin.token)
            .send(tempSubmission)
            .expect(200)
            .expect('Content-Type', /json/)
            .end(function(err, res) {
              if (err) {
                return done(err);
              }

              var response = res.body;
              var expected = _.clone(tempSubmission);
              expected.access = [{type: 'admin', resources: [template.users.admin._id]}];

              assert.deepEqual(_.omit(response, 'modified'), _.omit(expected, 'modified'));
              tempSubmission = response;

              // Store the JWT for future API calls.
              template.users.admin.token = res.headers['x-jwt-token'];

              done();
            });
        });

        it('An Admin, the owner, can read a submission, with explicit resource access (admin)', function(done) {
          request(app)
            .get(hook.alter('url', '/form/' + tempForm._id + '/submission/' + tempSubmission._id, template))
            .set('x-jwt-token', template.users.admin.token)
            .expect(200)
            .expect('Content-Type', /json/)
            .end(function(err, res) {
              if (err) {
                return done(err);
              }

              var response = res.body;
              assert.deepEqual(response, tempSubmission);

              // Store the JWT for future API calls.
              template.users.admin.token = res.headers['x-jwt-token'];

              done();
            });
        });

        it('An Admin, the owner, can read the index of submissions, with explicit resource access (admin)', function(done) {
          request(app)
            .get(hook.alter('url', '/form/' + tempForm._id + '/submission', template))
            .set('x-jwt-token', template.users.admin.token)
            .expect(200)
            .expect('Content-Type', /json/)
            .end(function(err, res) {
              if (err) {
                return done(err);
              }

              var response = res.body;
              assert(response instanceof Array);

              var found = false;
              _.forEach(response, function(result) {
                if (_.has(result, '_id') && (_.get(result, '_id') === tempSubmission._id)) {
                  found = true;
                  assert.deepEqual(_.omit(result, 'modified'), _.omit(tempSubmission, 'modified'));
                }
              });
              assert(found);

              // Store the JWT for future API calls.
              template.users.admin.token = res.headers['x-jwt-token'];

              done();
            });
        });

        it('An Admin, the owner, can update a submission, with explicit resource access (admin)', function(done) {
          tempSubmission.data.value = 'qqwee1231';
          request(app)
            .put(hook.alter('url', '/form/' + tempForm._id + '/submission/' + tempSubmission._id, template))
            .set('x-jwt-token', template.users.admin.token)
            .send(tempSubmission)
            .expect(200)
            .expect('Content-Type', /json/)
            .end(function(err, res) {
              if (err) {
                return done(err);
              }

              var response = res.body;

              assert.deepEqual(_.omit(response, 'modified'), _.omit(tempSubmission, 'modified'));
              tempSubmission = response;

              // Store the JWT for future API calls.
              template.users.admin.token = res.headers['x-jwt-token'];

              done();
            });
        });

        it('An Admin, the owner, can update a submission owner, with explicit resource access (admin)', function(done) {
          tempSubmission.owner = '';
          request(app)
            .put(hook.alter('url', '/form/' + tempForm._id + '/submission/' + tempSubmission._id, template))
            .set('x-jwt-token', template.users.admin.token)
            .send(tempSubmission)
            .expect(200)
            .expect('Content-Type', /json/)
            .end(function(err, res) {
              if (err) {
                return done(err);
              }

              var response = res.body;

              assert.deepEqual(_.omit(response, 'modified'), _.omit(tempSubmission, 'modified'));
              tempSubmission = response;

              // Store the JWT for future API calls.
              template.users.admin.token = res.headers['x-jwt-token'];

              tempSubmission.owner = template.users.admin._id;
              request(app)
                .put(hook.alter('url', '/form/' + tempForm._id + '/submission/' + tempSubmission._id, template))
                .set('x-jwt-token', template.users.admin.token)
                .send(tempSubmission)
                .expect(200)
                .expect('Content-Type', /json/)
                .end(function(err, res) {
                  if (err) {
                    return done(err);
                  }

                  var response = res.body;

                  assert.deepEqual(_.omit(response, 'modified'), _.omit(tempSubmission, 'modified'));
                  tempSubmission = response;

                  // Store the JWT for future API calls.
                  template.users.admin.token = res.headers['x-jwt-token'];

                  done();
                });
            });
        });

        it('An Admin, the owner, can delete a submission, with explicit resource access (admin)', function(done) {
          request(app)
            .delete(hook.alter('url', '/form/' + tempForm._id + '/submission/' + tempSubmission._id, template))
            .set('x-jwt-token', template.users.admin.token)
            .expect(200)
            .expect('Content-Type', /json/)
            .end(function(err, res) {
              if (err) {
                return done(err);
              }

              var response = res.body;
              assert.deepEqual(response, {});

              // Store the JWT for future API calls.
              template.users.admin.token = res.headers['x-jwt-token'];

              done();
            });
        });

        // Repeat the tests with another admin, not the owner.
        it('An Admin can create a submission', function(done) {
          request(app)
            .post(hook.alter('url', '/form/' + tempForm._id + '/submission', template))
            .set('x-jwt-token', template.users.admin.token)
            .send(_.clone(submission))
            .expect(201)
            .expect('Content-Type', /json/)
            .end(function(err, res) {
              if (err) {
                return done(err);
              }

              var response = res.body;
              assert(response.hasOwnProperty('_id'), 'The response should contain an `_id`.');
              assert(response.hasOwnProperty('modified'), 'The response should contain a `modified` timestamp.');
              assert(response.hasOwnProperty('created'), 'The response should contain a `created` timestamp.');
              assert(response.hasOwnProperty('data'), 'The response should contain a submission `data` object.');
              assert(response.data.hasOwnProperty('value'), 'The submission `data` should contain the `value`.');
              assert.equal(response.data.value, submission.data.value);
              assert(response.hasOwnProperty('form'), 'The response should contain the `form` id.');
              assert.equal(response.form, tempForm._id);
              assert(response.hasOwnProperty('roles'), 'The response should contain the resource `roles`.');
              assert.deepEqual(response.roles, []);
              assert(response.hasOwnProperty('owner'), 'The response should contain the resource `owner`.');
              assert.deepEqual(response.owner, template.users.admin._id);
              assert(res.headers.hasOwnProperty('x-jwt-token'), 'The response should contain a `x-jwt-token` header.');

              // Update the submission data.
              tempSubmission = response;
              tempSubmissions.push(response);

              // Store the JWT for future API calls.
              template.users.admin.token = res.headers['x-jwt-token'];

              done();
            });
        });

        it('An Admin, not the owner, can read a submission, without explicit resource access (read)', function(done) {
          request(app)
            .get(hook.alter('url', '/form/' + tempForm._id + '/submission/' + tempSubmission._id, template))
            .set('x-jwt-token', template.users.admin2.token)
            .expect(200)
            .expect('Content-Type', /json/)
            .end(function(err, res) {
              if (err) {
                return done(err);
              }

              var response = res.body;
              assert.deepEqual(response, tempSubmission);

              // Store the JWT for future API calls.
              template.users.admin2.token = res.headers['x-jwt-token'];

              done();
            });
        });

        it('An Admin, not the owner, can read the index of submissions, without explicit resource access (read)', function(done) {
          request(app)
            .get(hook.alter('url', '/form/' + tempForm._id + '/submission', template))
            .set('x-jwt-token', template.users.admin2.token)
            .expect(200)
            .expect('Content-Type', /json/)
            .end(function(err, res) {
              if (err) {
                return done(err);
              }

              var response = res.body;
              assert(response instanceof Array);

              var found = false;
              _.forEach(response, function(result) {
                if (_.has(result, '_id') && (_.get(result, '_id') === tempSubmission._id)) {
                  found = true;
                  assert.deepEqual(_.omit(result, 'modified'), _.omit(tempSubmission, 'modified'));
                }
              });
              assert(found);

              // Store the JWT for future API calls.
              template.users.admin2.token = res.headers['x-jwt-token'];

              done();
            });
        });

        it('An Admin, not the owner, can update a submissions resource access, without explicit resource access (read)', function(done) {
          tempSubmission.data.readPerm = [template.users.admin2];
          delete tempSubmission.data.writePerm;
          delete tempSubmission.data.adminPerm;
          request(app)
            .put(hook.alter('url', '/form/' + tempForm._id + '/submission/' + tempSubmission._id, template))
            .set('x-jwt-token', template.users.admin2.token)
            .send(tempSubmission)
            .expect(200)
            .expect('Content-Type', /json/)
            .end(function(err, res) {
              if (err) {
                return done(err);
              }

              var response = res.body;
              var expected = _.clone(tempSubmission);
              expected.access = [{type: 'read', resources: [template.users.admin2._id]}];
              assert.deepEqual(_.omit(response, 'modified'), _.omit(expected, 'modified'));
              tempSubmission = response;

              // Store the JWT for future API calls.
              template.users.admin2.token = res.headers['x-jwt-token'];

              done();
            });
        });

        it('An Admin, not the owner, can read a submission, with explicit resource access (read)', function(done) {
          request(app)
            .get(hook.alter('url', '/form/' + tempForm._id + '/submission/' + tempSubmission._id, template))
            .set('x-jwt-token', template.users.admin2.token)
            .expect(200)
            .expect('Content-Type', /json/)
            .end(function(err, res) {
              if (err) {
                return done(err);
              }

              var response = res.body;
              assert.deepEqual(response, tempSubmission);

              // Store the JWT for future API calls.
              template.users.admin2.token = res.headers['x-jwt-token'];

              done();
            });
        });

        it('An Admin, not the owner, can read the index of submissions, with explicit resource access (read)', function(done) {
          request(app)
            .get(hook.alter('url', '/form/' + tempForm._id + '/submission', template))
            .set('x-jwt-token', template.users.admin2.token)
            .expect(200)
            .expect('Content-Type', /json/)
            .end(function(err, res) {
              if (err) {
                return done(err);
              }

              var response = res.body;
              assert(response instanceof Array);

              var found = false;
              _.forEach(response, function(result) {
                if (_.has(result, '_id') && (_.get(result, '_id') === tempSubmission._id)) {
                  found = true;
                  assert.deepEqual(_.omit(result, 'modified'), _.omit(tempSubmission, 'modified'));
                }
              });
              assert(found);

              // Store the JWT for future API calls.
              template.users.admin2.token = res.headers['x-jwt-token'];

              done();
            });
        });

        it('An Admin, not the owner, can update a submission, without explicit resource access (read)', function(done) {
          tempSubmission.data.value = '1231888123q';
          request(app)
            .put(hook.alter('url', '/form/' + tempForm._id + '/submission/' + tempSubmission._id, template))
            .set('x-jwt-token', template.users.admin2.token)
            .send(tempSubmission)
            .expect(200)
            .expect('Content-Type', /json/)
            .end(function(err, res) {
              if (err) {
                return done(err);
              }

              var response = res.body;

              assert.deepEqual(_.omit(response, 'modified'), _.omit(tempSubmission, 'modified'));
              tempSubmission = response;

              // Store the JWT for future API calls.
              template.users.admin2.token = res.headers['x-jwt-token'];

              done();
            });
        });

        it('An Admin, not the owner, can update a submission owner, without explicit resource access (read)', function(done) {
          tempSubmission.owner = '';
          request(app)
            .put(hook.alter('url', '/form/' + tempForm._id + '/submission/' + tempSubmission._id, template))
            .set('x-jwt-token', template.users.admin2.token)
            .send(tempSubmission)
            .expect(200)
            .expect('Content-Type', /json/)
            .end(function(err, res) {
              if (err) {
                return done(err);
              }

              var response = res.body;

              assert.deepEqual(_.omit(response, 'modified'), _.omit(tempSubmission, 'modified'));
              tempSubmission = response;

              // Store the JWT for future API calls.
              template.users.admin2.token = res.headers['x-jwt-token'];

              tempSubmission.owner = template.users.admin2._id;
              request(app)
                .put(hook.alter('url', '/form/' + tempForm._id + '/submission/' + tempSubmission._id, template))
                .set('x-jwt-token', template.users.admin2.token)
                .send(tempSubmission)
                .expect(200)
                .expect('Content-Type', /json/)
                .end(function(err, res) {
                  if (err) {
                    return done(err);
                  }

                  var response = res.body;

                  assert.deepEqual(_.omit(response, 'modified'), _.omit(tempSubmission, 'modified'));
                  tempSubmission = response;

                  // Store the JWT for future API calls.
                  template.users.admin2.token = res.headers['x-jwt-token'];

                  done();
                });
            });
        });

        it('An Admin, not the owner, can update a submissions resource access, without explicit resource access (read)', function(done) {
          tempSubmission.data.readPerm = [template.users.user2];
          delete tempSubmission.data.writePerm;
          delete tempSubmission.data.adminPerm;
          request(app)
            .put(hook.alter('url', '/form/' + tempForm._id + '/submission/' + tempSubmission._id, template))
            .set('x-jwt-token', template.users.admin2.token)
            .send(tempSubmission)
            .expect(200)
            .expect('Content-Type', /json/)
            .end(function(err, res) {
              if (err) {
                return done(err);
              }

              var response = res.body;
              var expected = _.clone(tempSubmission);
              expected.access = [{type: 'read', resources: [template.users.user2._id]}];
              assert.deepEqual(_.omit(response, 'modified'), _.omit(expected, 'modified'));
              tempSubmission = response;

              // Store the JWT for future API calls.
              template.users.admin2.token = res.headers['x-jwt-token'];

              done();
            });
        });

        it('An Admin, not the owner, can delete a submission, without explicit resource access (read)', function(done) {
          request(app)
            .delete(hook.alter('url', '/form/' + tempForm._id + '/submission/' + tempSubmission._id, template))
            .set('x-jwt-token', template.users.admin2.token)
            .expect(200)
            .expect('Content-Type', /json/)
            .end(function(err, res) {
              if (err) {
                return done(err);
              }

              var response = res.body;
              assert.deepEqual(response, {});

              // Store the JWT for future API calls.
              template.users.admin2.token = res.headers['x-jwt-token'];

              done();
            });
        });

        it('An Admin can create a submission', function(done) {
          request(app)
            .post(hook.alter('url', '/form/' + tempForm._id + '/submission', template))
            .set('x-jwt-token', template.users.admin.token)
            .send(_.clone(submission))
            .expect(201)
            .expect('Content-Type', /json/)
            .end(function(err, res) {
              if (err) {
                return done(err);
              }

              var response = res.body;
              assert(response.hasOwnProperty('_id'), 'The response should contain an `_id`.');
              assert(response.hasOwnProperty('modified'), 'The response should contain a `modified` timestamp.');
              assert(response.hasOwnProperty('created'), 'The response should contain a `created` timestamp.');
              assert(response.hasOwnProperty('data'), 'The response should contain a submission `data` object.');
              assert(response.data.hasOwnProperty('value'), 'The submission `data` should contain the `value`.');
              assert.equal(response.data.value, submission.data.value);
              assert(response.hasOwnProperty('form'), 'The response should contain the `form` id.');
              assert.equal(response.form, tempForm._id);
              assert(response.hasOwnProperty('roles'), 'The response should contain the resource `roles`.');
              assert.deepEqual(response.roles, []);
              assert(response.hasOwnProperty('owner'), 'The response should contain the resource `owner`.');
              assert.deepEqual(response.owner, template.users.admin._id);
              assert(res.headers.hasOwnProperty('x-jwt-token'), 'The response should contain a `x-jwt-token` header.');

              // Update the submission data.
              tempSubmission = response;
              tempSubmissions.push(response);

              // Store the JWT for future API calls.
              template.users.admin.token = res.headers['x-jwt-token'];

              done();
            });
        });

        it('An Admin, not the owner, can update a submissions resource access, without explicit resource access (write)', function(done) {
          tempSubmission.data.writePerm = [template.users.admin2];
          delete tempSubmission.data.readPerm;
          delete tempSubmission.data.adminPerm;
          request(app)
            .put(hook.alter('url', '/form/' + tempForm._id + '/submission/' + tempSubmission._id, template))
            .set('x-jwt-token', template.users.admin2.token)
            .send(tempSubmission)
            .expect(200)
            .expect('Content-Type', /json/)
            .end(function(err, res) {
              if (err) {
                return done(err);
              }

              var response = res.body;
              var expected = _.clone(tempSubmission);
              expected.access = [{type: 'write', resources: [template.users.admin2._id]}];
              assert.deepEqual(_.omit(response, 'modified'), _.omit(expected, 'modified'));
              tempSubmission = response;

              // Store the JWT for future API calls.
              template.users.admin2.token = res.headers['x-jwt-token'];

              done();
            });
        });

        it('An Admin, not the owner, can read a submission, with explicit resource access (write)', function(done) {
          request(app)
            .get(hook.alter('url', '/form/' + tempForm._id + '/submission/' + tempSubmission._id, template))
            .set('x-jwt-token', template.users.admin2.token)
            .expect(200)
            .expect('Content-Type', /json/)
            .end(function(err, res) {
              if (err) {
                return done(err);
              }

              var response = res.body;
              assert.deepEqual(response, tempSubmission);

              // Store the JWT for future API calls.
              template.users.admin2.token = res.headers['x-jwt-token'];

              done();
            });
        });

        it('An Admin, not the owner, can read the index of submissions, with explicit resource access (write)', function(done) {
          request(app)
            .get(hook.alter('url', '/form/' + tempForm._id + '/submission', template))
            .set('x-jwt-token', template.users.admin2.token)
            .expect(200)
            .expect('Content-Type', /json/)
            .end(function(err, res) {
              if (err) {
                return done(err);
              }

              var response = res.body;
              assert(response instanceof Array);

              var found = false;
              _.forEach(response, function(result) {
                if (_.has(result, '_id') && (_.get(result, '_id') === tempSubmission._id)) {
                  found = true;
                  assert.deepEqual(_.omit(result, 'modified'), _.omit(tempSubmission, 'modified'));
                }
              });
              assert(found);

              // Store the JWT for future API calls.
              template.users.admin2.token = res.headers['x-jwt-token'];

              done();
            });
        });

        it('An Admin, not the owner, can update a submission, with explicit resource access (write)', function(done) {
          tempSubmission.data.value = '1231888123q';
          request(app)
            .put(hook.alter('url', '/form/' + tempForm._id + '/submission/' + tempSubmission._id, template))
            .set('x-jwt-token', template.users.admin2.token)
            .send(tempSubmission)
            .expect(200)
            .expect('Content-Type', /json/)
            .end(function(err, res) {
              if (err) {
                return done(err);
              }

              var response = res.body;

              assert.deepEqual(_.omit(response, 'modified'), _.omit(tempSubmission, 'modified'));
              tempSubmission = response;

              // Store the JWT for future API calls.
              template.users.admin2.token = res.headers['x-jwt-token'];

              done();
            });
        });

        it('An Admin, not the owner, can update a submission owner, without explicit resource access (write)', function(done) {
          tempSubmission.owner = '';
          request(app)
            .put(hook.alter('url', '/form/' + tempForm._id + '/submission/' + tempSubmission._id, template))
            .set('x-jwt-token', template.users.admin2.token)
            .send(tempSubmission)
            .expect(200)
            .expect('Content-Type', /json/)
            .end(function(err, res) {
              if (err) {
                return done(err);
              }

              var response = res.body;

              assert.deepEqual(_.omit(response, 'modified'), _.omit(tempSubmission, 'modified'));
              tempSubmission = response;

              // Store the JWT for future API calls.
              template.users.admin2.token = res.headers['x-jwt-token'];

              tempSubmission.owner = template.users.admin2._id;
              request(app)
                .put(hook.alter('url', '/form/' + tempForm._id + '/submission/' + tempSubmission._id, template))
                .set('x-jwt-token', template.users.admin2.token)
                .send(tempSubmission)
                .expect(200)
                .expect('Content-Type', /json/)
                .end(function(err, res) {
                  if (err) {
                    return done(err);
                  }

                  var response = res.body;

                  assert.deepEqual(_.omit(response, 'modified'), _.omit(tempSubmission, 'modified'));
                  tempSubmission = response;

                  // Store the JWT for future API calls.
                  template.users.admin2.token = res.headers['x-jwt-token'];

                  done();
                });
            });
        });

        it('An Admin, not the owner, can update a submissions resource access, without explicit resource access (write)', function(done) {
          tempSubmission.data.writePerm = [template.users.user2];
          delete tempSubmission.data.readPerm;
          delete tempSubmission.data.adminPerm;
          request(app)
            .put(hook.alter('url', '/form/' + tempForm._id + '/submission/' + tempSubmission._id, template))
            .set('x-jwt-token', template.users.admin2.token)
            .send(tempSubmission)
            .expect(200)
            .expect('Content-Type', /json/)
            .end(function(err, res) {
              if (err) {
                return done(err);
              }

              var response = res.body;
              var expected = _.clone(tempSubmission);
              expected.access = [{type: 'write', resources: [template.users.user2._id]}];
              assert.deepEqual(_.omit(response, 'modified'), _.omit(expected, 'modified'));
              tempSubmission = response;

              // Store the JWT for future API calls.
              template.users.admin2.token = res.headers['x-jwt-token'];

              done();
            });
        });

        it('An Admin, not the owner, can delete a submission, without explicit resource access (write)', function(done) {
          request(app)
            .delete(hook.alter('url', '/form/' + tempForm._id + '/submission/' + tempSubmission._id, template))
            .set('x-jwt-token', template.users.admin2.token)
            .expect(200)
            .expect('Content-Type', /json/)
            .end(function(err, res) {
              if (err) {
                return done(err);
              }

              var response = res.body;
              assert.deepEqual(response, {});

              // Store the JWT for future API calls.
              template.users.admin2.token = res.headers['x-jwt-token'];

              done();
            });
        });

        it('An Admin can create a submission', function(done) {
          request(app)
            .post(hook.alter('url', '/form/' + tempForm._id + '/submission', template))
            .set('x-jwt-token', template.users.admin.token)
            .send(_.clone(submission))
            .expect(201)
            .expect('Content-Type', /json/)
            .end(function(err, res) {
              if (err) {
                return done(err);
              }

              var response = res.body;
              assert(response.hasOwnProperty('_id'), 'The response should contain an `_id`.');
              assert(response.hasOwnProperty('modified'), 'The response should contain a `modified` timestamp.');
              assert(response.hasOwnProperty('created'), 'The response should contain a `created` timestamp.');
              assert(response.hasOwnProperty('data'), 'The response should contain a submission `data` object.');
              assert(response.data.hasOwnProperty('value'), 'The submission `data` should contain the `value`.');
              assert.equal(response.data.value, submission.data.value);
              assert(response.hasOwnProperty('form'), 'The response should contain the `form` id.');
              assert.equal(response.form, tempForm._id);
              assert(response.hasOwnProperty('roles'), 'The response should contain the resource `roles`.');
              assert.deepEqual(response.roles, []);
              assert(response.hasOwnProperty('owner'), 'The response should contain the resource `owner`.');
              assert.deepEqual(response.owner, template.users.admin._id);
              assert(res.headers.hasOwnProperty('x-jwt-token'), 'The response should contain a `x-jwt-token` header.');

              // Update the submission data.
              tempSubmission = response;
              tempSubmissions.push(response);

              // Store the JWT for future API calls.
              template.users.admin.token = res.headers['x-jwt-token'];

              done();
            });
        });

        it('An Admin, not the owner, can update a submissions resource access, with explicit resource access (admin)', function(done) {
          tempSubmission.data.adminPerm = [template.users.admin2];
          delete tempSubmission.data.writePerm;
          delete tempSubmission.data.readPerm;
          request(app)
            .put(hook.alter('url', '/form/' + tempForm._id + '/submission/' + tempSubmission._id, template))
            .set('x-jwt-token', template.users.admin2.token)
            .send(tempSubmission)
            .expect(200)
            .expect('Content-Type', /json/)
            .end(function(err, res) {
              if (err) {
                return done(err);
              }

              var response = res.body;
              var expected = _.clone(tempSubmission);
              expected.access = [{type: 'admin', resources: [template.users.admin2._id]}];
              assert.deepEqual(_.omit(response, 'modified'), _.omit(expected, 'modified'));
              tempSubmission = response;

              // Store the JWT for future API calls.
              template.users.admin2.token = res.headers['x-jwt-token'];

              done();
            });
        });

        it('An Admin, not the owner, can read a submission, with explicit resource access (admin)', function(done) {
          request(app)
            .get(hook.alter('url', '/form/' + tempForm._id + '/submission/' + tempSubmission._id, template))
            .set('x-jwt-token', template.users.admin2.token)
            .expect(200)
            .expect('Content-Type', /json/)
            .end(function(err, res) {
              if (err) {
                return done(err);
              }

              var response = res.body;
              assert.deepEqual(response, tempSubmission);

              // Store the JWT for future API calls.
              template.users.admin2.token = res.headers['x-jwt-token'];

              done();
            });
        });

        it('An Admin, not the owner, can read the index of submissions, with explicit resource access (read)', function(done) {
          request(app)
            .get(hook.alter('url', '/form/' + tempForm._id + '/submission', template))
            .set('x-jwt-token', template.users.admin2.token)
            .expect(200)
            .expect('Content-Type', /json/)
            .end(function(err, res) {
              if (err) {
                return done(err);
              }

              var response = res.body;
              assert(response instanceof Array);

              var found = false;
              _.forEach(response, function(result) {
                if (_.has(result, '_id') && (_.get(result, '_id') === tempSubmission._id)) {
                  found = true;
                  assert.deepEqual(_.omit(result, 'modified'), _.omit(tempSubmission, 'modified'));
                }
              });
              assert(found);

              // Store the JWT for future API calls.
              template.users.admin2.token = res.headers['x-jwt-token'];

              done();
            });
        });

        it('An Admin, not the owner, can update a submission, with explicit resource access (admin)', function(done) {
          tempSubmission.data.value = '1231888123233q';
          request(app)
            .put(hook.alter('url', '/form/' + tempForm._id + '/submission/' + tempSubmission._id, template))
            .set('x-jwt-token', template.users.admin2.token)
            .send(tempSubmission)
            .expect(200)
            .expect('Content-Type', /json/)
            .end(function(err, res) {
              if (err) {
                return done(err);
              }

              var response = res.body;

              assert.deepEqual(_.omit(response, 'modified'), _.omit(tempSubmission, 'modified'));
              tempSubmission = response;

              // Store the JWT for future API calls.
              template.users.admin2.token = res.headers['x-jwt-token'];

              done();
            });
        });

        it('An Admin, not the owner, can update a submission owner, with explicit resource access (admin)', function(done) {
          tempSubmission.owner = '';
          request(app)
            .put(hook.alter('url', '/form/' + tempForm._id + '/submission/' + tempSubmission._id, template))
            .set('x-jwt-token', template.users.admin2.token)
            .send(tempSubmission)
            .expect(200)
            .expect('Content-Type', /json/)
            .end(function(err, res) {
              if (err) {
                return done(err);
              }

              var response = res.body;

              assert.deepEqual(_.omit(response, 'modified'), _.omit(tempSubmission, 'modified'));
              tempSubmission = response;

              // Store the JWT for future API calls.
              template.users.admin2.token = res.headers['x-jwt-token'];

              tempSubmission.owner = template.users.admin2._id;
              request(app)
                .put(hook.alter('url', '/form/' + tempForm._id + '/submission/' + tempSubmission._id, template))
                .set('x-jwt-token', template.users.admin2.token)
                .send(tempSubmission)
                .expect(200)
                .expect('Content-Type', /json/)
                .end(function(err, res) {
                  if (err) {
                    return done(err);
                  }

                  var response = res.body;

                  assert.deepEqual(_.omit(response, 'modified'), _.omit(tempSubmission, 'modified'));
                  tempSubmission = response;

                  // Store the JWT for future API calls.
                  template.users.admin2.token = res.headers['x-jwt-token'];

                  done();
                });
            });
        });

        it('An Admin, not the owner, can update a submissions resource access, with explicit resource access (admin)', function(done) {
          tempSubmission.data.adminPerm = [template.users.user2];
          delete tempSubmission.data.writePerm;
          delete tempSubmission.data.readPerm;
          request(app)
            .put(hook.alter('url', '/form/' + tempForm._id + '/submission/' + tempSubmission._id, template))
            .set('x-jwt-token', template.users.admin2.token)
            .send(tempSubmission)
            .expect(200)
            .expect('Content-Type', /json/)
            .end(function(err, res) {
              if (err) {
                return done(err);
              }

              var response = res.body;
              var expected = _.clone(tempSubmission);
              expected.access = [{type: 'admin', resources: [template.users.user2._id]}];
              assert.deepEqual(_.omit(response, 'modified'), _.omit(expected, 'modified'));
              tempSubmission = response;

              // Store the JWT for future API calls.
              template.users.admin2.token = res.headers['x-jwt-token'];

              done();
            });
        });

        it('An Admin, not the owner, can delete a submission, with explicit resource access (admin)', function(done) {
          request(app)
            .delete(hook.alter('url', '/form/' + tempForm._id + '/submission/' + tempSubmission._id, template))
            .set('x-jwt-token', template.users.admin2.token)
            .expect(200)
            .expect('Content-Type', /json/)
            .end(function(err, res) {
              if (err) {
                return done(err);
              }

              var response = res.body;
              assert.deepEqual(response, {});

              // Store the JWT for future API calls.
              template.users.admin2.token = res.headers['x-jwt-token'];

              done();
            });
        });
      });

      describe('Authenticated User', function() {
        it('An Admin can create a submission', function(done) {
          request(app)
            .post(hook.alter('url', '/form/' + tempForm._id + '/submission', template))
            .set('x-jwt-token', template.users.admin.token)
            .send(_.clone(submission))
            .expect(201)
            .expect('Content-Type', /json/)
            .end(function(err, res) {
              if (err) {
                return done(err);
              }

              var response = res.body;
              assert(response.hasOwnProperty('_id'), 'The response should contain an `_id`.');
              assert(response.hasOwnProperty('modified'), 'The response should contain a `modified` timestamp.');
              assert(response.hasOwnProperty('created'), 'The response should contain a `created` timestamp.');
              assert(response.hasOwnProperty('data'), 'The response should contain a submission `data` object.');
              assert(response.data.hasOwnProperty('value'), 'The submission `data` should contain the `value`.');
              assert.equal(response.data.value, submission.data.value);
              assert(response.hasOwnProperty('form'), 'The response should contain the `form` id.');
              assert.equal(response.form, tempForm._id);
              assert(response.hasOwnProperty('roles'), 'The response should contain the resource `roles`.');
              assert.deepEqual(response.roles, []);
              assert(response.hasOwnProperty('owner'), 'The response should contain the resource `owner`.');
              assert.deepEqual(response.owner, template.users.admin._id);
              assert(res.headers.hasOwnProperty('x-jwt-token'), 'The response should contain a `x-jwt-token` header.');

              // Update the submission data.
              tempSubmission = response;
              tempSubmissions.push(response);

              // Store the JWT for future API calls.
              template.users.admin.token = res.headers['x-jwt-token'];

              done();
            });
        });

        it('A user can not read a submission, without explicit resource access', function(done) {
          request(app)
            .get(hook.alter('url', '/form/' + tempForm._id + '/submission/' + tempSubmission._id, template))
            .set('x-jwt-token', template.users.user1.token)
            .expect(401)
            .end(function(err, res) {
              if (err) {
                return done(err);
              }

              var response = res.body;
              assert.deepEqual(response, {});

              // Store the JWT for future API calls.
              template.users.user1.token = res.headers['x-jwt-token'];

              done();
            });
        });

        it('A user can not read the index of submissions, without explicit resource access (read)', function(done) {
          request(app)
            .get(hook.alter('url', '/form/' + tempForm._id + '/submission', template))
            .set('x-jwt-token', template.users.user1.token)
            .expect(200)
            .end(function(err, res) {
              if (err) {
                return done(err);
              }

              var response = res.body;
              assert.equal(response.length, 0);

              // Store the JWT for future API calls.
              template.users.user1.token = res.headers['x-jwt-token'];

              done();
            });
        });

        it('A user can not update a submission, without explicit resource access', function(done) {
          request(app)
            .put(hook.alter('url', '/form/' + tempForm._id + '/submission/' + tempSubmission._id, template))
            .set('x-jwt-token', template.users.user1.token)
            .send({data: {value: 'baz'}})
            .expect(401)
            .end(function(err, res) {
              if (err) {
                return done(err);
              }

              var response = res.body;
              assert.deepEqual(response, {});

              // Store the JWT for future API calls.
              template.users.user1.token = res.headers['x-jwt-token'];

              done();
            });
        });

        it('A user can not update a submissions owner, without explicit resource access (read)', function(done) {
          request(app)
            .put(hook.alter('url', '/form/' + tempForm._id + '/submission/' + tempSubmission._id, template))
            .set('x-jwt-token', template.users.user1.token)
            .send({owner: template.users.user1._id})
            .expect(401)
            .end(function(err, res) {
              if (err) {
                return done(err);
              }

              var response = res.body;
              assert.deepEqual(response, {});

              // Store the JWT for future API calls.
              template.users.user1.token = res.headers['x-jwt-token'];

              done();
            });
        });

        it('A user can not update a submissions resource access, without explicit resource access', function(done) {
          request(app)
            .put(hook.alter('url', '/form/' + tempForm._id + '/submission/' + tempSubmission._id, template))
            .set('x-jwt-token', template.users.user1.token)
            .send({access: [{type: 'admin', resources: [template.users.user1._id]}]})
            .expect(401)
            .end(function(err, res) {
              if (err) {
                return done(err);
              }

              var response = res.body;
              assert.deepEqual(response, {});

              // Store the JWT for future API calls.
              template.users.user1.token = res.headers['x-jwt-token'];

              done();
            });
        });

        it('A user can not delete a submission, without explicit resource access', function(done) {
          request(app)
            .delete(hook.alter('url', '/form/' + tempForm._id + '/submission/' + tempSubmission._id, template))
            .set('x-jwt-token', template.users.user1.token)
            .expect(401)
            .end(function(err, res) {
              if (err) {
                return done(err);
              }

              var response = res.body;
              assert.deepEqual(response, {});

              // Store the JWT for future API calls.
              template.users.user1.token = res.headers['x-jwt-token'];

              done();
            });
        });

        it('Give the user read access to the submission', function(done) {
          tempSubmission.data.readPerm = [template.users.user1];
          delete tempSubmission.data.writePerm;
          delete tempSubmission.data.adminPerm;
          request(app)
            .put(hook.alter('url', '/form/' + tempForm._id + '/submission/' + tempSubmission._id, template))
            .set('x-jwt-token', template.users.admin.token)
            .send(tempSubmission)
            .expect(200)
            .end(function(err, res) {
              if (err) {
                return done(err);
              }

              var response = res.body;
              var expected = _.clone(tempSubmission);
              expected.access = [{type: 'read', resources: [template.users.user1._id]}];

              assert.deepEqual(_.omit(response, 'modified'), _.omit(expected, 'modified'));

              tempSubmission = response;

              // Store the JWT for future API calls.
              template.users.admin.token = res.headers['x-jwt-token'];

              done();
            });
        });

        it('A user can read a submission, with explicit resource access (read)', function(done) {
          request(app)
            .get(hook.alter('url', '/form/' + tempForm._id + '/submission/' + tempSubmission._id, template))
            .set('x-jwt-token', template.users.user1.token)
            .expect(200)
            .end(function(err, res) {
              if (err) {
                return done(err);
              }

              var response = res.body;
              assert.deepEqual(_.omit(response, 'modified'), _.omit(tempSubmission, 'modified'));

              // Store the JWT for future API calls.
              template.users.user1.token = res.headers['x-jwt-token'];

              done();
            });
        });

        it('A user can read the index of submissions, with explicit resource access (read)', function(done) {
          request(app)
            .get(hook.alter('url', '/form/' + tempForm._id + '/submission', template))
            .set('x-jwt-token', template.users.user1.token)
            .expect(200)
            .expect('Content-Type', /json/)
            .end(function(err, res) {
              if (err) {
                return done(err);
              }

              var response = res.body;
              assert(response instanceof Array);

              var found = false;
              _.forEach(response, function(result) {
                if (_.has(result, '_id') && (_.get(result, '_id') === tempSubmission._id)) {
                  found = true;
                  assert.deepEqual(_.omit(result, 'modified'), _.omit(tempSubmission, 'modified'));
                }
              });
              assert(found);

              // Store the JWT for future API calls.
              template.users.user1.token = res.headers['x-jwt-token'];

              done();
            });
        });

        it('A user can not update a submission, without explicit resource access (read)', function(done) {
          request(app)
            .put(hook.alter('url', '/form/' + tempForm._id + '/submission/' + tempSubmission._id, template))
            .set('x-jwt-token', template.users.user1.token)
            .send({data: {value: 'baz'}})
            .expect(401)
            .end(function(err, res) {
              if (err) {
                return done(err);
              }

              var response = res.body;
              assert.deepEqual(response, {});

              // Store the JWT for future API calls.
              template.users.user1.token = res.headers['x-jwt-token'];

              done();
            });
        });

        it('A user can not update a submissions owner, without explicit resource access (read)', function(done) {
          request(app)
            .put(hook.alter('url', '/form/' + tempForm._id + '/submission/' + tempSubmission._id, template))
            .set('x-jwt-token', template.users.user1.token)
            .send({owner: template.users.user1._id})
            .expect(401)
            .end(function(err, res) {
              if (err) {
                return done(err);
              }

              var response = res.body;
              assert.deepEqual(response, {});

              // Store the JWT for future API calls.
              template.users.user1.token = res.headers['x-jwt-token'];

              done();
            });
        });

        it('A user can not update a submissions resource access, without explicit resource access (read)', function(done) {
          request(app)
            .put(hook.alter('url', '/form/' + tempForm._id + '/submission/' + tempSubmission._id, template))
            .set('x-jwt-token', template.users.user1.token)
            .send({access: [{type: 'admin', resources: [template.users.user1._id]}]})
            .expect(401)
            .end(function(err, res) {
              if (err) {
                return done(err);
              }

              var response = res.body;
              assert.deepEqual(response, {});

              // Store the JWT for future API calls.
              template.users.user1.token = res.headers['x-jwt-token'];

              done();
            });
        });

        it('A user can not delete a submission, without explicit resource access (read)', function(done) {
          request(app)
            .delete(hook.alter('url', '/form/' + tempForm._id + '/submission/' + tempSubmission._id, template))
            .set('x-jwt-token', template.users.user1.token)
            .expect(401)
            .end(function(err, res) {
              if (err) {
                return done(err);
              }

              var response = res.body;
              assert.deepEqual(response, {});

              // Store the JWT for future API calls.
              template.users.user1.token = res.headers['x-jwt-token'];

              done();
            });
        });

        it('Give the user write access to the submission', function(done) {
          tempSubmission.data.writePerm = [template.users.user1];
          delete tempSubmission.data.readPerm;
          delete tempSubmission.data.adminPerm;
          request(app)
            .put(hook.alter('url', '/form/' + tempForm._id + '/submission/' + tempSubmission._id, template))
            .set('x-jwt-token', template.users.admin.token)
            .send(tempSubmission)
            .expect(200)
            .end(function(err, res) {
              if (err) {
                return done(err);
              }

              var response = res.body;
              var expected = _.clone(tempSubmission);
              expected.access = [{type: 'write', resources: [template.users.user1._id]}];

              assert.deepEqual(_.omit(response, 'modified'), _.omit(expected, 'modified'));

              tempSubmission = response;

              // Store the JWT for future API calls.
              template.users.admin.token = res.headers['x-jwt-token'];

              done();
            });
        });

        it('A user can read a submission, with explicit resource access (write)', function(done) {
          request(app)
            .get(hook.alter('url', '/form/' + tempForm._id + '/submission/' + tempSubmission._id, template))
            .set('x-jwt-token', template.users.user1.token)
            .expect(200)
            .end(function(err, res) {
              if (err) {
                return done(err);
              }

              var response = res.body;
              assert.deepEqual(_.omit(response, 'modified'), _.omit(tempSubmission, 'modified'));

              // Store the JWT for future API calls.
              template.users.user1.token = res.headers['x-jwt-token'];

              done();
            });
        });

        it('A user can read the index of submissions, with explicit resource access (write)', function(done) {
          request(app)
            .get(hook.alter('url', '/form/' + tempForm._id + '/submission', template))
            .set('x-jwt-token', template.users.user1.token)
            .expect(200)
            .expect('Content-Type', /json/)
            .end(function(err, res) {
              if (err) {
                return done(err);
              }

              var response = res.body;
              assert(response instanceof Array);

              var found = false;
              _.forEach(response, function(result) {
                if (_.has(result, '_id') && (_.get(result, '_id') === tempSubmission._id)) {
                  found = true;
                  assert.deepEqual(_.omit(result, 'modified'), _.omit(tempSubmission, 'modified'));
                }
              });
              assert(found);

              // Store the JWT for future API calls.
              template.users.user1.token = res.headers['x-jwt-token'];

              done();
            });
        });

        it('A user can update a submission, with explicit resource access (write)', function(done) {
          tempSubmission.data.value = 'baz';
          request(app)
            .put(hook.alter('url', '/form/' + tempForm._id + '/submission/' + tempSubmission._id, template))
            .set('x-jwt-token', template.users.user1.token)
            .send(tempSubmission)
            .expect(200)
            .end(function(err, res) {
              if (err) {
                return done(err);
              }

              var response = res.body;

              assert.deepEqual(_.omit(response, 'modified'), _.omit(tempSubmission, 'modified'));

              tempSubmission = response;

              // Store the JWT for future API calls.
              template.users.user1.token = res.headers['x-jwt-token'];

              done();
            });
        });

        it('A user can not update a submissions owner, without explicit resource access (write)', function(done) {
          tempSubmission.owner = template.users.user1._id
          request(app)
            .put(hook.alter('url', '/form/' + tempForm._id + '/submission/' + tempSubmission._id, template))
            .set('x-jwt-token', template.users.user1.token)
            .send(tempSubmission)
            .expect(200)
            .end(function(err, res) {
              if (err) {
                return done(err);
              }

              var response = res.body;
              assert.deepEqual(_.omit(response, ['modified', 'owner']), _.omit(tempSubmission, ['modified', 'owner']));
              assert.notEqual(response.owner, tempSubmission.owner);

              tempSubmission = response;

              // Store the JWT for future API calls.
              template.users.user1.token = res.headers['x-jwt-token'];

              done();
            });
        });

        it('A user can not delete a submission, without explicit resource access (write)', function(done) {
          request(app)
            .delete(hook.alter('url', '/form/' + tempForm._id + '/submission/' + tempSubmission._id, template))
            .set('x-jwt-token', template.users.user1.token)
            .expect(401)
            .end(function(err, res) {
              if (err) {
                return done(err);
              }

              var response = res.body;
              assert.deepEqual(response, {});

              // Store the JWT for future API calls.
              template.users.user1.token = res.headers['x-jwt-token'];

              done();
            });
        });

        it('Give the user admin access to the submission', function(done) {
          tempSubmission.data.adminPerm = [template.users.user1];
          delete tempSubmission.data.writePerm;
          delete tempSubmission.data.readPerm;
          request(app)
            .put(hook.alter('url', '/form/' + tempForm._id + '/submission/' + tempSubmission._id, template))
            .set('x-jwt-token', template.users.admin.token)
            .send(tempSubmission)
            .expect(200)
            .end(function(err, res) {
              if (err) {
                return done(err);
              }

              var response = res.body;
              var expected = _.clone(tempSubmission);
              expected.access = [{type: 'admin', resources: [template.users.user1._id]}];

              assert.deepEqual(_.omit(response, 'modified'), _.omit(expected, 'modified'));

              tempSubmission = response;

              // Store the JWT for future API calls.
              template.users.admin.token = res.headers['x-jwt-token'];

              done();
            });
        });

        it('A user can read a submission, with explicit resource access (admin)', function(done) {
          request(app)
            .get(hook.alter('url', '/form/' + tempForm._id + '/submission/' + tempSubmission._id, template))
            .set('x-jwt-token', template.users.user1.token)
            .expect(200)
            .end(function(err, res) {
              if (err) {
                return done(err);
              }

              var response = res.body;
              assert.deepEqual(_.omit(response, 'modified'), _.omit(tempSubmission, 'modified'));

              // Store the JWT for future API calls.
              template.users.user1.token = res.headers['x-jwt-token'];

              done();
            });
        });

        it('A user can read the index of submissions, with explicit resource access (admin)', function(done) {
          request(app)
            .get(hook.alter('url', '/form/' + tempForm._id + '/submission', template))
            .set('x-jwt-token', template.users.user1.token)
            .expect(200)
            .expect('Content-Type', /json/)
            .end(function(err, res) {
              if (err) {
                return done(err);
              }

              var response = res.body;
              assert(response instanceof Array);

              var found = false;
              _.forEach(response, function(result) {
                if (_.has(result, '_id') && (_.get(result, '_id') === tempSubmission._id)) {
                  found = true;
                  assert.deepEqual(_.omit(result, 'modified'), _.omit(tempSubmission, 'modified'));
                }
              });
              assert(found);

              // Store the JWT for future API calls.
              template.users.user1.token = res.headers['x-jwt-token'];

              done();
            });
        });

        it('A user can update a submission, with explicit resource access (admin)', function(done) {
          tempSubmission.data.value = 'bqqqweqaz';
          request(app)
            .put(hook.alter('url', '/form/' + tempForm._id + '/submission/' + tempSubmission._id, template))
            .set('x-jwt-token', template.users.user1.token)
            .send(tempSubmission)
            .expect(200)
            .end(function(err, res) {
              if (err) {
                return done(err);
              }

              var response = res.body;

              assert.deepEqual(_.omit(response, 'modified'), _.omit(tempSubmission, 'modified'));

              tempSubmission = response;

              // Store the JWT for future API calls.
              template.users.user1.token = res.headers['x-jwt-token'];

              done();
            });
        });

        it('A user can update a submissions owner, with explicit resource access (admin)', function(done) {
          tempSubmission.owner = template.users.user1._id;
          request(app)
            .put(hook.alter('url', '/form/' + tempForm._id + '/submission/' + tempSubmission._id, template))
            .set('x-jwt-token', template.users.user1.token)
            .send(tempSubmission)
            .expect(200)
            .end(function(err, res) {
              if (err) {
                return done(err);
              }

              var response = res.body;

              assert.deepEqual(_.omit(response, 'modified'), _.omit(tempSubmission, 'modified'));

              tempSubmission = response;

              // Store the JWT for future API calls.
              template.users.user1.token = res.headers['x-jwt-token'];

              done();
            });
        });

        it('A user can delete a submission, with explicit resource access (admin)', function(done) {
          request(app)
            .delete(hook.alter('url', '/form/' + tempForm._id + '/submission/' + tempSubmission._id, template))
            .set('x-jwt-token', template.users.user1.token)
            .expect(200)
            .end(function(err, res) {
              if (err) {
                return done(err);
              }

              var response = res.body;
              assert.deepEqual(response, {});

              // Store the JWT for future API calls.
              template.users.user1.token = res.headers['x-jwt-token'];

              done();
            });
        });
      });

      describe('Anonymous User', function() {
        it('An Admin can create a submission', function(done) {
          request(app)
            .post(hook.alter('url', '/form/' + tempForm._id + '/submission', template))
            .set('x-jwt-token', template.users.admin.token)
            .send(_.clone(submission))
            .expect(201)
            .expect('Content-Type', /json/)
            .end(function(err, res) {
              if (err) {
                return done(err);
              }

              var response = res.body;
              assert(response.hasOwnProperty('_id'), 'The response should contain an `_id`.');
              assert(response.hasOwnProperty('modified'), 'The response should contain a `modified` timestamp.');
              assert(response.hasOwnProperty('created'), 'The response should contain a `created` timestamp.');
              assert(response.hasOwnProperty('data'), 'The response should contain a submission `data` object.');
              assert(response.data.hasOwnProperty('value'), 'The submission `data` should contain the `value`.');
              assert.equal(response.data.value, submission.data.value);
              assert(response.hasOwnProperty('form'), 'The response should contain the `form` id.');
              assert.equal(response.form, tempForm._id);
              assert(response.hasOwnProperty('roles'), 'The response should contain the resource `roles`.');
              assert.deepEqual(response.roles, []);
              assert(response.hasOwnProperty('owner'), 'The response should contain the resource `owner`.');
              assert.deepEqual(response.owner, template.users.admin._id);
              assert(res.headers.hasOwnProperty('x-jwt-token'), 'The response should contain a `x-jwt-token` header.');

              // Update the submission data.
              tempSubmission = response;
              tempSubmissions.push(response);

              // Store the JWT for future API calls.
              template.users.admin.token = res.headers['x-jwt-token'];

              done();
            });
        });

        it('A anonymous user can not read a submission, without explicit resource access', function(done) {
          request(app)
            .get(hook.alter('url', '/form/' + tempForm._id + '/submission/' + tempSubmission._id, template))
            .expect(401)
            .end(function(err, res) {
              if (err) {
                return done(err);
              }

              var response = res.body;
              assert.deepEqual(response, {});

              done();
            });
        });

        it('A anonymous user can not read the index of submissions, without explicit resource access', function(done) {
          request(app)
            .get(hook.alter('url', '/form/' + tempForm._id + '/submission', template))
            .expect(401)
            .expect('Content-Type', /text/)
            .end(function(err, res) {
              if (err) {
                return done(err);
              }

              var response = res.text;
              assert.deepEqual(response, 'Unauthorized');

              done();
            });
        });

        it('A anonymous user can not update a submission, without explicit resource access', function(done) {
          request(app)
            .put(hook.alter('url', '/form/' + tempForm._id + '/submission/' + tempSubmission._id, template))
            .send({data: {foo: 'anything'}})
            .expect(401)
            .end(function(err, res) {
              if (err) {
                return done(err);
              }

              var response = res.body;
              assert.deepEqual(response, {});

              done();
            });
        });

        it('A anonymous user can not update a submissions owner, with explicit resource access', function(done) {
          request(app)
            .put(hook.alter('url', '/form/' + tempForm._id + '/submission/' + tempSubmission._id, template))
            .send({owner: template.users.user2._id})
            .expect(401)
            .end(function(err, res) {
              if (err) {
                return done(err);
              }

              var response = res.body;
              assert.deepEqual(response, {});

              done();
            });
        });

        it('A anonymous user can not update a submissions resource access, without explicit resource access', function(done) {
          request(app)
            .put(hook.alter('url', '/form/' + tempForm._id + '/submission/' + tempSubmission._id, template))
            .send({access: [{type: 'admin', resources: [template.users.user2._id]}]})
            .expect(401)
            .end(function(err, res) {
              if (err) {
                return done(err);
              }

              var response = res.body;
              assert.deepEqual(response, {});

              done();
            });
        });

        it('A anonymous user can not delete a submission, without explicit resource access', function(done) {
          request(app)
            .delete(hook.alter('url', '/form/' + tempForm._id + '/submission/' + tempSubmission._id, template))
            .expect(401)
            .end(function(err, res) {
              if (err) {
                return done(err);
              }

              var response = res.body;
              assert.deepEqual(response, {});

              done();
            });
        });
      });

      describe('Multiple permissions', function() {
        it('An Admin can create a submission', function(done) {
          request(app)
            .post(hook.alter('url', '/form/' + tempForm._id + '/submission', template))
            .set('x-jwt-token', template.users.admin.token)
            .send(_.clone(submission))
            .expect(201)
            .expect('Content-Type', /json/)
            .end(function(err, res) {
              if (err) {
                return done(err);
              }

              var response = res.body;
              assert(response.hasOwnProperty('_id'), 'The response should contain an `_id`.');
              assert(response.hasOwnProperty('modified'), 'The response should contain a `modified` timestamp.');
              assert(response.hasOwnProperty('created'), 'The response should contain a `created` timestamp.');
              assert(response.hasOwnProperty('data'), 'The response should contain a submission `data` object.');
              assert(response.data.hasOwnProperty('value'), 'The submission `data` should contain the `value`.');
              assert.equal(response.data.value, submission.data.value);
              assert(response.hasOwnProperty('form'), 'The response should contain the `form` id.');
              assert.equal(response.form, tempForm._id);
              assert(response.hasOwnProperty('roles'), 'The response should contain the resource `roles`.');
              assert.deepEqual(response.roles, []);
              assert(response.hasOwnProperty('owner'), 'The response should contain the resource `owner`.');
              assert.deepEqual(response.owner, template.users.admin._id);
              assert(res.headers.hasOwnProperty('x-jwt-token'), 'The response should contain a `x-jwt-token` header.');

              // Update the submission data.
              tempSubmission = response;
              tempSubmissions.push(response);

              // Store the JWT for future API calls.
              template.users.admin.token = res.headers['x-jwt-token'];

              done();
            });
        });

        it('An Admin can update the submissions resource access', function(done) {
          tempSubmission.data.readPerm = [template.users.admin];
          delete tempSubmission.data.writePerm;
          delete tempSubmission.data.adminPerm;
          request(app)
            .put(hook.alter('url', '/form/' + tempForm._id + '/submission/' + tempSubmission._id, template))
            .set('x-jwt-token', template.users.admin.token)
            .send(tempSubmission)
            .expect(200)
            .expect('Content-Type', /json/)
            .end(function(err, res) {
              if (err) {
                return done(err);
              }

              var response = res.body;
              var expected = _.clone(tempSubmission);
              expected.access = [{type: 'read', resources: [template.users.admin._id]}];

              assert.deepEqual(_.omit(response, 'modified'), _.omit(expected, 'modified'));
              tempSubmission = response;

              // Store the JWT for future API calls.
              template.users.admin.token = res.headers['x-jwt-token'];

              done();
            });
        });

        it('An update to the submissions resource access, will be condensed (single)', function(done) {
          tempSubmission.data.readPerm = [template.users.admin, template.users.admin2];
          tempSubmission.data.writePerm = [null];
          tempSubmission.data.adminPerm = [null];
          var condensed = {access: [{type: 'read', resources: [template.users.admin._id, template.users.admin2._id]}]};
          request(app)
            .put(hook.alter('url', '/form/' + tempForm._id + '/submission/' + tempSubmission._id, template))
            .set('x-jwt-token', template.users.admin.token)
            .send(tempSubmission)
            .expect(200)
            .expect('Content-Type', /json/)
            .end(function(err, res) {
              if (err) {
                return done(err);
              }

              var response = res.body;
              var expected = _.clone(tempSubmission);
              expected.access = condensed.access;

              assert.deepEqual(_.omit(response, 'modified'), _.omit(expected, 'modified'));
              tempSubmission = response;

              // Store the JWT for future API calls.
              template.users.admin.token = res.headers['x-jwt-token'];

              done();
            });
        });

        it('An update to the submissions resource access, will be condensed (multi)', function(done) {
          tempSubmission.data.readPerm = [
            template.users.admin,
            template.users.admin2
          ];
          tempSubmission.data.writePerm = [
            template.users.admin,
            template.users.admin2
          ];
          tempSubmission.data.adminPerm = [
            template.users.admin,
            template.users.admin2
          ];
          var condensed = {access: [
            {type: 'read', resources: [template.users.admin._id, template.users.admin2._id]},
            {type: 'write', resources: [template.users.admin._id, template.users.admin2._id]},
            {type: 'admin', resources: [template.users.admin._id, template.users.admin2._id]}
          ]};
          request(app)
            .put(hook.alter('url', '/form/' + tempForm._id + '/submission/' + tempSubmission._id, template))
            .set('x-jwt-token', template.users.admin.token)
            .send(tempSubmission)
            .expect(200)
            .expect('Content-Type', /json/)
            .end(function(err, res) {
              if (err) {
                return done(err);
              }

              var response = res.body;
              var expected = _.clone(tempSubmission);
              expected.access = condensed.access;

              assert.deepEqual(_.omit(response, 'modified'), _.omit(expected, 'modified'));
              tempSubmission = response;

              // Store the JWT for future API calls.
              template.users.admin.token = res.headers['x-jwt-token'];

              done();
            });
        });

        // FA-892
        it('An update to resource access, with null access, will not be saved (single)', function(done) {
          tempSubmission.data.readPerm = [
            null
          ];
          tempSubmission.data.writePerm = [
            null
          ];
          tempSubmission.data.adminPerm = [
            null
          ];
          var filtered = {access: []};
          request(app)
            .put(hook.alter('url', '/form/' + tempForm._id + '/submission/' + tempSubmission._id, template))
            .set('x-jwt-token', template.users.admin.token)
            .send(tempSubmission)
            .expect(200)
            .expect('Content-Type', /json/)
            .end(function(err, res) {
              if (err) {
                return done(err);
              }

              var response = res.body;
              var expected = _.clone(tempSubmission);
              expected.access = filtered.access;

              assert.deepEqual(_.omit(response, 'modified'), _.omit(expected, 'modified'));
              tempSubmission = response;

              // Store the JWT for future API calls.
              template.users.admin.token = res.headers['x-jwt-token'];

              done();
            });
        });
      });

      describe('Form Normalization', function() {
        it('Delete the manager resource', (done) => {
          request(app)
            .delete(hook.alter('url', '/form/' + managerResource._id, template))
            .set('x-jwt-token', template.users.admin.token)
            .expect(200)
            .end(function(err, res) {
              if (err) {
                return done(err);
              }

              var response = res.body;
              assert.deepEqual(response, {});

              // Store the JWT for future API calls.
              template.users.admin.token = res.headers['x-jwt-token'];

              done();
            });
        });
        it('Delete the manager register form', (done) => {
          request(app)
            .delete(hook.alter('url', '/form/' + managerRegister._id, template))
            .set('x-jwt-token', template.users.admin.token)
            .expect(200)
            .end(function(err, res) {
              if (err) {
                return done(err);
              }

              var response = res.body;
              assert.deepEqual(response, {});

              // Store the JWT for future API calls.
              template.users.admin.token = res.headers['x-jwt-token'];

              done();
            });
        });
        it('Delete the manager role', (done) => {
          request(app)
            .delete(hook.alter('url', '/role/' + managerRole._id, template))
            .set('x-jwt-token', template.users.admin.token)
            .expect(200)
            .end(function(err, res) {
              if (err) {
                return done(err);
              }

              var response = res.body;
              assert.deepEqual(response, {});

              // Store the JWT for future API calls.
              template.users.admin.token = res.headers['x-jwt-token'];

              done();
            });
        });
        it('Delete the form', function(done) {
          request(app)
            .delete(hook.alter('url', '/form/' + tempForm._id, template))
            .set('x-jwt-token', template.users.admin.token)
            .expect(200)
            .end(function(err, res) {
              if (err) {
                return done(err);
              }

              var response = res.body;
              assert.deepEqual(response, {});

              // Store the JWT for future API calls.
              template.users.admin.token = res.headers['x-jwt-token'];

              done();
            });
        });
      });
    });

    describe('Submission Resource Access - Multiple Users', () => {
      var helper = null;
      var submission = null;
      it('Should create a project with multiple resource users', (done) => {
        var owner = (app.hasProjects || docker) ? template.formio.owner : template.users.admin;
        helper = new Helper(owner);
        helper
          .project()
          .resource('client', [
            {
              type: 'email',
              label: 'Email',
              key: 'email'
            },
            {
              type: 'password',
              label: 'Password',
              key: 'password'
            }
          ])
          .form('clientLogin', [
            {
              type: 'email',
              label: 'Email',
              key: 'email'
            },
            {
              type: 'password',
              label: 'Password',
              key: 'password'
            }
          ], {
            submissionAccess: [
              {
                type: 'create_own',
                roles: ['anonymous']
              }
            ]
          })
          .removeAction('clientLogin', {
            title: 'Save Submission'
          })
          .action('clientLogin', {
            title: 'Client Login',
            name: 'login',
            handler: ['before'],
            method: ['create'],
            priority: 0,
            settings: {
              resources: ['client'],
              username: 'email',
              password: 'password'
            }
          })
          .resource('manager', [
            {
              type: 'email',
              label: 'Email',
              key: 'email'
            },
            {
              type: 'password',
              label: 'Password',
              key: 'password'
            }
          ])
          .form('managerLogin', [
            {
              type: 'email',
              label: 'Email',
              key: 'email'
            },
            {
              type: 'password',
              label: 'Password',
              key: 'password'
            }
          ], {
            submissionAccess: [
              {
                type: 'create_own',
                roles: ['anonymous']
              }
            ]
          })
          .removeAction('managerLogin', {
            title: 'Save Submission'
          })
          .action('managerLogin', {
            title: 'Manager Login',
            name: 'login',
            handler: ['before'],
            method: ['create'],
            priority: 0,
            settings: {
              resources: ['manager'],
              username: 'email',
              password: 'password'
            }
          })
          .form('clientreg', [
            {
              type: 'resource',
              label: 'User',
              key: 'user',
              resource: 'user',
              template: '<span>{{ item.data.email }}</span>',
              defaultPermission: 'read'
            },
            {
              type: 'resource',
              label: 'Client',
              key: 'client',
              resource: 'client',
              template: '<span>{{ item.data.email }}</span>',
              defaultPermission: 'read'
            },
            {
              type: 'resource',
              label: 'Manager',
              key: 'manager',
              resource: 'manager',
              template: '<span>{{ item.data.email }}</span>',
              defaultPermission: 'admin'
            }
          ])
          .user('user', 'clientuser')
          .user('client', 'client')
          .user('manager', 'manager')
          .execute(done);
      });

      it('Should NOT allow an anonymous user to create a submission', (done) => {
        helper.createSubmission('clientreg', {
          data: {
            user: helper.template.users.clientuser,
            client: helper.template.users.client,
            manager: helper.template.users.manager
          }
        }, null, [/text\/plain/, 401], done);
      });

      it('Should NOT allow a clientuser to create a submission', (done) => {
        helper.createSubmission('clientreg', {
          data: {
            user: helper.template.users.clientuser,
            client: helper.template.users.client,
            manager: helper.template.users.manager
          }
        }, 'clientuser', [/text\/plain/, 401], done);
      });

      it('Should NOT allow a client to create a submission', (done) => {
        helper.createSubmission('clientreg', {
          data: {
            user: helper.template.users.clientuser,
            client: helper.template.users.client,
            manager: helper.template.users.manager
          }
        }, 'client', [/text\/plain/, 401], done);
      });

      it('Should NOT allow a manager user to create a submission', (done) => {
        helper.createSubmission('clientreg', {
          data: {
            user: helper.template.users.clientuser,
            client: helper.template.users.client,
            manager: helper.template.users.manager
          }
        }, 'manager', [/text\/plain/, 401], done);
      });

      it('Should allow admin to create a registration submission with the client and manager set', (done) => {
        helper.createSubmission('clientreg', {
          data: {
            user: helper.template.users.clientuser,
            client: helper.template.users.client,
            manager: helper.template.users.manager
          }
        }, (err, response) => {
          if (err) {
            return done(err);
          }
          submission = response;
          done();
        });
      });

      it('Should NOT allow an anonymous user to see the submission', (done) => {
        helper.getSubmission('clientreg', submission._id, null, [/text\/plain/, 401], done);
      });

      it('Should NOT allow an anonymous user to update the submission', (done) => {
        helper.updateSubmission(submission, null, [/text\/plain/, 401], done);
      });

      it('Should NOT allow an anonymous user to delete the submission', (done) => {
        helper.deleteSubmission(submission, null, [/text\/plain/, 401], done);
      });

      it('Should allow the clientuser to see this submission', (done) => {
        helper.getSubmission('clientreg', submission._id, 'clientuser', [/json/, 200], done);
      });

      it('Should NOT allow the clientuser to update the submission', (done) => {
        submission.data.testing = 'hello';
        helper.updateSubmission(submission, 'clientuser', [/text\/plain/, 401], done);
      });

      it('Should NOT allow the clientuser to delete the submission', (done) => {
        helper.deleteSubmission(submission, 'clientuser', [/text\/plain/, 401], done);
      });

      it('Should allow the client to see this submission', (done) => {
        helper.getSubmission('clientreg', submission._id, 'client', [/json/, 200], done);
      });

      it('Should NOT allow the client to update the submission', (done) => {
        submission.data.testing = 'hello';
        helper.updateSubmission(submission, 'client', [/text\/plain/, 401], done);
      });

      it('Should NOT allow the client to delete the submission', (done) => {
        helper.deleteSubmission(submission, 'client', [/text\/plain/, 401], done);
      });

      it('Should allow the manager to see this submission', (done) => {
        helper.getSubmission('clientreg', submission._id, 'manager', [/json/, 200], done);
      });

      it('Should allow allow the manager to update the submission', (done) => {
        submission.data.testing = 'hello';
        helper.updateSubmission(submission, 'manager', [/json/, 200], done);
      });

      it('Should allow the manager to delete the submission', (done) => {
        helper.deleteSubmission(submission, 'manager', [/json/, 200], done);
      });
    });

    describe('Mix and Match Permissions', () => {
      var helper = null;
      it('Create the project with a new users.', (done) => {
        var owner = (app.hasProjects || docker) ? template.formio.owner : template.users.admin;
        helper = new Helper(owner);
        helper
          .project()
          .user('admin', 'admin1')
          .user('admin', 'admin2')
          .user('user', 'user1')
          .user('user', 'user2')
          .execute(done);
      });

      const components = [
        {
          type: 'textfield',
          persistent: true,
          unique: false,
          protected: false,
          defaultValue: '',
          suffix: '',
          prefix: '',
          placeholder: '',
          key: 'a',
          label: 'a',
          inputType: 'text',
          tableView: true,
          input: true
        },
        {
          type: 'textfield',
          persistent: true,
          unique: false,
          protected: false,
          defaultValue: '',
          suffix: '',
          prefix: '',
          placeholder: '',
          key: 'b',
          label: 'b',
          inputType: 'text',
          tableView: true,
          input: true
        },
        {
          type: 'textfield',
          persistent: true,
          unique: false,
          protected: false,
          defaultValue: '',
          suffix: '',
          prefix: '',
          placeholder: '',
          key: 'c',
          label: 'c',
          inputType: 'text',
          tableView: true,
          input: true
        }
      ];

      it('Create the resources', function(done) {
        const components = [
          {
            type: 'textfield',
            persistent: true,
            unique: false,
            protected: false,
            defaultValue: '',
            suffix: '',
            prefix: '',
            placeholder: '',
            key: 'a',
            label: 'a',
            inputType: 'text',
            tableView: true,
            input: true
          },
          {
            type: 'textfield',
            persistent: true,
            unique: false,
            protected: false,
            defaultValue: '',
            suffix: '',
            prefix: '',
            placeholder: '',
            key: 'b',
            label: 'b',
            inputType: 'text',
            tableView: true,
            input: true
          },
          {
            type: 'textfield',
            persistent: true,
            unique: false,
            protected: false,
            defaultValue: '',
            suffix: '',
            prefix: '',
            placeholder: '',
            key: 'c',
            label: 'c',
            inputType: 'text',
            tableView: true,
            input: true
          }
        ];
        helper
          .resource('mixmatcha', components, {
            submissionAccess: helper.perms({
              create_own: ['authenticated'],
              read_own: ['authenticated'],
              update_own: ['authenticated']
            })
          })
          .resource('mixmatchb', components, {
            submissionAccess: helper.perms({
              create_own: ['anonymous'],
              read_own: ['anonymous'],
              update_own: ['anonymous'],
              delete_own: ['anonymous']
            })
          })
          .resource('mixmatchc', components, {
            submissionAccess: helper.perms({
              create_all: ['anonymous'],
              create_own: ['authenticated', 'anonymous'],
              read_own: ['authenticated'],
              update_own: ['authenticated'],
              delete_own: ['authenticated']
            })
          })
          .resource('mixmatchd', components, {
            submissionAccess: helper.perms({
              create_all: ['authenticated'],
              read_all: ['anonymous'],
              read_own: ['authenticated', 'anonymous'],
              update_own: ['authenticated'],
              delete_all: ['anonymous']
            })
          })
          .execute(done);
      });

      it('Should not allow anonymous to create a record in mixmatcha', (done) => {
        helper.submission('mixmatcha', {
          a: 'test',
          b: 'test2',
          c: 'test3'
        }, null, [/text\/plain/, 401]).execute(done)
      });

      it('Should allow authenticated to create a record in mixmatcha', (done) => {
        helper.submission('mixmatcha', {
          a: 'test',
          b: 'test2',
          c: 'test3'
        }, 'user1').execute(done)
      });

      it('Should not allow user2 to see user1 submission', (done) => {
        helper.getSubmission('mixmatcha', helper.lastSubmission._id, 'user2', [/text\/plain/, 401], done);
      });

      it('Should allow user1 to see their own submission', (done) => {
        helper.getSubmission('mixmatcha', helper.lastSubmission._id, 'user1', (err, submission) => {
          if (err) {
            return done(err);
          }

          assert.deepEqual(submission.data, helper.lastSubmission.data);
          done();
        });
      });

      it('Should allow admin users to see user1 submission', (done) => {
        helper.getSubmission('mixmatcha', helper.lastSubmission._id, 'admin1', (err, submission) => {
          if (err) {
            return done(err);
          }

          assert.deepEqual(submission.data, helper.lastSubmission.data);
          done();
        });
      });

      it('Should not allow user1 to change the owner of the submission in mixmatcha', (done) => {
        helper.submission('mixmatcha', {
          data: {
            a: 'test',
            b: 'test2',
            c: 'test3'
          },
          owner: helper.template.users.user2._id.toString()
        }, 'user1').execute((err) => {
          if (err) {
            return done(err);
          }

          const submission = helper.lastSubmission;
          assert.equal(submission.owner.toString(), helper.template.users.user1._id.toString());
          assert(submission.owner.toString() !== helper.template.users.user2._id.toString(), 'Owner should not be user2');
          done();
        })
      });

      it('Should allow admins to change the owner of the submission in mixmatcha', (done) => {
        helper.createSubmission('mixmatcha', {
          data: {
            a: 'test',
            b: 'test2',
            c: 'test3'
          },
          owner: helper.template.users.user2._id.toString()
        }, 'admin1', (err) => {
          if (err) {
            return done(err);
          }

          const submission = helper.lastSubmission;
          assert.equal(submission.owner.toString(), helper.template.users.user2._id.toString());
          done();
        })
      });

      it('Should not allow user1 to see that submission now.', (done) => {
        helper.getSubmission('mixmatcha', helper.lastSubmission._id, 'user1', [/text\/plain/, 401], done);
      });

      it('Should allow user2 to see the submission now.', (done) => {
        helper.getSubmission('mixmatcha', helper.lastSubmission._id, 'user2', done);
      });

      it('Should not allow user1 to delete the submission.', (done) => {
        helper.deleteSubmission(helper.lastSubmission, 'user1', [/text\/plain/, 401], done);
      });

      it('Should not allow user2 to delete the submission.', (done) => {
        helper.deleteSubmission(helper.lastSubmission, 'user2', [/text\/plain/, 401], done);
      });

      it('Should allow an administrator to delete the submission.', (done) => {
        helper.deleteSubmission(helper.lastSubmission, 'admin2', done);
      });

      it('Should not allow authenticated to create a submission in mixmatchb', (done) => {
        helper.createSubmission('mixmatchb', {
          a: 'testing',
          b: 'one',
          c: 'two'
        }, 'user1', [/text\/plain/, 401], done);
      });

      it('Should allow admins to create a submisison in mixmatchb', (done) => {
        helper.createSubmission('mixmatchb', {
          a: 'testing',
          b: 'one',
          c: 'two'
        }, 'admin2', (err, submission) => {
          if (err) {
            return done(err);
          }

          assert.deepEqual(submission.data, {
            a: 'testing',
            b: 'one',
            c: 'two'
          });
          assert.equal(submission.owner, helper.template.users.admin2._id.toString());
          done();
        });
      });

      it('Should also allow for anonymous users to create a submission in mixmatchb', (done) => {
        helper.createSubmission('mixmatchb', {
          a: 'testing',
          b: 'one',
          c: 'two'
        }, null, (err, submission) => {
          if (err) {
            return done(err);
          }

          assert.deepEqual(submission.data, {
            a: 'testing',
            b: 'one',
            c: 'two'
          });
          assert.equal(submission.owner, null);
          done();
        });
      });

      it('Should NOT allow anonymous user to update the submission in mixmatchb', (done) => {
        helper.lastSubmission.data = {
          a: 'test2',
          b: 'test3',
          c: 'test4'
        };
        helper.updateSubmission(helper.lastSubmission, null, [/text\/plain/, 401], done);
      });

      it('Should NOT allow anonymous user to delete the submission in mixmatchb', (done) => {
        helper.deleteSubmission(helper.lastSubmission, null, [/text\/plain/, 401], done);
      });

      it('Should NOT allow anonymous to view the submission in mixmatchb', (done) => {
        helper.getSubmission('mixmatchb', helper.lastSubmission._id, null, [/text\/plain/, 401], done);
      });

      it('Should NOT allow user1 to view the submission in mixmatchb', (done) => {
        helper.getSubmission('mixmatchb', helper.lastSubmission._id, 'user1', [/text\/plain/, 401], done);
      });

      it('Should NOT allow user1 to delete the submission in mixmatchb', (done) => {
        helper.deleteSubmission(helper.lastSubmission, 'user1', [/text\/plain/, 401], done);
      });

      it('Should allow admin1 to get the submission in mixmatchb', (done) => {
        helper.getSubmission('mixmatchb', helper.lastSubmission._id, 'admin1', done);
      });

      it('Should allow admin2 to delete the submission in mixmatchb', (done) => {
        helper.deleteSubmission(helper.lastSubmission, 'admin2', done);
      });

      it('Should allow an admin to assign owner on create', (done) => {
        helper.createSubmission('mixmatchb', {
          owner: helper.template.users.admin2._id.toString(),
          data: {
            a: 'hello',
            b: 'there',
            c: 'admin2'
          }
        }, 'admin1', (err, submission) => {
          if (err) {
            return done(err);
          }

          assert.equal(submission.owner, helper.template.users.admin2._id.toString());
          done();
        });
      });

      it('Should NOT allow anonymous to assign owner on create', (done) => {
        helper.createSubmission('mixmatchb', {
          owner: helper.template.users.admin2._id.toString(),
          data: {
            a: 'hello',
            b: 'there',
            c: 'admin2'
          }
        }, null, (err, submission) => {
          if (err) {
            return done(err);
          }

          assert.equal(submission.owner, null);
          done();
        });
      });

      it('Should allow anonymous to create submission and change owner in mixmatchc', (done) => {
        helper.createSubmission('mixmatchc', {
          owner: helper.template.users.user1._id.toString(),
          data: {
            a: 'hello',
            b: 'there',
            c: 'admin2'
          }
        }, null, (err, submission) => {
          if (err) {
            return done(err);
          }

          assert.equal(submission.owner, helper.template.users.user1._id.toString());
          done();
        });
      });

      it('Should allow user1 to get that submission that was created on behalf of that user', (done) => {
        helper.getSubmission('mixmatchc', helper.lastSubmission._id, 'user1', done);
      });

      it('Should NOT allow user2 to get that submission that was created on behalf of that user', (done) => {
        helper.getSubmission('mixmatchc', helper.lastSubmission._id, 'user2', [/text\/plain/, 401], done);
      });

      it('Should NOT allow anonymous to read the created submission either.', (done) => {
        helper.getSubmission('mixmatchc', helper.lastSubmission._id, null, [/text\/plain/, 401], done);
      });

      it('Should allow an admin to read the submission', (done) => {
        helper.getSubmission('mixmatchc', helper.lastSubmission._id, 'admin2', done);
      });

      it('Should NOT allow user2 to update the created submission', (done) => {
        helper.lastSubmission.data = {
          a: 'test2',
          b: 'test3',
          c: 'test4'
        };
        helper.updateSubmission(helper.lastSubmission, 'user2', [/text\/plain/, 401], done);
      });

      it('Should NOT allow anonymous to update the created submission', (done) => {
        helper.lastSubmission.data = {
          a: 'test2',
          b: 'test3',
          c: 'test4'
        };
        helper.updateSubmission(helper.lastSubmission, null, [/text\/plain/, 401], done);
      });

      it('Should allow user1 to update their submission.', (done) => {
        helper.lastSubmission.data = {
          a: 'test345',
          b: 'test234234',
          c: 'test567567'
        };
        helper.updateSubmission(helper.lastSubmission, 'user1', (err, submission) => {
          if (err) {
            return done(err);
          }

          assert.deepEqual(submission.data, {
            a: 'test345',
            b: 'test234234',
            c: 'test567567'
          });
          done();
        });
      });

      it('Should also allow an admin to update the submission', (done) => {
        helper.lastSubmission.data = {
          a: 'a',
          b: 'b',
          c: 'c'
        };
        helper.updateSubmission(helper.lastSubmission, 'admin1', (err, submission) => {
          if (err) {
            return done(err);
          }

          assert.deepEqual(submission.data, {
            a: 'a',
            b: 'b',
            c: 'c'
          });
          done();
        });
      });

      it('Should not allow user2 to delete the submission.', (done) => {
        helper.deleteSubmission(helper.lastSubmission, 'user2', [/text\/plain/, 401], done);
      });

      it('Should not allow anonymous to delete the submission.', (done) => {
        helper.deleteSubmission(helper.lastSubmission, null, [/text\/plain/, 401], done);
      });

      it('Should allow user1 to delete their own submission.', (done) => {
        helper.deleteSubmission(helper.lastSubmission, 'user1', done);
      });

      it('Should NOT allow anonymous users to create submissions in mixmatchd', (done) => {
        helper.createSubmission('mixmatchd', {
          a: 'a',
          b: 'b',
          c: 'c'
        }, null, [/text\/plain/, 401], done);
      });

      it('Should allow user2 to create a submission in mixmatchd', (done) => {
        helper.createSubmission('mixmatchd', {
          a: 'a',
          b: 'b',
          c: 'c'
        }, 'user2', done);
      });

      it('Should allow anonymous to read the created submission.', (done) => {
        helper.getSubmission('mixmatchd', helper.lastSubmission._id, null, done);
      });

      it('Should also allow user2 to read the created submission.', (done) => {
        helper.getSubmission('mixmatchd', helper.lastSubmission._id, 'user2', done);
      });

      it('Should also allow admin1 to read the created submission.', (done) => {
        helper.getSubmission('mixmatchd', helper.lastSubmission._id, 'admin1', done);
      });

      it('Should NOT allow user1 to read the created submission', (done) => {
        helper.getSubmission('mixmatchd', helper.lastSubmission._id, 'user1', [/text\/plain/, 401], done);
      });

      it('Should allow user2 to create a submission and assign it to user1', (done) => {
        helper.createSubmission('mixmatchd', {
          owner: helper.template.users.user1._id.toString(),
          data: {
            a: 'a',
            b: 'b',
            c: 'c'
          }
        }, 'user2', (err, submission) => {
          if (err) {
            return done(err);
          }

          assert.equal(submission.owner, helper.template.users.user1._id.toString());
          done();
        });
      });

      it('Should not allow user2 to read the created submission.', (done) => {
        helper.getSubmission('mixmatchd', helper.lastSubmission._id, 'user2', [/text\/plain/, 401], done);
      });

      it('Should allow user1 to read the created submission.', (done) => {
        helper.getSubmission('mixmatchd', helper.lastSubmission._id, 'user1', done);
      });

      it('Should allow anonymous user to read the created submission.', (done) => {
        helper.getSubmission('mixmatchd', helper.lastSubmission._id, null, done);
      });

      it('Should NOT allow user1 to delete the submission.', (done) => {
        helper.deleteSubmission(helper.lastSubmission, 'user1', [/text\/plain/, 401], done);
      });

      it('Should NOT allow user2 to delete the submission.', (done) => {
        helper.deleteSubmission(helper.lastSubmission, 'user2', [/text\/plain/, 401], done);
      });

      it('Should allow an anonymous user to delete the submission.', (done) => {
        helper.deleteSubmission(helper.lastSubmission, null, done);
      });
    });

    // FA-993
    describe('Submission Export Permissions', function() {
      var tempForm = {
        title: 'Exportform test',
        name: 'exportform',
        path: 'exportform',
        type: 'form',
        access: [],
        submissionAccess: [],
        components: [
          {
            type: 'textfield',
            validate: {
              custom: '',
              pattern: '',
              maxLength: '',
              minLength: '',
              required: false
            },
            defaultValue: '',
            multiple: false,
            suffix: '',
            prefix: '',
            placeholder: 'value',
            key: 'value',
            label: 'value',
            inputMask: '',
            inputType: 'text',
            input: true
          }
        ]
      };
      var adminValues = ['test1', 'test2', 'test3', 'test4'];
      var userValues = ['test5', 'test6', 'test7', 'test8'];

      before(function() {
        tempForm.access = [{
          type: 'read_all',
          roles: [template.roles.authenticated._id.toString(), template.roles.anonymous._id.toString()]
        }];
        tempForm.submissionAccess = [
          {type: 'create_own', roles: [template.roles.authenticated._id.toString(), template.roles.anonymous._id.toString()]},
          {type: 'read_own', roles: [template.roles.authenticated._id.toString(), template.roles.anonymous._id.toString()]}
        ];
      });

      it('Bootstrap the form', function(done) {
        request(app)
          .post(hook.alter('url', '/form', template))
          .set('x-jwt-token', template.users.admin.token)
          .send(tempForm)
          .expect('Content-Type', /json/)
          .expect(201)
          .end(function(err, res) {
            if (err) {
              return done(err);
            }

            var response = res.body;
            assert(response.hasOwnProperty('_id'), 'The response should contain an `_id`.');
            assert(response.hasOwnProperty('modified'), 'The response should contain a `modified` timestamp.');
            assert(response.hasOwnProperty('created'), 'The response should contain a `created` timestamp.');
            assert(response.hasOwnProperty('access'), 'The response should contain an the `access`.');
            assert.equal(response.title, tempForm.title);
            assert.equal(response.name, tempForm.name);
            assert.equal(response.path, tempForm.path);
            assert.equal(response.type, 'form');
            assert.equal(response.access.length, 1);
            assert.equal(response.access[0].type, 'read_all');
            assert.equal(response.access[0].roles.length, 2);
            assert.notEqual(response.access[0].roles.indexOf(template.roles.anonymous._id.toString()), -1);
            assert.notEqual(response.access[0].roles.indexOf(template.roles.authenticated._id.toString()), -1);

            // Build a temp list to compare access without mongo id's.
            var tempSubmissionAccess = [];
            response.submissionAccess.forEach(function(role) {
              tempSubmissionAccess.push(_.omit(role, '_id'));
            });
            assert.deepEqual(tempSubmissionAccess, tempForm.submissionAccess);
            assert.deepEqual(response.components, tempForm.components);
            tempForm = response;

            // Store the JWT for future API calls.
            template.users.admin.token = res.headers['x-jwt-token'];

            done();
          });
      });

      it('Bootstrap the admin submissions', function(done) {
        async.each(adminValues, function(value, cb) {
          request(app)
            .post(hook.alter('url', '/form/' + tempForm._id + '/submission', template))
            .set('x-jwt-token', template.users.admin.token)
            .send({
              data: {
                value: value
              }
            })
            .expect('Content-Type', /json/)
            .expect(201)
            .end(function(err, res) {
              if (err) {
                return done(err);
              }

              // Store the JWT for future API calls.
              template.users.admin.token = res.headers['x-jwt-token'];

              cb();
            });
        }, function(err) {
          if (err) {
            return done(err);
          }

          done();
        });
      });

      it('Bootstrap the user submissions', function(done) {
        async.each(userValues, function(value, cb) {
          request(app)
            .post(hook.alter('url', '/form/' + tempForm._id + '/submission', template))
            .set('x-jwt-token', template.users.user1.token)
            .send({
              data: {
                value: value
              }
            })
            .expect('Content-Type', /json/)
            .expect(201)
            .end(function(err, res) {
              if (err) {
                return done(err);
              }

              // Store the JWT for future API calls.
              template.users.user1.token = res.headers['x-jwt-token'];

              cb();
            });
        }, function(err) {
          if (err) {
            return done(err);
          }

          done();
        });
      });

      it('An Admin should see all submissions', function(done) {
        request(app)
          .get(hook.alter('url', '/form/' + tempForm._id + '/export', template))
          .set('x-jwt-token', template.users.admin.token)
          .expect('Content-Type', /json/)
          .expect(200)
          .end(function(err, res) {
            if (err) {
              return done(err);
            }

            var response = res.body;
            assert.equal(response.length, (adminValues.length + userValues.length));
            assert(response instanceof Array);

            var values = [].concat(adminValues, userValues);
            async.each(response, function(value, cb) {
              assert(value.hasOwnProperty('data'));
              assert(value.data.hasOwnProperty('value'));
              assert.notEqual(values.indexOf(value.data.value), -1);
              cb();
            }, function(err) {
              if (err) {
                return done(err);
              }

              // Store the JWT for future API calls.
              template.users.admin.token = res.headers['x-jwt-token'];

              done();
            });
          });
      });

      it('A user should only be able to see their submissions', function(done) {
        request(app)
          .get(hook.alter('url', '/form/' + tempForm._id + '/export', template))
          .set('x-jwt-token', template.users.user1.token)
          .expect('Content-Type', /json/)
          .expect(200)
          .end(function(err, res) {
            if (err) {
              return done(err);
            }

            var response = res.body;
            assert.equal(response.length, userValues.length);
            assert(response instanceof Array);

            async.each(response, function(value, cb) {
              assert(value.hasOwnProperty('data'));
              assert(value.data.hasOwnProperty('value'));
              assert.notEqual(userValues.indexOf(value.data.value), -1);
              assert.equal(adminValues.indexOf(value.data.value), -1);

              cb();
            }, function(err) {
              if (err) {
                return done(err);
              }

              // Store the JWT for future API calls.
              template.users.user1.token = res.headers['x-jwt-token'];

              done();
            });
          });
      });

      it('A user without submissions will not see results', function(done) {
        request(app)
          .get(hook.alter('url', '/form/' + tempForm._id + '/export', template))
          .set('x-jwt-token', template.users.user2.token)
          .expect('Content-Type', /json/)
          .expect(200)
          .end(function(err, res) {
            if (err) {
              return done(err);
            }

            var response = res.body;
            assert.equal(response.length, 0);
            assert(response instanceof Array);

            // Store the JWT for future API calls.
            template.users.user2.token = res.headers['x-jwt-token'];

            done();
          });
      });

      it('An anonymous user will not be able to export', function(done) {
        request(app)
          .get(hook.alter('url', '/form/' + tempForm._id + '/export', template))
          .expect('Content-Type', /text/)
          .expect(400)
          .end(function(err, res) {
            if (err) {
              return done(err);
            }

            done()
          });
      });

      it('Update the form permissions to allow all users to export data', function(done) {
        request(app)
          .put(hook.alter('url', '/form/' + tempForm._id, template))
          .set('x-jwt-token', template.users.admin.token)
          .send({
            submissionAccess: [
              {type: 'read_all', roles: [template.roles.authenticated._id.toString(), template.roles.anonymous._id.toString()]}
            ]
          })
          .expect('Content-Type', /json/)
          .expect(200)
          .end(function(err, res) {
            if (err) {
              return done(err);
            }

            tempForm = res.body;

            // Store the JWT for future API calls.
            template.users.admin.token = res.headers['x-jwt-token'];

            done();
          });
      });

      it('An Admin should see all submissions', function(done) {
        request(app)
          .get(hook.alter('url', '/form/' + tempForm._id + '/export', template))
          .set('x-jwt-token', template.users.admin.token)
          .expect('Content-Type', /json/)
          .expect(200)
          .end(function(err, res) {
            if (err) {
              return done(err);
            }

            var response = res.body;
            assert.equal(response.length, (adminValues.length + userValues.length));
            assert(response instanceof Array);

            var values = [].concat(adminValues, userValues);
            async.each(response, function(value, cb) {
              assert(value.hasOwnProperty('data'));
              assert(value.data.hasOwnProperty('value'));
              assert.notEqual(values.indexOf(value.data.value), -1);
              cb();
            }, function(err) {
              if (err) {
                return done(err);
              }

              // Store the JWT for future API calls.
              template.users.admin.token = res.headers['x-jwt-token'];

              done();
            });
          });
      });

      it('A user should be able to see all submissions', function(done) {
        request(app)
          .get(hook.alter('url', '/form/' + tempForm._id + '/export', template))
          .set('x-jwt-token', template.users.user1.token)
          .expect('Content-Type', /json/)
          .expect(200)
          .end(function(err, res) {
            if (err) {
              return done(err);
            }

            var response = res.body;
            assert.equal(response.length, (adminValues.length + userValues.length));
            assert(response instanceof Array);

            var values = [].concat(adminValues, userValues);
            async.each(response, function(value, cb) {
              assert(value.hasOwnProperty('data'));
              assert(value.data.hasOwnProperty('value'));
              assert.notEqual(values.indexOf(value.data.value), -1);
              cb();
            }, function(err) {
              if (err) {
                return done(err);
              }

              // Store the JWT for future API calls.
              template.users.user1.token = res.headers['x-jwt-token'];

              done();
            });
          });
      });

      it('A user without submissions will not see results', function(done) {
        request(app)
          .get(hook.alter('url', '/form/' + tempForm._id + '/export', template))
          .set('x-jwt-token', template.users.user2.token)
          .expect('Content-Type', /json/)
          .expect(200)
          .end(function(err, res) {
            if (err) {
              return done(err);
            }

            var response = res.body;
            assert.equal(response.length, (adminValues.length + userValues.length));
            assert(response instanceof Array);

            var values = [].concat(adminValues, userValues);
            async.each(response, function(value, cb) {
              assert(value.hasOwnProperty('data'));
              assert(value.data.hasOwnProperty('value'));
              assert.notEqual(values.indexOf(value.data.value), -1);
              cb();
            }, function(err) {
              if (err) {
                return done(err);
              }

              // Store the JWT for future API calls.
              template.users.user2.token = res.headers['x-jwt-token'];

              done();
            });
          });
      });

      it('An anonymous user will not be able to export', function(done) {
        request(app)
          .get(hook.alter('url', '/form/' + tempForm._id + '/export', template))
          .expect('Content-Type', /text/)
          .expect(400)
          .end(function(err, res) {
            if (err) {
              return done(err);
            }

            done()
          });
      });
    });
  });
};<|MERGE_RESOLUTION|>--- conflicted
+++ resolved
@@ -434,24 +434,6 @@
             });
           });
 
-<<<<<<< HEAD
-          // it('Cant access a submission without a valid Submission Id', function(done) {
-          //   request(app)
-          //     .get(hook.alter('url', '/' + tempForm.path + '/submission/💩', template))
-          //     .set('x-jwt-token', template.users.admin.token)
-          //     .expect(400)
-          //     .end(function(err, res) {
-          //       if (err) {
-          //         return done(err);
-          //       }
-          //
-          //       // Store the JWT for future API calls.
-          //       template.users.admin.token = res.headers['x-jwt-token'];
-          //
-          //       done();
-          //     });
-          // });
-=======
           it('Cant access a submission without a valid Submission Id', function(done) {
             request(app)
               .get(hook.alter('url', '/' + tempForm.path + '/submission/2342342344234', template))
@@ -468,7 +450,6 @@
                 done();
               });
           });
->>>>>>> 1e096111
         });
 
         describe('Authenticated User Submission', function() {
