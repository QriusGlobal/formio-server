{
  "name": "formio",
<<<<<<< HEAD
  "version": "2.0.0-beta.10",
=======
  "version": "1.86.0",
>>>>>>> 528056b1
  "description": "The formio server application.",
  "license": "OSL-3.0",
  "main": "index.js",
  "scripts": {
    "test": "env TEST_SUITE=1 mocha test/test.js -b -t 60000 --exit",
    "start": "node main.js",
    "start:dev": "nodemon main.js",
    "lint": "eslint ."
  },
  "author": "support@form.io",
  "engines": {
    "node": ">=6.0.0"
  },
  "schema": "3.1.4",
  "templateVersion": "2.0.0",
  "dependencies": {
    "JSONStream": "^1.3.5",
    "abort-controller": "^3.0.0",
    "adm-zip": "^0.4.14",
    "async": "^3.2.0",
    "bcryptjs": "^2.4.3",
    "body-parser": "^1.19.0",
    "chance": "^1.1.6",
    "clone": "^2.1.2",
    "colors": "^1.4.0",
    "config": "^3.3.1",
    "cors": "^2.8.5",
    "csv": "^5.3.2",
    "debug": "^4.1.1",
    "delete-property": "0.0.4",
    "eslint-config-formio": "^1.1.2",
    "event-chain": "^0.0.1",
    "express": "^4.17.1",
    "fast-json-patch": "^2.2.1",
<<<<<<< HEAD
    "formio-workers": "^1.14.7",
    "formiojs": "^4.10.0-rc.13",
    "fs-extra": "^8.1.0",
=======
    "formio-workers": "^1.14.8",
    "formiojs": "^4.10.2",
    "fs-extra": "^9.0.1",
>>>>>>> 528056b1
    "html-entities": "^1.3.1",
    "https-proxy-agent": "^5.0.0",
    "joi": "^14.3.1",
    "jsonwebtoken": "^8.5.1",
    "lodash": "^4.17.15",
    "memory-cache": "^0.2.0",
    "method-override": "^3.0.0",
    "moment": "^2.26.0",
    "moment-timezone": "^0.5.31",
    "mongodb": "^3.5.9",
    "mongoose": "^5.9.19",
    "mssql": "^6.2.0",
    "mysql": "^2.18.1",
<<<<<<< HEAD
    "node-fetch": "^2.6.0",
    "nodemailer": "^6.4.8",
=======
    "nodemailer": "^6.4.10",
>>>>>>> 528056b1
    "nodemailer-mailgun-transport": "^2.0.0",
    "nodemailer-mandrill-transport": "^1.2.0",
    "nodemailer-sendgrid-transport": "^0.2.0",
    "progress": "^2.0.3",
    "prompt": "^1.0.0",
    "q": "^1.5.0",
<<<<<<< HEAD
=======
    "request": "^2.88.2",
    "request-promise-native": "^1.0.8",
>>>>>>> 528056b1
    "resourcejs": "^2.2.0",
    "restler": "^3.4.0",
    "semver": "^7.3.2",
    "superagent-retry": "^0.6.0",
    "through": "^2.3.8",
    "vanilla-text-mask": "^5.1.1"
  },
  "devDependencies": {
    "eslint": "^7.2.0",
    "mocha": "^8.0.1",
    "nodemon": "^2.0.4",
    "pre-commit": "^1.2.2",
    "superagent-use": "^0.1.0",
    "supertest": "^4.0.2",
    "supertest-capture-error": "^1.0.0"
  },
  "directories": {
    "test": "test"
  },
  "repository": {
    "type": "git",
    "url": "git+https://github.com/formio/formio.git"
  },
  "keywords": [
    "Form.io",
    "nodejs"
  ],
  "bugs": {
    "url": "https://github.com/formio/formio/issues"
  },
  "homepage": "https://github.com/formio/formio#readme",
  "pre-commit": [
    "lint"
  ]
}<|MERGE_RESOLUTION|>--- conflicted
+++ resolved
@@ -1,10 +1,6 @@
 {
   "name": "formio",
-<<<<<<< HEAD
   "version": "2.0.0-beta.10",
-=======
-  "version": "1.86.0",
->>>>>>> 528056b1
   "description": "The formio server application.",
   "license": "OSL-3.0",
   "main": "index.js",
@@ -39,15 +35,9 @@
     "event-chain": "^0.0.1",
     "express": "^4.17.1",
     "fast-json-patch": "^2.2.1",
-<<<<<<< HEAD
-    "formio-workers": "^1.14.7",
-    "formiojs": "^4.10.0-rc.13",
-    "fs-extra": "^8.1.0",
-=======
     "formio-workers": "^1.14.8",
     "formiojs": "^4.10.2",
     "fs-extra": "^9.0.1",
->>>>>>> 528056b1
     "html-entities": "^1.3.1",
     "https-proxy-agent": "^5.0.0",
     "joi": "^14.3.1",
@@ -61,23 +51,14 @@
     "mongoose": "^5.9.19",
     "mssql": "^6.2.0",
     "mysql": "^2.18.1",
-<<<<<<< HEAD
     "node-fetch": "^2.6.0",
-    "nodemailer": "^6.4.8",
-=======
     "nodemailer": "^6.4.10",
->>>>>>> 528056b1
     "nodemailer-mailgun-transport": "^2.0.0",
     "nodemailer-mandrill-transport": "^1.2.0",
     "nodemailer-sendgrid-transport": "^0.2.0",
     "progress": "^2.0.3",
     "prompt": "^1.0.0",
     "q": "^1.5.0",
-<<<<<<< HEAD
-=======
-    "request": "^2.88.2",
-    "request-promise-native": "^1.0.8",
->>>>>>> 528056b1
     "resourcejs": "^2.2.0",
     "restler": "^3.4.0",
     "semver": "^7.3.2",
