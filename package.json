--- conflicted
+++ resolved
@@ -1,10 +1,6 @@
 {
   "name": "formio",
-<<<<<<< HEAD
   "version": "2.0.0-beta.5",
-=======
-  "version": "1.78.0",
->>>>>>> ab94fe8a
   "description": "The formio server application.",
   "license": "OSL-3.0",
   "main": "index.js",
@@ -38,15 +34,9 @@
     "event-chain": "^0.0.1",
     "express": "^4.17.1",
     "fast-json-patch": "^2.2.1",
-<<<<<<< HEAD
-    "formio-workers": "^1.14.0",
-    "formiojs": "^4.9.23",
-    "fs-extra": "^9.0.0",
-=======
     "formio-workers": "1.14.2",
     "formiojs": "^4.9.26",
     "fs-extra": "^8.1.0",
->>>>>>> ab94fe8a
     "html-entities": "^1.3.1",
     "joi": "^14.3.1",
     "jsonwebtoken": "^8.5.1",
@@ -55,13 +45,8 @@
     "method-override": "^3.0.0",
     "moment": "^2.25.3",
     "moment-timezone": "^0.5.28",
-<<<<<<< HEAD
-    "mongodb": "^3.5.6",
-    "mongoose": "^5.9.10",
-=======
     "mongodb": "^3.5.7",
     "mongoose": "^5.9.12",
->>>>>>> ab94fe8a
     "mssql": "^6.2.0",
     "mysql": "^2.18.1",
     "nodemailer": "^6.4.6",
