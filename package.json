{
  "name": "formio",
  "version": "3.4.0-rc.1",
  "description": "The formio server application.",
  "license": "OSL-3.0",
  "main": "index.js",
  "scripts": {
    "test": "env TEST_SUITE=1 mocha test/test.js -b -t 60000 --exit",
    "start": "node main.js",
    "start:dev": "nodemon main.js",
    "lint": "eslint ."
  },
  "author": "support@form.io",
  "engines": {
    "node": ">=18.0.0"
  },
  "schema": "3.1.4",
  "templateVersion": "2.0.0",
  "dependencies": {
<<<<<<< HEAD
    "@formio/core": "^2.0.0-rc.10",
=======
    "@formio/core": "2.0.0-rc.8",
>>>>>>> ce007c4c
    "@formio/node-fetch-http-proxy": "^1.1.0",
    "@formio/vm": "^0.0.5",
    "JSONStream": "^1.3.5",
    "adm-zip": "^0.5.9",
    "async": "^3.2.4",
    "bcryptjs": "^2.4.3",
    "body-parser": "^1.20.1",
    "chance": "^1.1.8",
    "clone": "^2.1.2",
    "colors": "^1.4.0",
    "config": "^3.3.7",
    "cors": "^2.8.5",
    "csv": "^6.1.3",
    "debug": "^4.3.4",
    "delete-property": "0.0.4",
    "eslint-config-formio": "^1.1.2",
    "event-chain": "^0.0.1",
    "expose-gc": "^1.0.0",
    "express": "^4.18.2",
    "fast-json-patch": "^3.1.1",
    "formiojs": "^4.18.0-rc.6",
    "fs-extra": "^10.1.0",
    "html-entities": "^2.3.3",
    "jsonwebtoken": "^9.0.0",
    "lodash": "^4.17.21",
    "memory-cache": "^0.2.0",
    "moment": "^2.29.3",
    "moment-timezone": "^0.5.34",
    "mongodb": "^4.10.0",
    "mongoose": "^6.6.5",
    "nodemailer": "^6.8.0",
    "progress": "^2.0.3",
    "prompt": "^1.3.0",
    "q": "^1.5.0",
    "resourcejs": "^2.5.0",
    "semver": "^7.3.8",
    "superagent-retry": "^0.6.0",
    "through": "^2.3.8",
    "vanilla-text-mask": "^5.1.1"
  },
  "devDependencies": {
    "eslint": "^8.25.0",
    "mocha": "^10.0.0",
    "nodemon": "^2.0.20",
    "pre-commit": "^1.2.2",
    "superagent-use": "^0.1.0",
    "supertest": "^6.3.0",
    "supertest-capture-error": "^1.0.0"
  },
  "directories": {
    "test": "test"
  },
  "repository": {
    "type": "git",
    "url": "git+https://github.com/formio/formio.git"
  },
  "keywords": [
    "Form.io",
    "nodejs"
  ],
  "bugs": {
    "url": "https://github.com/formio/formio/issues"
  },
  "homepage": "https://github.com/formio/formio#readme",
  "pre-commit": [
    "lint"
  ]
}<|MERGE_RESOLUTION|>--- conflicted
+++ resolved
@@ -17,11 +17,7 @@
   "schema": "3.1.4",
   "templateVersion": "2.0.0",
   "dependencies": {
-<<<<<<< HEAD
     "@formio/core": "^2.0.0-rc.10",
-=======
-    "@formio/core": "2.0.0-rc.8",
->>>>>>> ce007c4c
     "@formio/node-fetch-http-proxy": "^1.1.0",
     "@formio/vm": "^0.0.5",
     "JSONStream": "^1.3.5",
