--- conflicted
+++ resolved
@@ -46,11 +46,8 @@
     "fs-extra": "^10.1.0",
     "html-entities": "^2.3.3",
     "inputmask": "^5.0.8",
-<<<<<<< HEAD
     "jsdom": "^26.1.0",
-=======
     "inquirer": "^12.6.1",
->>>>>>> d95d08eb
     "jsonwebtoken": "^9.0.0",
     "lodash": "^4.17.21",
     "memory-cache": "^0.2.0",
