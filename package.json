--- conflicted
+++ resolved
@@ -19,17 +19,10 @@
   "schema": "3.1.4",
   "templateVersion": "2.0.0",
   "dependencies": {
-<<<<<<< HEAD
     "@formio/core": "2.4.0-rc.9",
     "@formio/js": "5.1.0-rc.15",
     "@formio/node-fetch-http-proxy": "^1.1.0",
     "@formio/vm": "1.0.0-rc.16",
-=======
-    "@formio/core": "2.4.0-dev.2",
-    "@formio/js": "5.1.0-dev.6043.03460d9",
-    "@formio/node-fetch-http-proxy": "^1.1.0",
-    "@formio/vm": "1.0.0-dev.54.ac82fa0",
->>>>>>> 0171b652
     "JSONStream": "^1.3.5",
     "adm-zip": "^0.5.9",
     "async": "^3.2.4",
@@ -63,11 +56,7 @@
     "progress": "^2.0.3",
     "prompt": "^1.3.0",
     "resolve": "^1.22.8",
-<<<<<<< HEAD
-    "resourcejs": "2.6.1",
-=======
     "resourcejs": "2.6.2-dev.151.789661d",
->>>>>>> 0171b652
     "semver": "^7.3.8",
     "superagent-retry": "^0.6.0",
     "through": "^2.3.8",
