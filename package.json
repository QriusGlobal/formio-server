--- conflicted
+++ resolved
@@ -17,13 +17,8 @@
   "schema": "3.1.4",
   "templateVersion": "2.0.0",
   "dependencies": {
-<<<<<<< HEAD
     "@formio/core": "2.4.0-rc.6",
     "@formio/js": "5.1.0-rc.9",
-=======
-    "@formio/core": "2.4.0-rc.7",
-    "@formio/js": "5.1.0-rc.10",
->>>>>>> 4e7dcdb1
     "@formio/node-fetch-http-proxy": "^1.1.0",
     "@formio/vm": "1.0.0-rc.13",
     "JSONStream": "^1.3.5",
