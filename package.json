--- conflicted
+++ resolved
@@ -1,10 +1,6 @@
 {
   "name": "formio",
-<<<<<<< HEAD
   "version": "2.2.3-rc.1",
-=======
-  "version": "2.2.2",
->>>>>>> cc6dffc9
   "description": "The formio server application.",
   "license": "OSL-3.0",
   "main": "index.js",
