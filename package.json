{
  "name": "formio",
  "version": "3.4.0-rc.1",
  "description": "The formio server application.",
  "license": "OSL-3.0",
  "main": "index.js",
  "scripts": {
    "test": "env TEST_SUITE=1 mocha test/test.js -b -t 60000 --exit",
    "start": "node main.js",
    "start:dev": "nodemon main.js",
    "lint": "eslint ."
  },
  "author": "support@form.io",
  "engines": {
    "node": ">=18.0.0"
  },
  "schema": "3.1.4",
  "templateVersion": "2.0.0",
  "dependencies": {
    "@formio/core": "^2.0.0-rc.6",
    "@formio/node-fetch-http-proxy": "^1.1.0",
<<<<<<< HEAD
    "@formio/vm": "^0.0.4",
=======
>>>>>>> 1fdaa51f
    "JSONStream": "^1.3.5",
    "adm-zip": "^0.5.9",
    "async": "^3.2.4",
    "bcryptjs": "^2.4.3",
    "body-parser": "^1.20.1",
    "chance": "^1.1.8",
    "clone": "^2.1.2",
    "colors": "^1.4.0",
    "config": "^3.3.7",
    "cors": "^2.8.5",
    "csv": "^6.1.3",
    "debug": "^4.3.4",
    "delete-property": "0.0.4",
    "eslint-config-formio": "^1.1.2",
    "event-chain": "^0.0.1",
    "expose-gc": "^1.0.0",
    "express": "^4.18.2",
    "fast-json-patch": "^3.1.1",
    "formio-workers": "1.20.0-rc.8",
    "formiojs": "^4.18.0-rc.6",
    "fs-extra": "^10.1.0",
    "html-entities": "^2.3.3",
    "jsonwebtoken": "^9.0.0",
    "lodash": "^4.17.21",
    "memory-cache": "^0.2.0",
    "moment": "^2.29.3",
    "moment-timezone": "^0.5.34",
    "mongodb": "^4.10.0",
    "mongoose": "^6.6.5",
    "nodemailer": "^6.8.0",
    "progress": "^2.0.3",
    "prompt": "^1.3.0",
    "q": "^1.5.0",
    "resourcejs": "^2.5.0",
    "semver": "^7.3.8",
    "superagent-retry": "^0.6.0",
    "through": "^2.3.8",
    "vanilla-text-mask": "^5.1.1",
    "vm2": "^3.9.19"
  },
  "devDependencies": {
    "eslint": "^8.25.0",
    "mocha": "^10.0.0",
    "nodemon": "^2.0.20",
    "pre-commit": "^1.2.2",
    "superagent-use": "^0.1.0",
    "supertest": "^6.3.0",
    "supertest-capture-error": "^1.0.0"
  },
  "directories": {
    "test": "test"
  },
  "repository": {
    "type": "git",
    "url": "git+https://github.com/formio/formio.git"
  },
  "keywords": [
    "Form.io",
    "nodejs"
  ],
  "bugs": {
    "url": "https://github.com/formio/formio/issues"
  },
  "homepage": "https://github.com/formio/formio#readme",
  "pre-commit": [
    "lint"
  ]
}<|MERGE_RESOLUTION|>--- conflicted
+++ resolved
@@ -19,10 +19,7 @@
   "dependencies": {
     "@formio/core": "^2.0.0-rc.6",
     "@formio/node-fetch-http-proxy": "^1.1.0",
-<<<<<<< HEAD
     "@formio/vm": "^0.0.4",
-=======
->>>>>>> 1fdaa51f
     "JSONStream": "^1.3.5",
     "adm-zip": "^0.5.9",
     "async": "^3.2.4",
