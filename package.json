--- conflicted
+++ resolved
@@ -1,10 +1,6 @@
 {
   "name": "formio",
-<<<<<<< HEAD
-  "version": "2.3.3-rc.1",
-=======
   "version": "2.4.0-rc.1",
->>>>>>> 18d9eb54
   "description": "The formio server application.",
   "license": "OSL-3.0",
   "main": "index.js",
@@ -43,11 +39,7 @@
     "express": "^4.17.2",
     "fast-json-patch": "^3.1.0",
     "formio-workers": "^1.16.1",
-<<<<<<< HEAD
-    "formiojs": "^4.14.1-rc.5",
-=======
     "formiojs": "^4.14.1-rc.7",
->>>>>>> 18d9eb54
     "fs-extra": "^10.0.0",
     "html-entities": "^2.3.2",
     "jsonwebtoken": "^8.5.1",
