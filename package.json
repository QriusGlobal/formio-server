{
  "name": "formio",
<<<<<<< HEAD
  "version": "1.36.2",
=======
  "version": "1.37.0",
>>>>>>> 7bc2059d
  "description": "The formio server application.",
  "license": "SEE LICENSE IN LICENSE.txt",
  "main": "index.js",
  "scripts": {
    "test": "env TEST_SUITE=1 mocha test/test.js -b -t 60000 --exit",
    "start": "node main.js",
    "start:dev": "nodemon main.js",
    "lint": "eslint ."
  },
  "author": "support@form.io",
  "engines": {
    "node": ">=6.0.0"
  },
  "schema": "3.1.4",
  "templateVersion": "2.0.0",
  "dependencies": {
    "JSONStream": "^1.3.5",
    "adm-zip": "^0.4.13",
    "async": "^2.6.1",
    "bcrypt": "^3.0.2",
    "body-parser": "^1.18.3",
    "clone": "^2.1.2",
    "colors": "^1.3.2",
    "config": "^2.0.1",
    "cors": "^2.8.5",
    "csv": "^4.0.0",
    "debug": "^4.1.0",
    "delete-property": "0.0.4",
    "eslint-config-formio": "^1.1.2",
    "event-chain": "^0.0.1",
    "express": "^4.16.4",
    "formio-workers": "^1.8.0",
    "formiojs": "^3.8.0",
    "fs-extra": "^7.0.1",
    "html-entities": "^1.2.1",
    "joi": "^14.0.6",
    "jsonwebtoken": "^8.4.0",
    "lodash": "^4.17.11",
    "memory-cache": "^0.2.0",
    "method-override": "^3.0.0",
    "moment": "^2.22.2",
    "moment-timezone": "^0.5.23",
    "mongodb": "^3.1.10",
    "mongoose": "^5.3.12",
    "mssql": "^4.2.3",
    "mysql": "^2.16.0",
    "nodemailer": "^4.6.8",
    "nodemailer-mailgun-transport": "^1.4.0",
    "nodemailer-mandrill-transport": "^1.2.0",
    "nodemailer-sendgrid-transport": "^0.2.0",
    "progress": "^2.0.1",
    "prompt": "^1.0.0",
    "q": "^1.5.0",
    "request": "^2.88.0",
    "request-promise-native": "^1.0.5",
<<<<<<< HEAD
    "resourcejs": "^1.31.0",
=======
    "resourcejs": "^1.30.0",
>>>>>>> 7bc2059d
    "restler": "^3.4.0",
    "semver": "^5.6.0",
    "through": "^2.3.8",
    "vanilla-text-mask": "^5.1.1"
  },
  "devDependencies": {
    "chance": "^1.0.11",
    "eslint": "^5.9.0",
    "mocha": "^5.2.0",
    "nodemon": "^1.18.6",
    "pre-commit": "^1.2.2",
    "supertest": "^3.3.0"
  },
  "directories": {
    "test": "test"
  },
  "repository": {
    "type": "git",
    "url": "git+https://github.com/formio/formio.git"
  },
  "keywords": [
    "Form.io",
    "nodejs"
  ],
  "bugs": {
    "url": "https://github.com/formio/formio/issues"
  },
  "homepage": "https://github.com/formio/formio#readme",
  "pre-commit": [
    "lint"
  ]
}<|MERGE_RESOLUTION|>--- conflicted
+++ resolved
@@ -1,10 +1,6 @@
 {
   "name": "formio",
-<<<<<<< HEAD
-  "version": "1.36.2",
-=======
-  "version": "1.37.0",
->>>>>>> 7bc2059d
+  "version": "1.37.1",
   "description": "The formio server application.",
   "license": "SEE LICENSE IN LICENSE.txt",
   "main": "index.js",
@@ -60,11 +56,7 @@
     "q": "^1.5.0",
     "request": "^2.88.0",
     "request-promise-native": "^1.0.5",
-<<<<<<< HEAD
     "resourcejs": "^1.31.0",
-=======
-    "resourcejs": "^1.30.0",
->>>>>>> 7bc2059d
     "restler": "^3.4.0",
     "semver": "^5.6.0",
     "through": "^2.3.8",
