{
  "name": "formio",
<<<<<<< HEAD
  "version": "2.0.0-rc.8",
=======
  "version": "1.90.7",
>>>>>>> 49150be9
  "description": "The formio server application.",
  "license": "OSL-3.0",
  "main": "index.js",
  "scripts": {
    "test": "env TEST_SUITE=1 mocha test/test.js -b -t 60000 --exit",
    "start": "node main.js",
    "start:dev": "nodemon main.js",
    "lint": "eslint ."
  },
  "author": "support@form.io",
  "engines": {
    "node": ">=6.0.0"
  },
  "schema": "3.1.4",
  "templateVersion": "2.0.0",
  "dependencies": {
    "JSONStream": "^1.3.5",
    "abort-controller": "^3.0.0",
    "adm-zip": "^0.4.16",
    "async": "^3.2.0",
    "bcryptjs": "^2.4.3",
    "body-parser": "^1.19.0",
    "chance": "^1.1.6",
    "clone": "^2.1.2",
    "colors": "^1.4.0",
    "config": "^3.3.1",
    "cors": "^2.8.5",
    "csv": "^5.3.2",
    "debug": "^4.1.1",
    "delete-property": "0.0.4",
    "eslint-config-formio": "^1.1.2",
    "event-chain": "^0.0.1",
    "express": "^4.17.1",
    "fast-json-patch": "^2.2.1",
    "formio-workers": "^1.14.8",
    "formiojs": "^4.11.2-rc.4",
    "fs-extra": "^9.0.1",
    "html-entities": "^1.3.1",
    "https-proxy-agent": "^5.0.0",
    "joi": "^14.3.1",
    "jsonwebtoken": "^8.5.1",
    "lodash": "^4.17.19",
    "memory-cache": "^0.2.0",
    "method-override": "^3.0.0",
    "moment": "^2.27.0",
    "moment-timezone": "^0.5.31",
    "mongodb": "^3.5.9",
<<<<<<< HEAD
    "mongoose": "^5.9.25",
=======
    "mongoose": "^5.9.24",
>>>>>>> 49150be9
    "mssql": "^6.2.0",
    "mysql": "^2.18.1",
    "node-fetch": "^2.6.0",
    "nodemailer": "^6.4.10",
    "nodemailer-mailgun-transport": "^2.0.0",
    "nodemailer-mandrill-transport": "^1.2.0",
    "nodemailer-sendgrid-transport": "^0.2.0",
    "progress": "^2.0.3",
    "prompt": "^1.0.0",
    "q": "^1.5.0",
    "resourcejs": "^2.3.1",
    "restler": "^3.4.0",
    "semver": "^7.3.2",
    "superagent-retry": "^0.6.0",
    "through": "^2.3.8",
    "vanilla-text-mask": "^5.1.1"
  },
  "devDependencies": {
    "eslint": "^7.5.0",
    "mocha": "^8.0.1",
    "nodemon": "^2.0.4",
    "pre-commit": "^1.2.2",
    "superagent-use": "^0.1.0",
    "supertest": "^4.0.2",
    "supertest-capture-error": "^1.0.0"
  },
  "directories": {
    "test": "test"
  },
  "repository": {
    "type": "git",
    "url": "git+https://github.com/formio/formio.git"
  },
  "keywords": [
    "Form.io",
    "nodejs"
  ],
  "bugs": {
    "url": "https://github.com/formio/formio/issues"
  },
  "homepage": "https://github.com/formio/formio#readme",
  "pre-commit": [
    "lint"
  ]
}<|MERGE_RESOLUTION|>--- conflicted
+++ resolved
@@ -1,10 +1,6 @@
 {
   "name": "formio",
-<<<<<<< HEAD
   "version": "2.0.0-rc.8",
-=======
-  "version": "1.90.7",
->>>>>>> 49150be9
   "description": "The formio server application.",
   "license": "OSL-3.0",
   "main": "index.js",
@@ -52,11 +48,7 @@
     "moment": "^2.27.0",
     "moment-timezone": "^0.5.31",
     "mongodb": "^3.5.9",
-<<<<<<< HEAD
     "mongoose": "^5.9.25",
-=======
-    "mongoose": "^5.9.24",
->>>>>>> 49150be9
     "mssql": "^6.2.0",
     "mysql": "^2.18.1",
     "node-fetch": "^2.6.0",
