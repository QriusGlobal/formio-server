--- conflicted
+++ resolved
@@ -1,10 +1,6 @@
 {
   "name": "formio",
-<<<<<<< HEAD
   "version": "2.0.0-beta.7",
-=======
-  "version": "1.84.0",
->>>>>>> 75f8907d
   "description": "The formio server application.",
   "license": "OSL-3.0",
   "main": "index.js",
@@ -38,13 +34,8 @@
     "event-chain": "^0.0.1",
     "express": "^4.17.1",
     "fast-json-patch": "^2.2.1",
-<<<<<<< HEAD
-    "formio-workers": "1.14.2",
+    "formio-workers": "^1.14.7",
     "formiojs": "^4.10.0-rc.6",
-=======
-    "formio-workers": "^1.14.7",
-    "formiojs": "^4.9.26",
->>>>>>> 75f8907d
     "fs-extra": "^8.1.0",
     "html-entities": "^1.3.1",
     "https-proxy-agent": "^5.0.0",
@@ -59,12 +50,8 @@
     "mongoose": "^5.9.16",
     "mssql": "^6.2.0",
     "mysql": "^2.18.1",
-<<<<<<< HEAD
     "node-fetch": "^2.6.0",
-    "nodemailer": "^6.4.6",
-=======
     "nodemailer": "^6.4.8",
->>>>>>> 75f8907d
     "nodemailer-mailgun-transport": "^2.0.0",
     "nodemailer-mandrill-transport": "^1.2.0",
     "nodemailer-sendgrid-transport": "^0.2.0",
