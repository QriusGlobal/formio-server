# Change Log
All notable changes to this project will be documented in this file

The format is based on [Keep a Changelog](http://keepachangelog.com/)
and this project adheres to [Semantic Versioning](http://semver.org/)

<<<<<<< HEAD
## Unreleased
### Added
 - Minimal support for running entire stack in docker-compose
=======
## 1.37.7
### Fixed
 - The formio-workers dependency from using dynamic require paths which messes up certain builds.

## 1.37.6
### Fixed
 - Issues with the resource permissions where it would only allow one resource per type.
 - The default.json configuration to point to the correct "databases" config.

### Changed
 - Changed the installation to say "setup" instead of "install".
 - Upgrade formiojs@3.9.3, mongoose@5.3.15, progress@2.0.3, chance@1.0.18, eslint@5.10.0
>>>>>>> b83d8e29

## 1.37.5
### Changed
 - Updated to resourcejs v1.33.0 which changes more 500 errors to 400s.

## 1.37.4
### Fixed
 - Potential issues with the recursive forms not loading correctly.

## 1.37.3
### Fixed
 - Potential crash with the subform responses.
 - Upgraded config@3.0.0, csv@5.0.0, mongoose@5.3.13, formiojs@3.9.0, joi@14.1.0, nodemailer@4.7.0

## 1.37.0
### Added
 - Logging for action failures

### Changed
 - Respond with 400 errors instead of 500 when an error occurs.
 
### Updated
 - resourcejs 1.30.0

## 1.36.0
### Removed
 - Merge form handler

## 1.35.2
### Changed
 - Code cleanup
 - API key regex.
 - Upgraded
   - JSONStream@1.3.5
   - bcrypt@3.0.2
   - express@4.16.4
   - formiojs@3.6.12
   - mongodb@3.1.8
   - mongoose@5.3.7
   - mssql@4.2.2
   - progress@2.0.1
   - nodemon@1.18.5
   - debug@4.1.0
   - resourcejs@1.28.0
   - semver@5.6.0
   - eslint@5.8.0

## 1.35.1
### Fixed
 - Issue where logging would sometimes crash when tokens do not contain user objects.

### Changed
 - Upgraded eslint@5.6.1, formiojs@3.6.4, joi@13.7.0, mongoose@5.3.2

## 1.35.0
### Added
 - basic request logging with DEBUG=formio:log.

### Fixed
 - Minor nested form reference issue.

## 1.34.6
### Changed
 - Syntax for including files using __dirname. This is maintenance only.

## 1.34.5
### Fixed
 - FOR-1719 Nested form SAR feature.

### Added
 - Schema collection is now a first class model.

## 1.34.4
### Fixed
 - Issues where an admin token generated with no logged in user would fail.
 - Issue with Email configurations overriding other emails with different settings.

## 1.34.3
### Fixed
 - Problem with the "current" user endpoint where it would not work if query parameters are provided.

## 1.34.1
### Changed
 - Upgraded the formio-workers library to v1.18.0
 - Upgraded formiojs library to v3.5.5

## 1.34.0
### Updated
 - Upgrade lodash@4.17.11, mongodb@3.1.6, mongoose@5.2.16, formiojs@3.5.3, mssql@4.2.1, eslint@5.6.0, resourcejs@1.26.0, and debug@4.0.1

### Fixed
 - Fixed the action condition checks to ensure it will not work for any empty conditionals.

### Changed
 - FOR-1603,FOR-1639: Improved Google CSV export
 - Add option to mark template imports to create only.
 - Expire all tokens when a password is reset.
 - Apply form update permissions when fetching actions.

## 1.33.6
### Fixed
 - A potential crash within the Validator.

### Added
 - Query parameters to the action execution.

### Changed
 - Upgrade dependencies.

## 1.33.5
### Changed
 - Upgrade formiojs@3.4.0, resourcejs@1.25.3, mongodb@3.1.4, mongoose@5.2.10

## 1.33.4
### Changed
 - Upgrade formiojs@3.3.6 resourcejs@1.25.2
 - Allow usage of Unauthorized certificates for SMTP servers.

## 1.33.3
### Changed
 - FOR-1533: Improved conditional Actions.

### Added
 - FOR-1556: Added timezone support for CSV downloads.

## 1.33.2
### Changed
 - Upgraded JSONStream@1.3.4, mongodb@3.1.3, mongoose@5.2.8

## 1.33.0
### Added
 - Introduced an "Everyone" permission which applies to Anonymous + all Roles.

### Changed
 - Fixed dependency deprecation and vulnerabilities.
 - Fixed the permission handler to work as expected with "owner" permissions.
 - Upgraded dependencies.

## 1.32.0
### Changed
 - Upgraded colors@1.3.1, mongoose@5.2.4, nodemon@1.18.3, mysql@2.16.0, eslint@5.2.0, fs-extra@7.0.0, method-override@3.0.0

### Fixed
 - Issue with SQL Action for update commands.

### Added
 - maxWords and minWords validation.

## 1.31.4
### Fixed
 - Fixed the machine names to be performant and without special chars.
 - Allow admins the ability to see all anonymous submissions
 - Issues where the validator would crash for certain JSON form structures.

### Changed
 - formiojs@2.32.3, mongodb@3.1.1, mongoose@5.2.3, eslint@5.1.0, nodemon@1.18.1, bcrypt@3.0.0

### Added
 - Date converting for filter.

## 1.31.2
### Added
 - The original message type of an email to the message payload.

## 1.31.1
### Changed
 - Moved all instances of mongoose to use a single entity provided within the formio object.

## 1.31.0
### Fixed
 - Make select query validation use caching to limit requests being made.
 - CSV export of wysiwyg
 - Webhook improvements

### Changed
 - Upgrade mongoose@5.1.7, nodemailer@4.6.7, jsonwebtoken@8.3.0, eslint@5.0.1

## 1.30.2
### Fixed
 - Problems with the machine name generation where numbers in the project name would mess it up.

## 1.30.1
### Fixed
 - Issues with the machine name generation for names with more than 10 instances.

## 1.30.0
### Added
 - Ability for email templates to execute from workers library.
 - Validation changes for multi-mask fields
 - Ability to configure email transports via hooks.

### Changed
 - Upgraded JSONStream@1.3.3, async@2.6.1, body-parser@1.18.3, mongodb@3.0.8, nodemailer@4.6.5, vanilla-text-mask@5.1.1, nodemon@1.17.5, colors@1.3.0, csv@3.1.0, formiojs@2.32.2, joi@13.3.0, mongoose@5.1.3, nodemailer-mailgun-transport@1.4.0, request@2.87.0, mocha@5.2.0, supertest@3.1.0, fs-extra@6.0.1, adm-zip@0.4.11

## 1.29.2
### Fixed
 - Potential crash when merging forms when one row was empty or missing.

## 1.29.1
### Changed
 - Upgraded resourcejs to v1.23.1 to fix issue with number filtering.

## 1.29.0
### Added
 - Ability to calculate values of fields on server.

## 1.28.0
### Added
 - Unique validation for objects.

### Fixed
 - Issues with DataGrid exports.
 - Issues with DateTime filters on index apis.

### Changed
 - Upgraded dependencies.

## 1.27.3
### Fixed
 - Save as reference issues with multiple configuration.
 - Problems with using the "exists" endpoint with the new converted ObjectId's
 - Problems with providing an _id filter when using save as reference indexes.

### Changed
 - Upgraded formiojs@2.30.1, mongoose@5.0.12, nodemailer@4.6.4, nodemon@1.17.3, moment@2.22.0

### Added
 - Email view for File component.

## 1.27.2
### Fixed
 - Problem where some values would get converted to ObjectIds and then would not work with indexing.

## 1.27.1
### Changed
 - Upgraded express@4.16.3, mongodb@3.0.5, mongoose@5.0.11, nodemailer@4.6.3, mocha@5.0.5, nodemon@1.17.2, colors@1.2.1, formiojs@2.30.0, request@2.85.0, eslint@4.19.1

## 1.27.0
### Changed
 - Convert all sub-document submissions to use ObjectId's for form, owner, and _id.
 - Added recommended indexes for performance.

## 1.26.8
### Fixed
 - Problem where the references could get in a state where the Id's are not ObjectIds.
 - Running the update hook to fix the references again to ensure they are all ObjectIds.

## 1.26.7
### Fixed
 - Issues with single record save-as-reference where previous submission would mess up queries.
 - Problems with the SMTP settings where username and password could be optional.

## 1.26.6
### Fixed
 - Problems with the save-as-reference not working with empty references.

## 1.26.5
### Fixed
 - Fixed some filtering issues with Save as reference.

## 1.26.4
### Fixed
 - Potential crash within the CSV export functions.

## 1.26.3
### Fixed
 - Refactored the save-as-reference so pagination + sort works as expected.

## 1.26.2
### Fixed
 - Pagination issues with save-as-reference

## 1.26.1
### Fixed
 - Correct sorting for save-as-reference when there are more items than references.
 - Issues with save-as-reference lookup for single references.

## 1.26.0
### Fixed
 - Some more issues with save as reference features.

### Changed
 - Resourcejs to allow fix date values.
 - Upgrade dependencies.

## 1.25.12
### Fixed
 - The form component unique validation to only care about input components.

## 1.25.11
### Fixed
 - Issues with the store as reference features.

## 1.25.10
### Fixed
 - The filter and sort index queries for referenced fields.

## 1.25.9
### Fixed
 - CSV exporter that would throw an error for DateTime components.
 - Issue where hidden components that have a value set remove their parent containers or datagrids.
 - Ensure sub-requests get their own cloned request paramters.
 - Issue with the field parameter actions would execute twice unintentionally.
 - Issue where empty list of references would fail the request.

## 1.25.8
### Fixed
 - Some potential undefined references causing crashes.
 - A bunch of small bugs in CSV export.

## 1.25.7
### Fixed
 - Issue with the resource references index query taking too long and taking a lot of memory.
 - Problems with using cloneDeep on sub-requests which would gobble up memory.

## 1.25.8
### Fixed
 - Problems with sub-responses calling methods that do not exist.

### Changed
 - Upgraded formiojs (2.29.5), nodemailer (4.5.0), nunjucks (3.1.0)
 - Upgraded mongoose to 5.0.6, formio.js to 2.29.2

## 1.25.4
### Changed
 - Removed all calls to snapshot since it was causing serious performance regressions.

## 1.25.3
### Fixed
 - Problem with the owner property not getting set properly when they are an admin.

## 1.25.2
### Changed
 - Upgrade config@1.29.4, joi@13.1.2, lodash@4.17.5, eslint@4.17.0

### Fixed
 - A potential crash when assigning submission resource access.

## 1.25.1
### Changed
 - Upgraded MongoDB driver to 3.0.2, Mongoose 5.0.3

### Added
 - Add list querystring to allow more efficient list returns.
 - Field Logic handling.

### Fixed
 - Fix required multi-value fields not returning required.
 - Fix the way rows are found for datagrid checkConditionals.
 - Fix email actions for external authentication (User doesn't exist in form.io)
 - Fixed an issue where the token handler would return 401 when it should try as anonymous.

## 1.25.0
### Changed
 - Upgrade MongoDB (v3) and Mongoose (v5) to latest versions.

## 1.24.7
### Fixed
 - Potential crashes in CSV export and template imports.

## 1.24.6
### Changed
 - Removed a bunch of superfluous debug messages for memory and performance improvements.

## 1.24.5
### Fixed
 - Tests to refer to the correct helper template instead of the global one.

## 1.24.4
### Fixed
 - Submission index queries that filter based on the user owner.

## 1.24.3
### Fixed
 - Problems with the Save as Reference for Select dropdowns and other bugs.
 - Connection issues with SQL Action.

### Changed
 - ES6 cleanup items.

## 1.24.2
### Fixed
 - Issue where the metadata property for submissions was getting stripped out.
 - DateTime component export.

## 1.24.1
### Changed
 - Upgraded resourcejs to latest version.

## 1.24.0
### Changed
 - Upgraded all dependencies.

## 1.23.12
### Changed
 - Upgraded resourcejs to fix crash in index queries.

## 1.23.11
### Changed
 - The owner property to be either a MongoID or a string with custom value.
 - Converted some code into ES6 patterns.

### Added
 - Hook into the export capabilities.

## 1.23.10
### Fixed
 - CSV export when Select component within DataGrid component.
 - Do not replace the title and name during import if none are provided.

### Added
 - Custom Form properties.

## 1.23.7
### Changed
 - Allow people to provide their form access settings on POST.

### Fixed
 - Issue with CSV export crashing on fields within a datagrid.

## 1.23.6
### Fixed
 - Threading so that it will not block debugging ports.

## 1.23.5
### Fixed
 - Make async validators work properly and move select to joi validation.
 - Fix issue with importing subforms out of order.
 - Move sub form validation and submission to the appropriate areas so it works in conjunction with other functionality.
 - Hooks for tempTokens.

## 1.23.3
### Fixed
 - Problems with using temp tokens with remote environments.
 - Import order of subforms no longer crashes import.

## 1.23.2
### Fixed
 - Issues with problematic aggresive resource caching.

## 1.23.1
### Changed
 - Upgraded dependencies.

## 1.23.0
### Fixed
 - Datetime fields to be stored as MongoDB Date objects.

### Added
 - Ability to alter models dynamically.
 - Partial indexes for non-deleted entities.
 - Ability to provide dynamic sub-forms from parent form submissions.

### Changed
 - Upgrade all dependencies.

## 1.22.19
### Changed
 - Made the editgrid validation not dependant on the multiple flag in component settings.

## 1.22.18
### Fixed
 - Bugfix/FOR-809. Fix in CSVExporter for multivalue resource and select fields.
 - EditGrid validation.

## 1.22.17
## 1.22.16
## 1.22.15
### Fixed
 - Tests

## 1.22.14
### Fixed
 - A hook within the submission tests to get the right hook.alter.

## 1.22.13
### Added
 - Ability to alter validation form before submission validation occurs.

## 1.22.12
### Added
 - Enhancements to webhook actionz

### Fixed
 - Validation for Checkbox component with 'radio' type and 'name' option.

## 1.22.11
### Added
 - Allow altering of resources for forms.
 - Backend validation checks for select dropdown components.
 - Blocking webhook support
 - Possibility to add shortcuts.

## 1.22.10
### Fixed
 - Issue with the validation clearing out values when clearOnHide is set to false.

## 1.22.9
### Fixed
 - Issue where a database update would be able to occur.

## 1.22.7
### Changed
 - Ensure we are on a 3.1.0 db schema.

## 1.22.6
### Changed
 - Allow patch schema updates without stopping server start.

## 1.22.5
### Changed
 - Added update hook to remove previous machineName indexes.

### Fixed
 - Stop empty string removal on validation

## 1.22.4
### Fixed
 - More changes to machineName so that it is not enforced unique at mongo level to keep duplicate errors from occuring.

## 1.22.3
### Fixed
 - Machine name collisions on project import when there exists deleted entities.

## 1.22.2
### Fixed
 - The export and import to translate the form property on form components.

## 1.22.1
### Fixed
 - Issues with the machineKey not auto-incrementing and staying unique.

### Added
 - Ability to alter submission with a hook.
 - Possibility to use underscore in API key.

## 1.21.0
### Changed
 - Upgraded many dependencies to latest versions.

## 1.20.0
### Added
 - Add json logic validation

### Changed
 - Upgrade Joi to 1.11.1
 - Move custom javascript validation to Joi extension
 - Change validator to return all errors instead of only the first encountered
 - Return validation result along with errors
 - Return result on dryrun

## 1.19.7
### Fixed
 - Issue where data grid elements could not share name of parent element.

## 1.19.6
### Changed
 - Include the form settings within the export.

## 1.19.5
### Fixed
 - Added a try/catch around the checkConditionals so that it will not crash when a bad conditional is provided.

## 1.19.4
### Fixed
 - Submission validation with multi-value with empty strings would fail on the second save. Allow nulls.

## 1.19.3
### Added
 - Sub-submissions and validations for form components where the submissions are already not established.

## 1.19.2
### Fixed
 - Mongoose depcrecation warnings.

## 1.19.1
### Fixed
 - Allowed for the temp token hooks to be asynchronous.

### Added
 - Return SQL Server query results from get action

## 1.19.0
### Fixed
 - Datagrids with invalid rows will no longer remove those rows.
 - Validation errors on PUT will now return 400 instead of 500.
 - Required fields hidden with JSON logic will no longer throw validation errors.

## 1.18.14
### Fixed
 - Issue with import routine crashing on undefined function router.post.
### Added
 - A way to track the parent submission when viewing submissions submitted from multi-form workflows.

## 1.18.13
### Fixed
 - Merging of columns removes width, offset, push and pull settings.

## 1.18.12
### Fixed
 - The token generation for SSO tokens to not require erroneous parameters.
 - An issue with the Reset password action not working with case insensitive emails.
 - Data in a datagrid showing in email notifications.

## 1.18.10
### Added
 - Ability to modify the current form based on submission data before validation.
 - `start:dev` script for npm with Nodemon support.
### Fixed
 - An issue with custom validations with components within a datagrid were not working properly.
 - CSV export for Resource component and Select component with data source Resource / URL / JSON.

## 1.18.9
### Fixed
 - An issue where if you have clearOnHide not set, it would still clear out values for hidden fields.

## 1.18.6, 1.18.7, 1.18.8
### Fixed
 - Issue with unit tests from extended libraries that introduce new properties.

## 1.18.5
### Fixed
 - Issue with components still getting cleared even though clearOnHide is false.

## 1.18.4
### Added
 - The ability to import a custom project.json during installation.

### Fixed
 - Issue during installation where the paths would get all messed up.

## 1.18.3
### Added
 - The ability to provide "full=true" query parameter to the form load and retrieve the full form, including form components.

## 1.18.2
### Fixed
 - The possibility of the server crashing for reference fields.

## 1.18.1
### Fixed
 - The body limit for form sizes to allow forms up to 16mb in size (JSON format).

## 1.18.0
### Added
 - Method for having reference field types that can dynamically link to sub resources.

### Fixed
 - Deprecated validation handler in the Roles model.
 - 'Unknown resource' error on PUT of form which has multiple save actions to other resources

## 1.17.6
### Changed
 - Submission Resource Access are calculated on the server during submission instead of in the browser.

### Added
 - Allow roles to have their own permissions apart from default owner permissions.

## 1.17.5
### Fixed
 - Make sure to not run the temp token tests for customer docker deployment test runs.

## 1.17.4
### Added
 - A tempToken hook system to allow external libraries to modify temp token payloads.

## 1.17.3
### Fixed
 - The way that the debug flag was being checked for debugging purposes.

## 1.17.2
### Added
 - Allow exported action machine names to be altered.

### Fixed
 - Fixed debugger issues with the email threads, due to an issue with process forking using the parent process.
 - Automatic generation of action machine names to be form:action.
 - Don't attempt to set headers after response has been sent.

## 1.17.1
### Added
 - Allow template export steps to be altered with templateExportSteps
 - Allow default template to be modified.

### Changed
 - Change templateSteps to templateImportSteps
 - Updating the default template for new email actions to use the submission macro, rather than email, to change the
   output of signature components to be Yes/No

### Reverted
 - Revert project version back to 2.0.0 and use tag instead.

## 1.17.0
???

## 1.16.7
### Added
 - Adding entity query hooks to the import entities.

## 1.16.6
### Changed
 - Changed export filename to include version.
 - Changed export version to reference project version not export schema.

### Removed
 - Removed plan from export.

## 1.16.5
### Added
 - Template import / export tests
 - git pre commit hooks for linting
 - External token hooks

### Fixed
 - Template action imports could fail based on resources not existing at creation time.
 - customPrivate validations now work for components nested inside of layout components.

### Removed
 - Removed old template schema translations on import.

## 1.16.4
### Added
 - Added temporary auth token support. You can now generate new tokens using the
   /token endpoint with the following headers.
    - x-expire = The expiration of the token in seconds.
    - x-allow = The paths to allow for the token in the format: GET:/path/[0-9a-z]+

## 1.16.3
### Added
 - Make action handlers alterable.
 - Add mongo indices to all entities.<|MERGE_RESOLUTION|>--- conflicted
+++ resolved
@@ -4,11 +4,10 @@
 The format is based on [Keep a Changelog](http://keepachangelog.com/)
 and this project adheres to [Semantic Versioning](http://semver.org/)
 
-<<<<<<< HEAD
 ## Unreleased
 ### Added
  - Minimal support for running entire stack in docker-compose
-=======
+
 ## 1.37.7
 ### Fixed
  - The formio-workers dependency from using dynamic require paths which messes up certain builds.
@@ -21,7 +20,6 @@
 ### Changed
  - Changed the installation to say "setup" instead of "install".
  - Upgrade formiojs@3.9.3, mongoose@5.3.15, progress@2.0.3, chance@1.0.18, eslint@5.10.0
->>>>>>> b83d8e29
 
 ## 1.37.5
 ### Changed
