--- conflicted
+++ resolved
@@ -4,11 +4,10 @@
 The format is based on [Keep a Changelog](http://keepachangelog.com/)
 and this project adheres to [Semantic Versioning](http://semver.org/)
 
-<<<<<<< HEAD
-## 2.0.0-rc.9
+## 2.0.0-rc.11
 ### Removed
  - Method override for security reasons.
-=======
+
 ## 2.0.0-rc.10
 ### Fixed
  - FJS-1129: fixes an issue where the Custom Error Message is not used for the Unique validation error
@@ -19,7 +18,6 @@
 
 ### Changed
  - Changing configuration (with reverse compatibility) of the mongoSA variable to the more correct mongoCA name.
->>>>>>> a1814c42
 
 ## 2.0.0-rc.8
 ### Changed
