--- conflicted
+++ resolved
@@ -4,18 +4,16 @@
 The format is based on [Keep a Changelog](http://keepachangelog.com/)
 and this project adheres to [Semantic Versioning](http://semver.org/)
 
-<<<<<<< HEAD
 ## [UNRELEASED]
 ### Changed
  - API key regex.
-=======
+
 ## 1.35.1
 ### Fixed
  - Issue where logging would sometimes crash when tokens do not contain user objects.
 
 ### Changed
  - Upgraded eslint@5.6.1, formiojs@3.6.4, joi@13.7.0, mongoose@5.3.2
->>>>>>> 589294a4
 
 ## 1.35.0
 ### Added
