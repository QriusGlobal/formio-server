# Change Log
All notable changes to this project will be documented in this file

The format is based on [Keep a Changelog](http://keepachangelog.com/)
and this project adheres to [Semantic Versioning](http://semver.org/).

<<<<<<< HEAD
## [UNRELEASED]
### Added
 - Possibility to add shortcuts.
 
=======
## 1.21.5
### Changed
 - Added update hook to remove previous machineName indexes.

### Fixed
 - Stop empty string removal on validation

## 1.21.4
### Fixed
 - More changes to machineName so that it is not enforced unique at mongo level to keep duplicate errors from occuring.

>>>>>>> b28a20f2
## 1.21.3
### Fixed
 - Machine name collisions on project import when there exists deleted entities.

## 1.21.2
### Fixed
 - The export and import to translate the form property on form components.

## 1.21.1
### Fixed
 - Issues with the machineKey not auto-incrementing and staying unique.

### Added
 - Ability to alter submission with a hook.
 - Possibility to use underscore in API key.

## 1.21.0
### Changed
 - Upgraded many dependencies to latest versions.

## 1.20.0
### Added
 - Add json logic validation

### Changed
 - Upgrade Joi to 1.11.1
 - Move custom javascript validation to Joi extension
 - Change validator to return all errors instead of only the first encountered
 - Return validation result along with errors
 - Return result on dryrun

## 1.19.7
### Fixed
 - Issue where data grid elements could not share name of parent element.

## 1.19.6
### Changed
 - Include the form settings within the export.

## 1.19.5
### Fixed
 - Added a try/catch around the checkConditionals so that it will not crash when a bad conditional is provided.

## 1.19.4
### Fixed
 - Submission validation with multi-value with empty strings would fail on the second save. Allow nulls.

## 1.19.3
### Added
 - Sub-submissions and validations for form components where the submissions are already not established.

## 1.19.2
### Fixed
 - Mongoose depcrecation warnings.

## 1.19.1
### Fixed
 - Allowed for the temp token hooks to be asynchronous.

### Added
 - Return SQL Server query results from get action

## 1.19.0
### Fixed
 - Datagrids with invalid rows will no longer remove those rows.
 - Validation errors on PUT will now return 400 instead of 500.
 - Required fields hidden with JSON logic will no longer throw validation errors.

## 1.18.14
### Fixed
 - Issue with import routine crashing on undefined function router.post.
### Added
 - A way to track the parent submission when viewing submissions submitted from multi-form workflows.

## 1.18.13
### Fixed
 - Merging of columns removes width, offset, push and pull settings.

## 1.18.12
### Fixed
 - The token generation for SSO tokens to not require erroneous parameters.
 - An issue with the Reset password action not working with case insensitive emails.
 - Data in a datagrid showing in email notifications.

## 1.18.10
### Added
 - Ability to modify the current form based on submission data before validation.
 - `start:dev` script for npm with Nodemon support.
### Fixed
 - An issue with custom validations with components within a datagrid were not working properly.
 - CSV export for Resource component and Select component with data source Resource / URL / JSON.

## 1.18.9
### Fixed
 - An issue where if you have clearOnHide not set, it would still clear out values for hidden fields.

## 1.18.6, 1.18.7, 1.18.8
### Fixed
 - Issue with unit tests from extended libraries that introduce new properties.

## 1.18.5
### Fixed
 - Issue with components still getting cleared even though clearOnHide is false.

## 1.18.4
### Added
 - The ability to import a custom project.json during installation.

### Fixed
 - Issue during installation where the paths would get all messed up.

## 1.18.3
### Added
 - The ability to provide "full=true" query parameter to the form load and retrieve the full form, including form components.

## 1.18.2
### Fixed
 - The possibility of the server crashing for reference fields.

## 1.18.1
### Fixed
 - The body limit for form sizes to allow forms up to 16mb in size (JSON format).

## 1.18.0
### Added
 - Method for having reference field types that can dynamically link to sub resources.

### Fixed
 - Deprecated validation handler in the Roles model.
 - 'Unknown resource' error on PUT of form which has multiple save actions to other resources

## 1.17.6
### Changed
 - Submission Resource Access are calculated on the server during submission instead of in the browser.

### Added
 - Allow roles to have their own permissions apart from default owner permissions.

## 1.17.5
### Fixed
 - Make sure to not run the temp token tests for customer docker deployment test runs.

## 1.17.4
### Added
 - A tempToken hook system to allow external libraries to modify temp token payloads.

## 1.17.3
### Fixed
 - The way that the debug flag was being checked for debugging purposes.

## 1.17.2
### Added
 - Allow exported action machine names to be altered.

### Fixed
 - Fixed debugger issues with the email threads, due to an issue with process forking using the parent process.
 - Automatic generation of action machine names to be form:action.
 - Don't attempt to set headers after response has been sent.

## 1.17.1
### Added
 - Allow template export steps to be altered with templateExportSteps
 - Allow default template to be modified.

### Changed
 - Change templateSteps to templateImportSteps
 - Updating the default template for new email actions to use the submission macro, rather than email, to change the
   output of signature components to be Yes/No

### Reverted
 - Revert project version back to 2.0.0 and use tag instead.

## 1.17.0
???

## 1.16.7
### Added
 - Adding entity query hooks to the import entities.

## 1.16.6
### Changed
 - Changed export filename to include version.
 - Changed export version to reference project version not export schema.

### Removed
 - Removed plan from export.

## 1.16.5
### Added
 - Template import / export tests
 - git pre commit hooks for linting
 - External token hooks

### Fixed
 - Template action imports could fail based on resources not existing at creation time.
 - customPrivate validations now work for components nested inside of layout components.

### Removed
 - Removed old template schema translations on import.

## 1.16.4
### Added
 - Added temporary auth token support. You can now generate new tokens using the
   /token endpoint with the following headers.
    - x-expire = The expiration of the token in seconds.
    - x-allow = The paths to allow for the token in the format: GET:/path/[0-9a-z]+

## 1.16.3
### Added
 - Make action handlers alterable.
 - Add mongo indices to all entities.<|MERGE_RESOLUTION|>--- conflicted
+++ resolved
@@ -4,12 +4,10 @@
 The format is based on [Keep a Changelog](http://keepachangelog.com/)
 and this project adheres to [Semantic Versioning](http://semver.org/).
 
-<<<<<<< HEAD
 ## [UNRELEASED]
 ### Added
  - Possibility to add shortcuts.
- 
-=======
+
 ## 1.21.5
 ### Changed
  - Added update hook to remove previous machineName indexes.
@@ -21,7 +19,6 @@
 ### Fixed
  - More changes to machineName so that it is not enforced unique at mongo level to keep duplicate errors from occuring.
 
->>>>>>> b28a20f2
 ## 1.21.3
 ### Fixed
  - Machine name collisions on project import when there exists deleted entities.
