--- conflicted
+++ resolved
@@ -6,11 +6,8 @@
 
 ## 1.23.3
 ### Fixed
-<<<<<<< HEAD
  - Problems with using temp tokens with remote environments.
-=======
  - Import order of subforms no longer crashes import.
->>>>>>> 6009b938
 
 ## 1.23.2
 ### Fixed
