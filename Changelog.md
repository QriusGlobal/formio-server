--- conflicted
+++ resolved
@@ -4,11 +4,10 @@
 The format is based on [Keep a Changelog](http://keepachangelog.com/)
 and this project adheres to [Semantic Versioning](http://semver.org/).
 
-<<<<<<< HEAD
 ### [UNRELEASED]
 ### Added
  - Ability to modify the current form based on submission data before validation.
-=======
+
 ## 1.18.9
 ### Fixed
  - An issue where if you have clearOnHide not set, it would still clear out values for hidden fields.
@@ -35,7 +34,6 @@
 ## 1.18.2
 ### Fixed
  - The possibility of the server crashing for reference fields.
->>>>>>> 68b8e4e5
 
 ## 1.18.1
 ### Fixed
