--- conflicted
+++ resolved
@@ -4,11 +4,10 @@
 The format is based on [Keep a Changelog](http://keepachangelog.com/)
 and this project adheres to [Semantic Versioning](http://semver.org/).
 
-<<<<<<< HEAD
 ## [UNRELEASED]
 ### Added
  - Possibility to add shortcuts.
-=======
+ 
 ## 1.21.3
 ### Fixed
  - Machine name collisions on project import when there exists deleted entities.
@@ -16,7 +15,6 @@
 ## 1.21.2
 ### Fixed
  - The export and import to translate the form property on form components.
->>>>>>> d3b66b32
 
 ## 1.21.1
 ### Fixed
