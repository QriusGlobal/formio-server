'use strict';

const Exporter = require('../Exporter');
const util = require('../../util/util');
const through = require('through');
const csv = require('csv');
const _ = require('lodash');
const Entities = require('html-entities');
const moment = require('moment-timezone');
const {conformToMask} = require('vanilla-text-mask');

const interpolate = (string, data) => string.replace(/{{\s*(\S*)\s*}}/g, (match, path) => {
  const value = _.get(data, path);
  if (_.isObject(value)) {
    return JSON.stringify(value);
  }

  return value;
});

const labelRegexp = /(?:(\.data\.)(?!\.data\.))/g;

/**
 * Create a CSV exporter.
 * @param form
 * @param res
 * @param req
 * @constructor
 */
class CSVExporter extends Exporter {
  /* eslint-disable max-statements */
  constructor(form, req, res) {
    super(form, req, res);
    this.timezone = _.get(form, 'settings.components.datetime.timezone', '');
    this.dateFormat = util.FormioUtils.convertFormatToMoment('yyyy-MM-dd hh:mm a');
    this.extension = 'csv';
    this.contentType = 'text/csv';
    this.stringifier = csv.stringify({
      delimiter: ',',
      quoted: true
    });
    this.fields = [];

    this.customTransformers = {};

    const formattedView = req.query.view === 'formatted';
    this.formattedView = formattedView;

    const ignore = ['password', 'button', 'container', 'datagrid', 'editgrid', 'dynamicWizard'];
    try {
      util.eachComponent(form.components, (comp, path) => {
        if (!comp.input || !comp.key || ignore.includes(comp.type)) {
          return;
        }

        const {component} =util.Formio.Components.create(comp);
        const items = [];
        let noRecurse = false;

        // If a component has multiple parts, pick what we want.
        if (component.type === 'address') {
          items.push({
            rename: (label) => `${label}.formatted`,
            preprocessor: (value) => {
              if (_.isArray(value)) {
                return value;
              }

              const address = (value && value.address) || value || {};

              // OpenStreetMap || Azure || Google
              // eslint-disable-next-line max-len
              return address.display_name || _.get(address, 'address.freeformAddress') || address.formatted_address || '';
            },
          });
          items.push({
            rename: (label) => `${label}.lat`,
            preprocessor: (value) => {
              if (_.isArray(value)) {
                return value;
              }

              const address = (value && value.address) || value || {};

              // OpenStreetMap || Azure || Google
              return address.lat || _.get(address, 'position.lat') || _.get(address, 'geometry.location.lat') || '';
            },
          });
          items.push({
            rename: (label) => `${label}.lng`,
            preprocessor: (value) => {
              if (_.isArray(value)) {
                return value;
              }

              const address = (value && value.address) || value || {};

              // OpenStreetMap || Azure || Google
              return address.lon || _.get(address, 'position.lon') || _.get(address, 'geometry.location.lng') || '';
            },
          });

          noRecurse = true;
        }
        else if (component.type === 'selectboxes') {
          _.each(component.values, (option) => {
            items.push({label: [path, option.value].join('.'), subpath: option.value, type: 'boolean'});
          });
        }
        else if (component.type === 'radio') {
          items.push({
            preprocessor: (value) => {
              if (_.isObject(value)) {
                return value;
              }

              if (_.isNil(value)) {
                return '';
              }

              const componentValue = component.values.find((v) => v.value === value.toString()) || '';
                return componentValue && formattedView
                  ? componentValue.label
                  : componentValue.value;
            }
          });
        }
        else if (formattedView && ['currency', 'number'].includes(component.type)) {
          const currency = component.type === 'currency';

          const formatOptions = {
            style: currency ? 'currency' : 'decimal',
            useGrouping: true,
            maximumFractionDigits: component.decimalLimit || 2
          };

          if (currency) {
            formatOptions.currency = component.currency || 'USD';
          }

          items.push({
            preprocessor: (value) => {
              if (!value) {
                return '';
              }

              if (_.isObject(value)) {
                return value;
              }

              return value.toLocaleString('en', formatOptions);
            }
          });
        }
        else if (component.type === 'checkbox') {
          if (component.name && component.inputType === 'radio') {
            items.push({name: component.name, rename: component.name});
          }
          else {
            items.push({type: 'boolean'});
          }
        }
        else if (component.type === 'survey') {
          _.each(component.questions, (question) => {
            items.push({
              label: [path, question.value].join('.'),
              subpath: question.value,
              preprocessor: (value) => {
                if (_.isObject(value)) {
                  return value;
                }

                if (!value) {
                  return '';
                }

                const componentValue = component.values.find((v) => v.value === value) || '';
                return componentValue && formattedView
                  ? componentValue.label
                  : componentValue.value;
              }
            });
          });
        }
        else if (['select', 'resource'].includes(component.type)) {
          // Prepare the Lodash template by deleting tags and html entities
          const clearTemplate = Entities.decode(component.template.replace(/<\/?[^>]+(>|$)/g, ''));
          const templateExtractor = (item) => interpolate(clearTemplate, {item});

          const valuesExtractor = (value) => {
            // Check if this is within a datagrid.
            if (Array.isArray(value) && value[0] && value[0][component.key]) {
              const rowValues = [];
              value.forEach((row) => {
                if (!row) {
                  return;
                }
                const rowValue = row[component.key];
                if (rowValue) {
                  rowValues.push(valuesExtractor(rowValue));
                }
              });
              return rowValues;
            }
            else {
              //checking if the component can accept multiple values.
              if (component.multiple) {
                if (component.type === 'resource') {
                  const tempVal = [];
                  value.forEach((eachItem) => {
                    let result = '';
                    try {
                      result = templateExtractor(eachItem);
                    }
                    catch (err) {
                      result = err.message;
                    }
                    tempVal.push(result);
                  });
                  return tempVal;
                }
                else if (component.type === 'select') {
                  // eslint-disable-next-line max-depth
                  return this.customTransform(path, value);
                }
              }
              else {
                let result = '';
                try {
                  result = _.isObject(value) ? templateExtractor(value) : value;
                }
                catch (err) {
                  result = err.message;
                }
                return result;
              }
            }
          };

          const primitiveValueHandler = (value) => {
            if (component.type === 'select' && component.dataSrc === 'values') {
              const componentValue = component.data.values.find((v) => v.value === value) || '';
                return componentValue && formattedView
                  ? componentValue.label
                  : componentValue.value;
            }

            return value;
          };

          items.push({
            preprocessor: (value) => {
              if (!value) {
                return '';
              }
              return _.isObject(value)
                ? valuesExtractor(value)
                : primitiveValueHandler(value.toString());
            }
          });
        }
        else if (component.type === 'datetime') {
          if (component.displayInTimezone === 'location' && component.timezone) {
            this.timezone = component.timezone;
          }

          // If we are configured to display in timezone of viewer, then look for a query string of the timezone.
          if (component.displayInTimezone === 'viewer' && req.query.timezone) {
            this.timezone = decodeURIComponent(req.query.timezone);
          }

          // If we want to display in timezone of utc, then reset timezone.
          if (component.displayInTimezone === 'utc') {
            this.timezone = '';
          }
          items.push({
            preprocessor: (value, submission) => {
              // If we wish to display in submission timezone, and there is submission timezone metadata.
              if (
                (component.displayInTimezone === 'submission') &&
                submission.metadata &&
                submission.metadata.timezone
              ) {
                this.timezone = submission.metadata.timezone;
              }
              if (_.isObject(value) && !_.isDate(value)) {
                return value;
              }

              if (!formattedView && value) {
                return (typeof value.toISOString === 'function') ? value.toISOString() : value;
              }

              if (value) {
                const dateMoment = moment(value).tz(this.timezone || 'Etc/UTC');
                const format = component.format || 'yyyy-MM-dd hh:mm a';
                this.dateFormat = util.FormioUtils.convertFormatToMoment(format);
                const result = dateMoment.format(`${this.dateFormat} z`);
                return result;
              }

              return '';
            }
          });
        }
        else if (component.type === 'signature') {
          items.push({
            preprocessor: (value) => {
              return value ? value : '';
            }
          });
        }
        else if (formattedView && component.inputMask) {
          const mask = util.FormioUtils.getInputMask(component.inputMask);
          items.push({
            preprocessor: (value) => {
              if (!value) {
                return '';
              }

              if (_.isObject(value)) {
                return value;
              }

              return conformToMask(value, mask).conformedValue;
            }
          });
        }
        else if (component.type === 'sketchpad') {
          items.push({
            preprocessor: (value) => {
              if (_.isObject(value)) {
                return _.isEmpty(value) ? '' : '[Visual Data]';
              }

              return value;
            }
          });
        }
        else if (component.type === 'file') {
          items.push({
            preprocessor: (value) => {
              if (!value || !value.length) {
                return '';
              }
              const formatted = value
                .map((file) => {
                  const fileName = file && (file.name || file.originalName);

                  if (req.googleSheetAction && typeof req.googleSheetAction === 'function') {
                    return req.googleSheetAction(file, fileName);
                  }

                  return fileName;
                })
                .filter((val) => !!val)
                .join(', ');
              return formatted;
            }
          });
        }
        else if (component.type === 'tags') {
          items.push({
            preprocessor: (value) => {
              if (!value || !Array.isArray(value)) {
                return value || '';
              }

              const formatted = value.join(component.delimeter || ',');

              return formatted;
            }
          });
        }
        else {
          // Default to the current component item.
          items.push({});
        }

        items.forEach((item) => {
          const finalItem = {
            path,
            key: component.key,
            label: (item.label || path).replace(labelRegexp, '.'),
            title: component.label,
          };

          if (item.hasOwnProperty('subpath')) {
            finalItem.subpath = item.subpath;
          }

          if (item.hasOwnProperty('rename')) {
            finalItem.rename = item.rename;
          }

          if (item.hasOwnProperty('type')) {
            finalItem.type = item.type;
          }

          if (item.hasOwnProperty('preprocessor')) {
            finalItem.preprocessor = item.preprocessor;
          }

          if (item.hasOwnProperty('name')) {
            if (_.find(this.fields, {path: item.name})) {
              return;
            }
            finalItem.path = item.name;
          }

          this.fields.push(finalItem);
        });

        return noRecurse;
      }, true);
    }
    catch (err) {
      res.status(400).send(err.message || err);
    }
  }
  /* eslint-enable max-statements */

  /**
   * Start the CSV export by creating the headers.
   *
   * @param deferred
   */
  start(resolve) {
    let row = null;
    this.stringifier.on('readable', () => {
      /* eslint-disable no-cond-assign */
      while (row = this.stringifier.read()) {
        this.res.write(row.toString());
      }
      /* eslint-enable no-cond-assign */

      resolve();
    });

    const labels = this.formattedView
      ? ['ID', 'Created', 'Modified']
      : ['_id', 'created', 'modified'];
    this.fields.forEach((item) => {
      if (item.hasOwnProperty('rename')) {
        if (_.isFunction(item.rename)) {
          labels.push(item.rename(item.label));
        }
        else {
          labels.push(item.rename);
        }

        return;
      }

      labels.push(item.label);
    });

    this.stringifier.write(labels);
  }

  /**
   * Stream the CSV export.
   *
   * @param stream
   * @returns {*}
   */
  stream(stream) {
    const self = this;
    const write = function(submission) {
      const formatDate = (value) => {
        return moment(value).tz(self.timezone || 'Etc/UTC').format(`${self.dateFormat} z`);
      };

      const data = [
        submission._id.toString(),
        // Perform this after the field data since they may set the timezone and format.
        formatDate(submission.created),
        formatDate(submission.modified),
        ...self.getSubmissionData(submission),
      ];

      this.queue(data);
    };

    return stream
      .pipe(through(write, () => this.res.end()))
      .pipe(this.stringifier);
  }

  getSubmissionData(submission) {
    const updatedSubmission = {};
    const pagesPaths = [];
    if (this.form.display === 'wizard') {
      this.form.components.forEach((component => {
        if (component.type === 'panel') {
          pagesPaths.push(component.key);
        }
      }));
    }
    const result = this.fields.map((column) => {
<<<<<<< HEAD
    let componentData = _.get(submission.data, column.path);
=======
      if (this.form.display === 'wizard') {
        const parts = column.path.split('.');
        if (parts.length && pagesPaths.includes(parts[0])) {
          column.path = _.drop(parts).join('.');
        }
      }
      const componentData = _.get(submission.data, column.path);
>>>>>>> 83d3bd46

      // If the path had no results and the component specifies a path, check for a datagrid component or nested form
      if (_.isUndefined(componentData) && column.path.includes('.')) {
        const parts = column.path.split('.');
        const container = parts.shift();
        const containerData = _.get(submission.data, container);
        if (containerData && containerData.hasOwnProperty('data')) {
          componentData = _.get(containerData.data, parts);
        }

        // If the subdata is an array, coerce it to a displayable string.
        if (Array.isArray(containerData)) {
          // Update the column component path, since we removed part of it.
          const subcolumn = {
            ...column,
            path: parts.join('.'),
          };

          const result = this.coerceToString(containerData, subcolumn, submission);
          _.set(updatedSubmission, column.label, result);
          return result;
        }
      }

      const result = this.coerceToString(componentData, column, submission);
      _.set(updatedSubmission, column.label, result);
      return result;
    });

    result.updatedSubmission = updatedSubmission;
    return result;
  }

  /**
   * Util function to unwrap an unknown data payload into a string.
   *
   * @param data
   * @returns {string}
   */
  coerceToString(data, column, submission) {
    data = (column.preprocessor || _.identity)(data, submission);
    let result = '';
    if (Array.isArray(data) && data.length > 0) {
      const fullPath = column.subpath
        ? `${column.key}.${column.subpath}`
        : column.key;

      return data.map((item) => `"${this.coerceToString(_.get(item, fullPath, item), column)}"`).join(',');
    }
    else if (_.isString(data)) {
      if (column.type === 'boolean') {
        result = Boolean(data).toString();
      }
      else {
        result = data.toString();
      }
    }
    else if (_.isNumber(data)) {
      result = data.toString();
    }
    else if (_.isObject(data)) {
      return this.coerceToString(_.get(data, column.subpath, ''), column);
    }
    else {
      result = JSON.stringify(data);
    }

    return this.injectionProtector(result);
  }

  injectionProtector(data) {
    if (!data) {
      return data;
    }

    if (!_.isString(data)) {
      data = data.toString();
    }

    const riskyChars = ['=', '+', '-', '@'];
    const regexStr = `(?<=(?:^|"|“)\\s*)([${riskyChars.join('\\')}])`;
    const regExp = new RegExp(regexStr, 'gm');

    return _.replace(data, regExp, (char) => {
      return `\`${char}`;
    });
  }

  addCustomTransformer(path, fn) {
    this.customTransformers[path] = fn;
  }

  customTransform(path, value, ...rest) {
    const transformer = this.customTransformers[path];
    if (transformer && typeof transformer === 'function') {
      return transformer(value, ...rest);
    }

    return value;
  }
}

module.exports = CSVExporter;<|MERGE_RESOLUTION|>--- conflicted
+++ resolved
@@ -498,17 +498,13 @@
       }));
     }
     const result = this.fields.map((column) => {
-<<<<<<< HEAD
-    let componentData = _.get(submission.data, column.path);
-=======
       if (this.form.display === 'wizard') {
         const parts = column.path.split('.');
         if (parts.length && pagesPaths.includes(parts[0])) {
           column.path = _.drop(parts).join('.');
         }
       }
-      const componentData = _.get(submission.data, column.path);
->>>>>>> 83d3bd46
+      let componentData = _.get(submission.data, column.path);
 
       // If the path had no results and the component specifies a path, check for a datagrid component or nested form
       if (_.isUndefined(componentData) && column.path.includes('.')) {
