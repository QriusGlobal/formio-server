--- conflicted
+++ resolved
@@ -9,8 +9,6 @@
 };
 const util = require('../util/util');
 const moment = require('moment');
-<<<<<<< HEAD
-=======
 const {
   ConditionOperators,
   filterComponentsForConditionComponentFieldOptions,
@@ -21,7 +19,6 @@
   rootLevelProperties,
   rootLevelPropertiesOperatorsByPath,
 } = require('../util/conditionOperators');
->>>>>>> 9fd679e9
 const {evaluate} = require('@formio/vm');
 const promisify = require('util').promisify;
 
@@ -159,16 +156,12 @@
           else {
             done();
           }
-<<<<<<< HEAD
         }, (err) => {
             if (err) {
               return res.status(400).send(err);
             }
           return next();
         });
-=======
-        }, next);
->>>>>>> 9fd679e9
       });
     },
 
@@ -275,12 +268,8 @@
               form: params.form,
               submission: params.submission,
               previous: params.previous,
-<<<<<<< HEAD
-            }
-=======
             },
             timeout: router.formio.config.vmTimeout,
->>>>>>> 9fd679e9
           });
 
           return result;
