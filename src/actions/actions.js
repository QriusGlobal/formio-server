'use strict';

const Resource = require('resourcejs');
const async = require('async');
const {VM} = require('vm2');
const _ = require('lodash');
const debug = {
  error: require('debug')('formio:error'),
  action: require('debug')('formio:action')
};
const util = require('../util/util');
const moment = require('moment');

/**
 * The ActionIndex export.
 *
 * @param router
 *
 * @returns {{actions: {}, register: Function, search: Function, execute: Function}}
 */
module.exports = (router) => {
  const hook = require('../util/hook')(router.formio);

  /**
   * Create the ActionIndex object.
   *
   * @type {{actions: {}, register: Function, search: Function, execute: Function}}
   */
  const ActionIndex = {

    /**
     * A list of all the actions.
     */
    actions: hook.alter('actions', {
      email: require('./EmailAction')(router),
      login: require('./LoginAction')(router),
      resetpass: require('./ResetPassword')(router),
      role: require('./RoleAction')(router),
      save: require('./SaveSubmission')(router),
      sql: require('./SQLAction')(router),
      webhook: require('./WebhookAction')(router),
    }),

    /**
     * The model to use for each Action.
     */
    model: router.formio.mongoose.model('action'),

    /**
     * Load all actions for a provided form.
     *
     * @param req
     * @param next
     * @returns {*}
     */
    loadActions(req, res, next) {
      if (!req.actions) {
        req.actions = {};
      }

      const form = req.formId;
      if (!form) {
        return next();
      }

      // Use cache if it is available.
      if (req.actions && req.actions[form]) {
        return next(null, req.actions[form]);
      }

      // Find the actions associated with this form.
      this.model.find(hook.alter('actionsQuery', {
        form,
        deleted: {$eq: null},
      }, req))
      .sort('-priority')
      .lean()
      .exec((err, result) => {
        if (err) {
          return next(err);
        }

        // Iterate through all of the actions and load them.
        const actions = [];
        _.each(result, (action) => {
          if (!this.actions.hasOwnProperty(action.name)) {
            return;
          }

          // Create the action class.
          const ActionClass = this.actions[action.name];
          actions.push(new ActionClass(action, req, res));
        });

        req.actions[form] = actions;
        return next(null, actions);
      });
    },

    /**
     * Find an action within the available actions for this form.
     *
     * @param handler
     * @param method
     * @param req
     * @param next
     */
    search(handler, method, req, res, next) {
      if (!req.formId) {
        return next(null, []);
      }

      // Make sure we have actions attached to the request.
      if (req.actions) {
        const actions = (req.actions[req.formId] || []).filter((action) =>
          (!handler || action.handler.includes(handler)) &&
          (!method || action.method.includes(method)));
        return next(null, actions);
      }
      else {
        // Load the actions.
        this.loadActions(req, res, (err) => {
          if (err) {
            return next(err);
          }

          this.search(handler, method, req, res, next);
        });
      }
    },

    /**
     * Load an initialize all actions for this form.
     *
     * @param req
     * @param res
     * @param next
     */
    initialize(method, req, res, next) {
      this.search(null, method, req, res, (err, actions) => {
        if (err) {
          return next(err);
        }

        // Iterate through each action.
        async.forEachOf(actions, (action, index, done) => {
          if (actions[index].initialize) {
            actions[index].initialize(method, req, res, done);
          }
          else {
            done();
          }
        }, next);
      });
    },

    /**
     * Create an action item if the form is enabled with action logs.
     * @param req
     * @param res
     * @param action
     * @param handler
     * @param method
     * @param done
     */
    createActionItem(req, res, action, handler, method, done) {
      // Only trigger if they have logs enabled for this form.
      if (!_.get(req.currentForm, 'settings.logs', false)) {
        return done(null, {});
      }
      // Instantiate ActionItem here.
      router.formio.mongoose.models.actionItem.create(hook.alter('actionItem', {
        title: action.title,
        form: req.formId,
        submission: res.resource ? res.resource.item._id : req.body._id,
        action: action.name,
        handler,
        method,
        state: 'inprogress',
        messages: [
          {
            datetime: new Date(),
            info: 'Starting Action',
            data: {}
          }
        ]
      }, req), (err, actionItem) => {
        if (err) {
          return done(err);
        }
        return done(null, actionItem);
      });
    },

    updateActionItem(req, actionItem, message, data = {}, state = null) {
      // Only trigger if they have logs enabled for this form.
      if (!_.get(req.currentForm, 'settings.logs', false)) {
        return;
      }
      if (!req.actionItemPromise) {
        req.actionItemPromise = Promise.resolve();
      }
      req.actionItemPromise = req.actionItemPromise.then(() => {
        actionItem.messages.push({
          datetime: new Date(),
          info: message,
          data
        });

        if (state) {
          actionItem.state = state;
        }

        return actionItem.save();
      });
    },

    /**
     * Execute an action provided a handler, form, and request params.
     *
     * @param handler
     * @param method
     * @param req
     * @param res
     * @param next
     */
    execute(handler, method, req, res, next) {
      // Find the available actions.
      this.search(handler, method, req, res, (err, actions) => {
        if (err) {
          router.formio.log(
            'Actions search fail',
            req,
            handler,
            method,
            err
          );
          return next(err);
        }

        async.eachSeries(actions, (action, cb) => {
          this.shouldExecute(action, req).then(execute => {
            if (!execute) {
              return cb();
            }

            // Resolve the action.
            router.formio.log('Action', req, handler, method, action.name, action.title);

            // Create a new action item.
            this.createActionItem(req, res, action, handler, method, (err, actionItem) => {
              action.resolve(handler, method, req, res, (err) => {
                if (err) {
                  // Error has occurred.
                  this.updateActionItem(req, actionItem,'Error Occurred', err, 'error');
                  return cb(err);
                }

                // Action has completed successfully
                this.updateActionItem(req, actionItem,
                  'Action Resolved (no longer blocking)',
                  {},
                  actionItem.state === 'inprogress' ? 'complete' : actionItem.state,
                );
                return cb();
              }, (...args) => this.updateActionItem(req, actionItem, ...args));
            });
          });
        }, (err) => {
          if (err) {
            router.formio.log('Actions execution fail', req, handler, method, err);
            return next(err);
          }

          next();
        });
      });
    },

    async shouldExecute(action, req) {
      const condition = action.condition;
      if (!condition) {
        return true;
      }

      if (condition.custom) {
        let json = null;
        try {
          json = JSON.parse(action.condition.custom);
        }
        catch (e) {
          json = null;
        }

        try {
          return (new VM({
            timeout: 500,
<<<<<<< HEAD
            sandbox: await hook.alter('actionContext', {
=======
            sandbox: _.cloneDeep(await hook.alter('actionContext', {
>>>>>>> 097931de
              jsonLogic: util.FormioUtils.jsonLogic,
              data: req.body.data,
              form: req.form,
              query: req.query,
              util: util.FormioUtils,
              moment: moment,
              submission: req.body,
              previous: req.previousSubmission,
              execute: false,
              _
<<<<<<< HEAD
            }, req),
=======
            }, req)),
>>>>>>> 097931de
            eval: false,
            fixAsync: true
          })).run(json ?
            `execute = jsonLogic.apply(${condition.custom}, { data, form, _, util })` :
            condition.custom
          );
        }
        catch (err) {
          router.formio.log(
            'Error during executing action custom logic',
            req,
            err
          );
          debug.error(err);
          return false;
        }
      }
      else {
        if (_.isEmpty(condition.field) || _.isEmpty(condition.eq)) {
          return true;
        }

        // See if a condition is not established within the action.
        const field = condition.field || '';
        const eq = condition.eq || '';
        const value = String(_.get(req, `body.data.${field}`, ''));
        const compare = String(condition.value || '');
        debug.action(
          '\nfield', field,
          '\neq', eq,
          '\nvalue', value,
          '\ncompare', compare
        );

        // Cancel the action if the field and eq aren't set, in addition to the value not being the same as compare.
        return (eq === 'equals') ===
          ((Array.isArray(value) && value.map(String).includes(compare)) || (value === compare));
      }
    },
  };

  /**
   * Get the settings form for each action.
   *
   * @param action
   */
  function getSettingsForm(action, req, cb) {
    const mainSettings = {
      components: []
    };
    const conditionalSettings = {
      components: []
    };

    // If the defaults are read only.
    if (action.access && (action.access.handler === false)) {
      mainSettings.components.push({
        type: 'hidden',
        input: true,
        key: 'handler'
      });
    }
    else {
      mainSettings.components.push({
        type: 'select',
        input: true,
        key: 'handler',
        label: 'Handler',
        placeholder: 'Select which handler(s) you would like to trigger',
        dataSrc: 'json',
        data: {json: JSON.stringify([
          {
            name: 'before',
            title: 'Before'
          },
          {
            name: 'after',
            title: 'After'
          }
        ])},
        template: '<span>{{ item.title }}</span>',
        valueProperty: 'name',
        multiple: true
      });
    }

    if (action.access && (action.access.method === false)) {
      mainSettings.components.push({
        type: 'hidden',
        input: true,
        key: 'method'
      });
    }
    else {
      mainSettings.components.push({
        type: 'select',
        input: true,
        label: 'Methods',
        key: 'method',
        placeholder: 'Trigger action on method(s)',
        dataSrc: 'json',
        data: {json: JSON.stringify([
          {
            name: 'create',
            title: 'Create'
          },
          {
            name: 'update',
            title: 'Update'
          },
          {
            name: 'read',
            title: 'Read'
          },
          {
            name: 'delete',
            title: 'Delete'
          },
          {
            name: 'index',
            title: 'Index'
          }
        ])},
        template: '<span>{{ item.title }}</span>',
        valueProperty: 'name',
        multiple: true
      });
    }

    router.formio.cache.loadForm(req, undefined, req.params.formId, (err, form) => {
      if (err || !form || !form.components) {
        return cb('Could not load form components for conditional actions.');
      }

      const filteredComponents = _.filter(router.formio.util.flattenComponents(form.components),
        (component) => component.key && component.input === true);

      const components = [{key: ''}].concat(filteredComponents);
      const customPlaceholder =
`// Example: Only execute if submitted roles has 'authenticated'.
JavaScript: execute = (data.roles.indexOf('authenticated') !== -1);
JSON: { "in": [ "authenticated", { "var": "data.roles" } ] }`;
      conditionalSettings.components.push({
        type: 'container',
        key: 'condition',
        input: false,
        tree: true,
        components: [
          {
            key: 'columns',
            type: 'columns',
            input: false,
            columns: [
              {
                components: [
                  {
                    type: 'select',
                    input: true,
                    label: 'Trigger this action only if field',
                    key: 'field',
                    placeholder: 'Select the conditional field',
                    template: '<span>{{ item.label || item.key }}</span>',
                    dataSrc: 'json',
                    data: {json: JSON.stringify(components)},
                    valueProperty: 'key',
                    multiple: false
                  },
                  {
                    type : 'select',
                    input : true,
                    label : '',
                    key : 'eq',
                    placeholder : 'Select comparison',
                    template : '<span>{{ item.label }}</span>',
                    dataSrc : 'values',
                    data : {
                      values : [
                        {
                          value : '',
                          label : ''
                        },
                        {
                          value : 'equals',
                          label : 'Equals'
                        },
                        {
                          value : 'notEqual',
                          label : 'Does Not Equal'
                        }
                      ],
                      json : '',
                      url : '',
                      resource : ''
                    },
                    valueProperty : 'value',
                    multiple : false
                  },
                  {
                    input: true,
                    type: 'textfield',
                    inputType: 'text',
                    label: '',
                    key: 'value',
                    placeholder: 'Enter value',
                    multiple: false
                  }
                ]
              },
              {
                components: [
                  {
                    key: 'well2',
                    type: 'well',
                    input: false,
                    components: [
                      {
                        key: 'html',
                        type: 'htmlelement',
                        tag: 'h4',
                        input: false,
                        content: 'Or you can provide your own custom JavaScript or <a href="http://jsonlogic.com" target="_blank">JSON</a> condition logic here',
                        className: ''
                      },
                      {
                        label: '',
                        type: 'textarea',
                        input: true,
                        key: 'custom',
                        editorComponents: form.components,
                        placeholder: customPlaceholder
                      }
                    ]
                  }
                ]
              }
            ]
          }
        ]
      });

      // Create the settings form.
      const actionSettings = {
        type: 'fieldset',
        input: false,
        tree: true,
        legend: 'Action Settings',
        components: []
      };

      // The default settings form.
      const settingsForm = {
        components: [
          {type: 'hidden', input: true, key: 'priority'},
          {type: 'hidden', input: true, key: 'name'},
          {
            type: 'textfield',
            input: true,
            label: 'Title',
            key: 'title'
          },
          actionSettings,
          {
            type: 'fieldset',
            input: false,
            tree: false,
            key: 'conditions',
            legend: 'Action Execution',
            components: mainSettings.components
          },
          {
            key: 'fieldset',
            type: 'fieldset',
            input: false,
            tree: false,
            legend: 'Action Conditions (optional)',
            components: conditionalSettings.components
          },
          {
            key: 'html2',
            type: 'htmlelement',
            tag: 'hr',
            input: false,
            content: '',
            className: ''
          },
          {
            type: 'button',
            input: true,
            label: 'Save Action',
            key: 'submit',
            size: 'md',
            leftIcon: '',
            rightIcon: '',
            block: false,
            action: 'submit',
            disableOnInvalid: true,
            theme: 'primary'
          }
        ]
      };

      // Return the settings form.
      return cb(null, {
        actionSettings: actionSettings,
        settingsForm: settingsForm
      });
    });
  }

  // Return a list of available actions.
  router.get('/form/:formId/actions', (req, res, next) => {
    const result = [];

    // Add an action to the results array.
    function addAction(action) {
      action.defaults = action.defaults || {};
      action.defaults = _.assign(action.defaults, {
        priority: action.priority || 0,
        name: action.name,
        title: action.title
      });

      hook.alter('actionInfo', action, req);
      result.push(action);
    }

    // Iterate through each of the available actions.
    async.eachSeries(_.values(ActionIndex.actions), (action, callback) => {
      action.info(req, res, (err, info) => {
        if (err) {
          router.formio.log('Error, can\'t get action info', req, err);
          return callback(err);
        }
        if (!info || (info.name === 'default')) {
          return callback();
        }

        addAction(info);
        callback();
      });
    }, (err) => {
      if (err) {
        router.formio.log('Error during actions info parsing', req, err);
        return next(err);
      }

      res.json(result);
    });
  });

  // Return a list of available actions.
  router.get('/form/:formId/actions/:name', (req, res, next) => {
    const action = ActionIndex.actions[req.params.name];
    if (!action) {
      return res.status(400).send('Action not found');
    }

    action.info(req, res, (err, info) => {
      if (err) {
        router.formio.log('Error, can\'t get action info', req, err);
        return next(err);
      }

      info.defaults = info.defaults || {};
      info.defaults = _.assign(info.defaults, {
        priority: info.priority || 0,
        name: info.name,
        title: info.title
      });

      try {
        getSettingsForm(action, req, (err, settings) => {
          if (err) {
            router.formio.log('Error, can\'t get action settings', req, err);
            return res.status(400).send(err);
          }

          action.settingsForm(req, res, (err, settingsForm) => {
            if (err) {
              router.formio.log('Error, can\'t get form settings', req, err);
              return next(err);
            }

            // Add the ability to change the title, and add the other settings.
            settings.actionSettings.components = [{
              input: false,
              type: 'container',
              key: 'settings',
              components: settingsForm
            }];

            info.settingsForm = settings.settingsForm;
            info.settingsForm.action = hook.alter('path', `/form/${req.params.formId}/action`, req);
            hook.alter('actionInfo', info, req);
            res.json(info);
          });
        });
      }
      catch (e) {
        debug.error(e);
        return res.sendStatus(400);
      }
    });
  });

  // Before all middleware for actions.
  function actionPayload(req, res, next) {
    if (req.body) {
      // Translate the request body if data is provided.
      if (req.body.hasOwnProperty('data')) {
        req.body = req.body.data;
      }

      // Set the form on the request body.
      req.body.form = req.params.formId;

      // Make sure to store handler to lowercase.
      if (req.body.handler) {
        _.each(req.body.handler, (handler, index) => {
          req.body.handler[index] = handler.toLowerCase();
        });
      }

      // Make sure the method is uppercase.
      if (req.body.method) {
        _.each(req.body.method, (method, index) => {
          req.body.method[index] = method.toLowerCase();
        });
      }
    }

    req.modelQuery = req.modelQuery || req.model || this.model;
    req.countQuery = req.countQuery || req.model || this.model;
    req.modelQuery = req.modelQuery.find({form: req.params.formId}).sort('-priority');
    req.countQuery = req.countQuery.find({form: req.params.formId});
    next();
  }

  // After Index middleware for actions.
  function indexPayload(req, res, next) {
    res.resource.status = 200;
    _.each(res.resource.item, (item) => {
      if (ActionIndex.actions.hasOwnProperty(item.name)) {
        item = _.assign(item, ActionIndex.actions[item.name].info);
      }
    });

    next();
  }

  // Build the middleware stack.
  const handlers = {};
  const methods = ['Post', 'Get', 'Put', 'Index', 'Delete'];
  methods.forEach((method) => {
    handlers[`before${method}`] = [
      (req, res, next) => {
        if (req.method === 'GET') {
          // Perform an extra permission check for action GET requests.
          req.method = 'PUT';
          req.permissionsChecked = false;
          router.formio.middleware.permissionHandler(req, res, () => {
            req.method = 'GET';
            next();
          });
        }
        else {
          return next();
        }
      },
      router.formio.middleware.filterMongooseExists({field: 'deleted', isNull: true}),
      actionPayload
    ];
    handlers[`after${method}`] = [
      router.formio.middleware.filterResourcejsResponse(['deleted', '__v', 'externalTokens'])
    ];
  });
  handlers['beforePatch'] = (req, res, next) => {
    // Disable Patch for actions for now.
    if (req.method === 'PATCH') {
      return res.sendStatus(405);
    }
    return next();
  };

  // Add specific middleware to individual endpoints.
  handlers['beforeDelete'] = handlers['beforeDelete'].concat([router.formio.middleware.deleteActionHandler]);
  handlers['afterIndex'] = handlers['afterIndex'].concat([indexPayload]);

  /**
   * Create the REST properties using ResourceJS, as a nested resource of forms.
   *
   * Adds the endpoints:
   * [GET]    /form/:formId/action
   * [GET]    /form/:formId/action/:actionId
   * [PUT]    /form/:formId/action/:actionId
   * [POST]   /form/:formId/action/:actionId
   * [DELETE] /form/:formId/action/:actionId
   *
   * @TODO: Add `action` validation on POST/PUT with the keys inside `available`.
   */
  Resource(router, '/form/:formId', 'action', ActionIndex.model).rest(hook.alter('actionRoutes', handlers));

  // Return the action index.
  return ActionIndex;
};<|MERGE_RESOLUTION|>--- conflicted
+++ resolved
@@ -295,11 +295,7 @@
         try {
           return (new VM({
             timeout: 500,
-<<<<<<< HEAD
-            sandbox: await hook.alter('actionContext', {
-=======
             sandbox: _.cloneDeep(await hook.alter('actionContext', {
->>>>>>> 097931de
               jsonLogic: util.FormioUtils.jsonLogic,
               data: req.body.data,
               form: req.form,
@@ -310,11 +306,7 @@
               previous: req.previousSubmission,
               execute: false,
               _
-<<<<<<< HEAD
-            }, req),
-=======
             }, req)),
->>>>>>> 097931de
             eval: false,
             fixAsync: true
           })).run(json ?
