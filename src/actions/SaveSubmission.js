'use strict';

const _ = require('lodash');
const async = require('async');
const {VM} = require('vm2');
const util = require('../util/util');

const LOG_EVENT = 'Save Submission Action';

module.exports = function(router) {
  const Action = router.formio.Action;
  const debug = require('debug')('formio:action:saveSubmission');
  const hook = require('../util/hook')(router.formio);
  const ecode = router.formio.util.errorCodes;
  const logOutput = router.formio.log || debug;
  const log = (...args) => logOutput(LOG_EVENT, ...args);

  class SaveSubmission extends Action {
    static info(req, res, next) {
      next(null, {
        name: 'save',
        title: 'Save Submission',
        description: 'Saves the submission into the database.',
        priority: 10,
        defaults: {
          handler: ['before'],
          method: ['create', 'update']
        },
        access: {
          handler: false,
          method: false
        }
      });
    }

    static settingsForm(req, res, next) {
      next(null, [
        {
          type: 'resourcefields',
          key: 'resource',
          title: 'Save submission to',
          placeholder: 'This form',
          basePath: hook.alter('path', '/form', req),
          form: req.params.formId,
          required: false
        }
      ]);
    }

    /**
     * Resolve the default action.
     *
     * @param handler
     * @param method
     * @param req
     * @param res
     * @param next
     * @returns {*}
     */
    resolve(handler, method, req, res, next) {
      // Return if this is not a PUT or POST.
      if (req.skipSave || !req.body || (req.method !== 'POST' && req.method !== 'PUT' && req.method !== 'PATCH')) {
        return next();
      }

      // Make sure we do not skip the resource.
      req.skipResource = false;

      // If there are not any settings, then move along.
      if (!this.settings || !this.settings.resource) {
        return next();
      }

      // Keep track of the cache for this request.
      const cache = {};

      // Save data to a separate resource.
      const saveToResource = function(resource, body, done) {
        if (!body) {
          return done();
        }

        // Here we will clone the request, and then change the request body
        // and parameters to make it seem like a separate request to update
        // the child submissions.
        const childReq = util.createSubRequest(req);
        if (!childReq) {
          log(
            req,
            ecode.request.EREQRECUR,
            new Error(ecode.request.EREQRECUR),
            '#resolve'
          );
          return done(ecode.request.EREQRECUR);
        }

        // Don't recheck permissions against the new resource.
        childReq.permissionsChecked = true;
        childReq.noResponse = true;
        childReq.body = body;
        childReq.formId = childReq.params.formId = resource._id.toString();

        let url = '/form/:formId/submission';
        const method = req.method.toLowerCase();
        if (method === 'put') {
          if (body._id) {
            childReq.subId = childReq.params.submissionId = body._id;
            url += '/:submissionId';
          }
          else {
            log(
              req,
              ecode.resource.ENOIDP,
              new Error(ecode.resource.ENOIDP),
              '#resolve'
            );
            return done(ecode.resource.ENOIDP); // Return an error.
          }
        }

        childReq.url = url;
        childReq.method = method.toUpperCase();
        if (router.resourcejs.hasOwnProperty(url) && router.resourcejs[url].hasOwnProperty(method)) {
          router.resourcejs[url][method].call(this, childReq, res, done);
        }
        else {
          log(
            req,
            ecode.resource.ENOHANDLER,
            new Error(ecode.resource.ENOHANDLER),
            '#resolve',
            url,
            method
          );

          done(ecode.resource.ENOHANDLER);
        }
      }.bind(this);

      /**
       * Load a resource.
       * @type {function(this:SaveSubmission)}
       */
      const loadResource = function(cache, then) {
        router.formio.cache.loadForm(req, 'resource', this.settings.resource, function(err, resource) {
          if (err) {
            log(req, ecode.cache.EFORMLOAD, err, '#resolve');
            return then(err);
          }

          cache.resource = resource;
          then();
        });
      }.bind(this);

      /**
       * Assign a resource to the request object for the next submission.
       *
       * @param then
       */
      const assignResource = function(then) {
        // Get the resource.
        const resource = (res.resource && res.resource.item) ? res.resource.item : cache.submission;

        // Assign the resource to this submission.
        if (this.settings.property) {
          req.body.data[this.settings.property] = resource;
        }

        // Save the reference in the external ids.
        if ((req.method === 'POST') && res.resource && res.resource.item) {
          // Save the external resource in the external ids.
          req.body.externalIds = req.body.externalIds || [];
          req.body.externalIds.push({
            type: 'resource',
            resource: this.settings.resource,
            id: res.resource.item._id.toString()
          });
        }

        then();
      }.bind(this);

      /**
       * Update a submission object with the latest data.
       *
       * @param submission
       * @param req
       * @returns {*}
       */
      const updateSubmission = function(submission) {
        submission = submission || {};
        submission.data = submission.data || {};

        // Iterate over all the available fields.
        _.each(this.settings.fields, function(field, key) {
          if (field === 'data') {
            _.set(submission.data, key, req.body.data);
          }
          else if (_.has(req.body.data, field)) {
            _.set(submission.data, key, _.get(req.body.data, field));
          }
        });

        if (this.settings.transform) {
          try {
            const newData = (new VM({
              timeout: 500,
<<<<<<< HEAD
              sandbox: {
                submission: (res.resource && res.resource.item) ? res.resource.item : req.body,
                data: submission.data,
              },
=======
              sandbox: _.cloneDeep({
                submission: (res.resource && res.resource.item) ? res.resource.item : req.body,
                data: submission.data,
              }),
>>>>>>> 097931de
              eval: false,
              fixAsync: true
            })).run(this.settings.transform);
            submission.data = newData;
          }
          catch (err) {
            debug(`Error in submission transform: ${err.message}`);
          }
        }

        return submission;
      }.bind(this);

      /**
       * Load a submission.
       *
       * @param form
       * @param then
       */
      const loadSubmission = function(cache, then) {
        const submission = {data: {}, roles: []};

        // For new submissions, just populate the empty submission.
        if (req.method !== 'PUT') {
          cache.submission = updateSubmission(submission);
          return then();
        }

        // Move on if there is no id or form.
        if (!req.body._id || !req.body.form) {
          return then();
        }

        // Load this submission.
        router.formio.cache.loadSubmission(
          req,
          req.body.form,
          req.body._id,
          function(err, currentSubmission) {
            if (err) {
              log(req, ecode.submission.ESUBLOAD, err, '#resolve');
              return then(err);
            }

            // Find the external submission.
            const external = _.find(currentSubmission.externalIds, {
              type: 'resource',
              resource: this.settings.resource
            });
            if (!external) {
              return then();
            }

            // Load the external submission.
            router.formio.cache.loadSubmission(
              req,
              this.settings.resource,
              external.id,
              function(err, submission) {
                if (err) {
                  log(req, ecode.submission.ESUBLOAD, err, '#resolve');
                  return then();
                }

                cache.submission = updateSubmission(submission);
                then();
              }
            );
          }.bind(this));
      }.bind(this);

      // Skip this resource.
      req.skipResource = true;
      async.series([
        async.apply(loadResource, cache),
        async.apply(loadSubmission, cache)
      ], function(err) {
        if (err) {
          log(req, err);
          return next(err);
        }

        if (!cache.submission) {
          return next();
        }

        async.series([
          async.apply(saveToResource, cache.resource, cache.submission),
          assignResource
        ], next);
      }.bind(this));
    }
  }

  // Return the SaveSubmission.
  return SaveSubmission;
};<|MERGE_RESOLUTION|>--- conflicted
+++ resolved
@@ -206,17 +206,10 @@
           try {
             const newData = (new VM({
               timeout: 500,
-<<<<<<< HEAD
-              sandbox: {
-                submission: (res.resource && res.resource.item) ? res.resource.item : req.body,
-                data: submission.data,
-              },
-=======
               sandbox: _.cloneDeep({
                 submission: (res.resource && res.resource.item) ? res.resource.item : req.body,
                 data: submission.data,
               }),
->>>>>>> 097931de
               eval: false,
               fixAsync: true
             })).run(this.settings.transform);
