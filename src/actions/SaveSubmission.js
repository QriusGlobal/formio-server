'use strict';

const _ = require('lodash');
const async = require('async');
const util = require('../util/util');
const {evaluateSync} = require('@formio/vm');
const LOG_EVENT = 'Save Submission Action';

module.exports = function(router) {
  const Action = router.formio.Action;
  const debug = require('debug')('formio:action:saveSubmission');
  const hook = require('../util/hook')(router.formio);
  const ecode = router.formio.util.errorCodes;
  const logOutput = router.formio.log || debug;
  const log = (...args) => logOutput(LOG_EVENT, ...args);

  class SaveSubmission extends Action {
    static info(req, res, next) {
      next(null, {
        name: 'save',
        title: 'Save Submission',
        description: 'Saves the submission into the database.',
        priority: 10,
        defaults: {
          handler: ['before'],
          method: ['create', 'update']
        },
        access: {
          handler: false,
          method: false
        }
      });
    }

    static settingsForm(req, res, next) {
      next(null, [
        {
          type: 'resourcefields',
          key: 'resource',
          title: 'Save submission to',
          placeholder: 'This form',
          basePath: hook.alter('path', '/form', req),
          form: req.params.formId,
          required: false
        }
      ]);
    }

    /**
     * Resolve the default action.
     *
     * @param handler
     * @param method
     * @param req
     * @param res
     * @param next
     * @returns {*}
     */
    resolve(handler, method, req, res, next) {
      // Return if this is not a PUT or POST.
      if (req.skipSave || !req.body || (req.method !== 'POST' && req.method !== 'PUT' && req.method !== 'PATCH')) {
        return next();
      }

      // Make sure we do not skip the resource.
      req.skipResource = false;

      // If there are not any settings, then move along.
      if (!this.settings || !this.settings.resource) {
        return next();
      }

      // Keep track of the cache for this request.
      const cache = {};

      // Save data to a separate resource.
      const saveToResource = function(resource, body, done) {
        if (!body) {
          return done();
        }

        // Here we will clone the request, and then change the request body
        // and parameters to make it seem like a separate request to update
        // the child submissions.
        const childReq = util.createSubRequest(req);
        if (!childReq) {
          log(
            req,
            ecode.request.EREQRECUR,
            new Error(ecode.request.EREQRECUR),
            '#resolve'
          );
          return done(ecode.request.EREQRECUR);
        }

        // Don't recheck permissions against the new resource.
        childReq.permissionsChecked = true;
        childReq.noResponse = true;
        childReq.body = body;
        childReq.formId = childReq.params.formId = resource._id.toString();

        let url = '/form/:formId/submission';
        const method = req.method.toLowerCase();
        if (method === 'put') {
          if (body._id) {
            childReq.subId = childReq.params.submissionId = body._id;
            url += '/:submissionId';
          }
          else {
            log(
              req,
              ecode.resource.ENOIDP,
              new Error(ecode.resource.ENOIDP),
              '#resolve'
            );
            return done(ecode.resource.ENOIDP); // Return an error.
          }
        }

        childReq.url = url;
        childReq.method = method.toUpperCase();
        if (router.resourcejs.hasOwnProperty(url) && router.resourcejs[url].hasOwnProperty(method)) {
          router.resourcejs[url][method].call(this, childReq, res, done);
        }
        else {
          log(
            req,
            ecode.resource.ENOHANDLER,
            new Error(ecode.resource.ENOHANDLER),
            '#resolve',
            url,
            method
          );

          done(ecode.resource.ENOHANDLER);
        }
      }.bind(this);

      /**
       * Load a resource.
       * @type {function(this:SaveSubmission)}
       */
      const loadResource = function(cache, then) {
        router.formio.cache.loadForm(req, 'resource', this.settings.resource, function(err, resource) {
          if (err) {
            log(req, ecode.cache.EFORMLOAD, err, '#resolve');
            return then(err);
          }

          cache.resource = resource;
          then();
        });
      }.bind(this);

      /**
       * Assign a resource to the request object for the next submission.
       *
       * @param then
       */
      const assignResource = function(then) {
        // Get the resource.
        const resource = (res.resource && res.resource.item) ? res.resource.item : cache.submission;

        // Assign the resource to this submission.
        if (this.settings.property) {
          req.body.data[this.settings.property] = resource;
        }

        // Save the reference in the external ids.
        if ((req.method === 'POST') && res.resource && res.resource.item) {
          // Save the external resource in the external ids.
          req.body.externalIds = req.body.externalIds || [];
          req.body.externalIds.push({
            type: 'resource',
            resource: this.settings.resource,
            id: res.resource.item._id.toString()
          });
        }

        then();
      }.bind(this);

      /**
       * Update a submission object with the latest data.
       *
       * @param submission
       * @param req
       * @returns {*}
       */
      const updateSubmission = function(submission) {
        submission = submission || {};
        submission.data = submission.data || {};

        // Iterate over all the available fields.
        _.each(this.settings.fields, function(field, key) {
          if (field === 'data') {
            _.set(submission.data, key, req.body.data);
          }
          else if (_.has(req.body.data, field)) {
            _.set(submission.data, key, _.get(req.body.data, field));
          }
        });

        if (this.settings.transform) {
          try {
            const newData = evaluateSync({
              deps: [],
              code: this.settings.transform,
              data: {
                submission: (res.resource && res.resource.item) ? res.resource.item : req.body,
                data: submission.data,
<<<<<<< HEAD
              }
=======
              },
              timeout: router.formio.config.vmTimeout,
>>>>>>> 9fd679e9
            });
            submission.data = newData;
          }
          catch (err) {
            debug(`Error in submission transform: ${err.message || err}`);
          }
        }

        return submission;
      }.bind(this);

      /**
       * Load a submission.
       *
       * @param form
       * @param then
       */
      const loadSubmission = function(cache, then) {
        const submission = {data: {}, roles: []};

        // For new submissions, just populate the empty submission.
        if (req.method !== 'PUT') {
          cache.submission = updateSubmission(submission);
          return then();
        }

        // Move on if there is no id or form.
        if (!req.body._id || !req.body.form) {
          return then();
        }

        // Load this submission.
        router.formio.cache.loadSubmission(
          req,
          req.body.form,
          req.body._id,
          function(err, currentSubmission) {
            if (err) {
              log(req, ecode.submission.ESUBLOAD, err, '#resolve');
              return then(err);
            }

            // Find the external submission.
            const external = _.find(currentSubmission.externalIds, {
              type: 'resource',
              resource: this.settings.resource
            });
            if (!external) {
              return then();
            }

            // Load the external submission.
            router.formio.cache.loadSubmission(
              req,
              this.settings.resource,
              external.id,
              function(err, submission) {
                if (err) {
                  log(req, ecode.submission.ESUBLOAD, err, '#resolve');
                  return then();
                }

                cache.submission = updateSubmission(submission);
                then();
              }
            );
          }.bind(this));
      }.bind(this);

      // Skip this resource.
      req.skipResource = true;
      async.series([
        async.apply(loadResource, cache),
        async.apply(loadSubmission, cache)
      ], function(err) {
        if (err) {
          log(req, err);
          return next(err);
        }

        if (!cache.submission) {
          return next();
        }

        async.series([
          async.apply(saveToResource, cache.resource, cache.submission),
          assignResource
        ], next);
      }.bind(this));
    }
  }

  // Return the SaveSubmission.
  return SaveSubmission;
};<|MERGE_RESOLUTION|>--- conflicted
+++ resolved
@@ -209,12 +209,8 @@
               data: {
                 submission: (res.resource && res.resource.item) ? res.resource.item : req.body,
                 data: submission.data,
-<<<<<<< HEAD
-              }
-=======
               },
               timeout: router.formio.config.vmTimeout,
->>>>>>> 9fd679e9
             });
             submission.data = newData;
           }
