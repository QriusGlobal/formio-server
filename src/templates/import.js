'use strict';

const async = require(`async`);
const _ = require(`lodash`);
const util = require(`../util/util`);
const EVERYONE = '000000000000000000000000';
const debug = {
  template: require(`debug`)(`formio:template:template`),
  items: require(`debug`)(`formio:template:items`),
  install: require(`debug`)(`formio:template:install`),
  save: require(`debug`)(`formio:template:save`),
  updateSchema: require(`debug`)(`formio:template:updateSchema`),
  final: require(`debug`)(`formio:template:final`),
  cleanUp: require(`debug`)(`formio:template:cleanUp`)
};

/**
 * Perform an installation of a specified template.
 *
 * @param {Object} router
 *   The express router object.
 */
module.exports = (router) => {
  const formio = router.formio;
  const hook = require(`../util/hook`)(formio);

  /**
   * A base alter used during import, if one wasn`t supplied for the entity.
   *
   * @param {Object} item
   *   The entity being altered.
   *
   * @param {Function} done
   *   The callback function to invoke, with the entity.
   */
  const baseAlter = (item, template, done) => done(null, item);

  const updateRevisionProperty = (item, newValue) => {
    if (item.hasOwnProperty('formRevision')) {
      item.formRevision = newValue;
    }
    item.revision = newValue;
  };

  /**
   * Converts an entities role id (machineName) to bson id.
   *
   * @param {Object} template
   *   The project memoization of imported entities.
   * @param {Object} entity
   *   The role object to convert.
   *
   * @returns {boolean}
   *   Whether or not the conversion was successful.
   */
  const roleMachineNameToId = (template, entity, fallbacks = []) => {
    if (!entity) {
      return false;
    }

    if (!(entity instanceof Array)) {
      if (entity.hasOwnProperty('role')) {
        if (entity.role === 'everyone') {
          entity.role = EVERYONE;
          return true;
        }
        else if (template.roles && template.roles.hasOwnProperty(entity.role)) {
          entity.role = template.roles[entity.role]._id.toString();
          return true;
        }
        else {
          fallbacks.push(entity);
        }
      }

      return false;
    }

    let changes = false;

    // Used for permissions arrays.
    _.each(entity, (access) => {
      let accessPushedToFallback = false;
      _.each(access.roles, (role, i) => {
        if (role === 'everyone') {
          access.roles[i] = EVERYONE;
          changes = true;
        }
        else if (template.roles && template.roles.hasOwnProperty(role) && template.roles[role]._id) {
          access.roles[i] = template.roles[role]._id.toString();
          changes = true;
        }
        else {
          if (!accessPushedToFallback) {
            fallbacks.push(access);
          }
          accessPushedToFallback = true;
        }
      });
    });

    return changes;
  };

  /**
   * Converts an entities form id (machineName) to a bson id.
   *
   * @param {Object} template
   *   The project memoization of imported entities.
   * @param {Object} entity
   *   The entity object to convert.
   *
   * @returns {boolean}
   *   Whether or not the conversion was successful.
   */
  const formMachineNameToId = (template, entity) => {
    if (!entity.hasOwnProperty(`form`)) {
      return false;
    }
    const formName = entity.form;
    if (template.hasOwnProperty(`forms`) && template.forms.hasOwnProperty(entity.form)) {
      entity.form = template.forms[formName]._id.toString();
      if (template.forms[formName].hasOwnProperty('_vid') && template.forms[formName]._vid) {
        updateRevisionProperty(entity, template.forms[formName]._vid.toString());
      }
      return true;
    }
    if (template.hasOwnProperty(`resources`) && template.resources.hasOwnProperty(entity.form)) {
      entity.form = template.resources[formName]._id.toString();
      if (template.resources[formName].hasOwnProperty('_vid') && template.resources[formName]._vid) {
        updateRevisionProperty(entity, template.resources[formName]._vid.toString());
      }
      return true;
    }

    return false;
  };

  const setFormProperty = (template, entity, fallbacks) => {
    if (
      !entity ||
      !entity.form ||
      (!template.hasOwnProperty('forms') && !template.hasOwnProperty('resources'))
    ) {
      return false;
    }

    let changes = false;

    const getFormRevision = (_vid) => {
      const formRevision = (parseInt(_vid, 10) + 1) || 1;
      return formRevision.toString();
    };

    let formName = entity.form;
    if (template.forms && !template.forms[formName] && entity.form.length === 24) {
      formName = _.findKey(template.forms, (form) => {
        return form._id.toString() === entity.form;
      } );
    }
    // Attempt to add a form.
    if (template.forms && template.forms[formName]) {
      // Form has been already imported
      if (template.forms[formName]._id) {
        entity.form = template.forms[formName]._id.toString();
        if (template.forms[formName].revisions) {
            const revisionId = entity.revision;
<<<<<<< HEAD
            const revisionTemplate = template.revisions[`${formName}:${revisionId}`];
            const revision = revisionTemplate && revisionTemplate.newId ? revisionTemplate.newId : revisionId;
=======
            const revisionTemplate = template.revisions && template.revisions[`${formName}:${revisionId}`];
            const revision = revisionTemplate && revisionTemplate.newId ? revisionTemplate.newId
            : getFormRevision(template.forms[formName]._vid);
>>>>>>> 9c38b007
            updateRevisionProperty(entity, revision);
        }
        changes = true;
      }
      else {
        fallbacks.push(entity);
      }
    }

    // Attempt to add a resource
    if (!changes && template.resources && template.resources[formName] && template.resources[formName]._id) {
      entity.form = template.resources[formName]._id.toString();
      if (template.resources[formName].revisions) {
        const revisionId = entity.revision;
        const revisionTemplate = template.revisions[`${formName}:${revisionId}`];
        const revision = revisionTemplate && revisionTemplate.newId ? revisionTemplate.newId : revisionId;
        updateRevisionProperty(entity, revision);
      }
      changes = true;
    }

    return changes;
  };

  /**
   * Converts an entities resource id (machineName) to a bson id.
   *
   * @param {Object} template
   *   The project memoization of imported entities.
   * @param {Object} entity
   *   The entity object to convert.
   *
   * @returns {boolean}
   *   Whether or not the conversion was successful.
   */
  const resourceMachineNameToId = (template, entity) => {
    // Check the template and entity for resource and resources definitions.
    if (!entity || (!(entity.resource || entity.resources) || !template.hasOwnProperty('resources'))) {
      return false;
    }

    let changes = false;

    // Attempt to update resources if present.
    if (entity.resources && template.hasOwnProperty(`resources`)) {
      _.each(entity.resources, (resource, index) => {
        if (template.resources.hasOwnProperty(resource)) {
          entity.resources[index] = template.resources[resource]._id.toString();
          changes = true;
        }
      });
    }

    // Attempt to update a single resource if present.
    if (
      entity.resource && template.hasOwnProperty(`resources`) &&
      template.resources[entity.resource] &&
      template.resources[entity.resource]._id
    ) {
      entity.resource = template.resources[entity.resource]._id.toString();
      changes = true;
    }

    return changes;
  };

  /**
   * Converts any resource id (machineName) references in the form components.
   *
   * @param {Object} template
   *   The project memoization of imported entities.
   * @param {Array} components
   *   The form components to scan.
   *
   * @returns {boolean}
   *   Whether or not the any changes were made.
   */
  const componentMachineNameToId = (template, components, fallbacks = []) => {
    let changed = false;
    util.eachComponent(components, (component) => {
      // Update resource machineNames for resource components.
      if ((component.type === `resource`) && resourceMachineNameToId(template, component)) {
        changed = true;
      }

      // Update the form property on the form component.
      if ((component.type === 'form') && setFormProperty(template, component, fallbacks)) {
        changed = true;
      }

      // Update resource machineNames for select components with the resource data type.
      if (
        (component.type === `select`) &&
        (component.dataSrc === `resource`) &&
        resourceMachineNameToId(template, component.data)
      ) {
        hook.alter(`importComponent`, template, component.data);
        changed = true;
      }

      // Allow importing of components.
      if (hook.alter(`importComponent`, template, component)) {
        changed = true;
      }
    });

    return changed;
  };

  const fallbackNestedForms = (nestedForms, template, cb) => {
    return async.forEach(nestedForms, (nestedForm, next) => {
      const query = {
        $or: [
          {
            name: nestedForm.form,
            deleted: {$eq: null},
            project: formio.util.idToBson(template._id),
          },
          {
            path: nestedForm.form,
            deleted: {$eq: null},
            project: formio.util.idToBson(template._id),
          },
          {
            machineName: nestedForm.form,
            deleted: {$eq: null},
            project: formio.util.idToBson(template._id),
          },
        ]
      };
      formio.resources.form.model.findOne(query).exec((err, doc) => {
        if (err) {
          debug.install(err);
          return next(err);
        }
        if (doc) {
          nestedForm.form = formio.util.idToString(doc._id);
        }
        next();
      });
    }, (err) => {
      if (err) {
        return cb(err);
      }
      else {
        return cb();
      }
    });
  };

  const fallbackRoles = (entities, template, cb) => {
    const query = {
      $or: [
        {
          deleted: {$eq: null},
          project: formio.util.idToBson(template._id),
        },
      ]
    };
    return formio.resources.role.model.find(query).exec((err, docs = []) => {
      if (err) {
        debug.install(err);
        return cb(err);
      }
      try {
        const rolesMap = {};
        docs.forEach((doc) => {
          rolesMap[_.camelCase(doc.title)] = doc;
        });
        entities.forEach((entity) => {
          if (entity && entity.role && rolesMap.hasOwnProperty(entity.role)) {
            entity.role = rolesMap[entity.role]._id.toString();
          }
          else if (entity && entity.roles && entity.roles.length) {
            entity.roles.forEach((role, i) => {
              if (rolesMap.hasOwnProperty(role)) {
                entity.roles[i] = rolesMap[role]._id.toString();
              }
              else {
                entity.roles[i] = undefined;
              }
            });
            // Filter any unknown roles from the pruning process.
            entity.roles = _.filter(entity.roles);
          }
        });
        return cb();
      }
      catch (err) {
        return cb(err);
      }
    });
  };

  /**
   * The list of installable entities. Each entity must have a model and a transform.
   *
   * Note: Entities may define a cleanUp function which is executed after the transform is complete.
   *
   * @type {*}
   */
  const entities = {
    role: {
      model: formio.resources.role.model,
      valid: (roles) => {
        if (typeof roles === 'object' && !(roles instanceof Array)) {
          return true;
        }

        return false;
      },
      transform: (template, role) => role,
      query(document, template) {
        const query = {
          $or: [
            {
              machineName: document.machineName,
              deleted: {$eq: null}
            },
            {
              title: document.title,
              deleted: {$eq: null}
            }
          ]
        };
        return hook.alter(`importRoleQuery`, query, document, template);
      },
    },
    resource: {
      model: formio.resources.form.model,
      valid: (resources) => {
        if (typeof resources === 'object' && !(resources instanceof Array)) {
          return true;
        }

        return false;
      },
      transform: (template, resource, fallbacks) => {
        roleMachineNameToId(template, resource.submissionAccess, fallbacks.roles);
        roleMachineNameToId(template, resource.access, fallbacks.roles);
        componentMachineNameToId(template, resource.components);
        return resource;
      },
      cleanUp: (template, resources, done) => {
        const model = formio.resources.form.model;

        async.forEachOf(resources, (resource, machineName, next) => {
          if (!componentMachineNameToId(template, resource.components)) {
            return next();
          }

          debug.cleanUp(`Need to update resource component _ids for`, machineName);
          model.updateOne(
            {_id: resource._id, deleted: {$eq: null}},
            {$set: {components: resource.components}}
          ).exec((err) => {
            if (err) {
              return next(err);
            }
            model.findOne(
              {_id: resource._id, deleted: {$eq: null}}
            ).lean().exec((err, doc) => {
              if (err) {
                return next(err);
              }
              if (!doc) {
                return next();
              }

              resources[machineName] = doc;
              debug.cleanUp(`Updated resource component _ids for`, machineName);
              next();
            });
          });
        }, done);
      },
      query(document, template) {
        const query = {
          $or: [
            {
              machineName: document.machineName,
              deleted: {$eq: null}
            },
            {
              name: document.name,
              deleted: {$eq: null}
            },
            {
              path: document.path,
              deleted: {$eq: null}
            }
          ]
        };
        return hook.alter(`importFormQuery`, query, document, template);
      },
      fallBack: ({roles}, form, template, done) => {
        return async.series([
          (cb) => fallbackRoles(roles, template, cb),
        ], (err) => {
          if (err) {
            return done(err);
          }
          return done();
        });
      },
    },
    form: {
      model: formio.resources.form.model,
      valid: (forms) => {
        if (typeof forms === 'object' && !(forms instanceof Array)) {
          return true;
        }

        return false;
      },
      transform: (template, form, fallbacks) => {
        roleMachineNameToId(template, form.submissionAccess, fallbacks.roles);
        roleMachineNameToId(template, form.access, fallbacks.roles);
        componentMachineNameToId(template, form.components, fallbacks.nestedForms);
        return form;
      },
      cleanUp: (template, forms, done) => {
        const model = formio.resources.form.model;

        async.forEachOf(forms, (form, machineName, next) => {
          if (!componentMachineNameToId(template, form.components)) {
            return next();
          }

          debug.cleanUp(`Need to update form component _ids for`, machineName);
          model.updateOne(
            {_id: form._id, deleted: {$eq: null}},
            {$set: {components: form.components}},
          ).exec((err) => {
            if (err) {
              return next(err);
            }
            model.findOne(
              {_id: form._id, deleted: {$eq: null}}
            ).lean().exec((err, doc) => {
              if (err) {
                return next(err);
              }
              if (!doc) {
                return next();
              }

              forms[machineName] = doc;
              debug.cleanUp(`Updated form component _ids for`, machineName);
              next();
            });
          });
        }, done);
      },
      query(document, template) {
        const query = {
          $or: [
            {
              machineName: document.machineName,
              deleted: {$eq: null}
            },
            {
              name: document.name,
              deleted: {$eq: null}
            },
            {
              path: document.path,
              deleted: {$eq: null}
            }
          ]
        };
        return hook.alter(`importFormQuery`, query, document, template);
      },
      deleteAllActions(form, done) {
        const prun = require('../util/delete')(router);
        prun.action(null, form).then(() => {
          done();
        })
        .catch(error=>{
          done(error);
        });
      },
      fallBack: ({nestedForms, roles}, form, template, done) => {
        return async.series([
          (cb) => fallbackNestedForms(nestedForms, template, cb),
          (cb) => fallbackRoles(roles, template, cb),
        ], (err) => {
          if (err) {
            return done(err);
          }
          return done();
        });
      },
    },
    action: {
      model: formio.actions.model,
      valid: (actions) => {
        if (typeof actions === 'object' && !(actions instanceof Array)) {
          return true;
        }

        return false;
      },
      transform: (template, action, fallbacks) => {
        const isResourceChanged = resourceMachineNameToId(template, action.settings);
        if (!isResourceChanged && action.settings && action.settings.resource) {
          action.settings.resource = '';
        }

        roleMachineNameToId(template, action.settings, fallbacks.roles);

        // If no changes were made, the form was invalid and we can't insert the action.
        if (formMachineNameToId(template, action) === false) {
          return undefined;
        }

        return action;
      },
      query(document, template) {
        const query = {
          $or: [
            {
              machineName: document.machineName,
              deleted: {$eq: null}
            }
          ]
        };
        return hook.alter(`importActionQuery`, query, document, template);
      },
      fallBack: ({roles}, form, template, done) => {
        return async.series([
          (cb) => fallbackRoles(roles, template, cb),
        ], (err) => {
          if (err) {
            return done(err);
          }
          return done();
        });
      },
    }
  };

  /**
   * Installs the given entity.
   *
   * @param {Object} entity
   *   An entity defined in the models object.
   *
   * @returns {function()}
   *   An invokable function to install the entity with callbacks.
   */
  const install = (entity) => {
    const model = entity.model;
    const valid = entity.valid;
    const transform = entity.transform;
    const cleanUp = entity.cleanUp;
    const createOnly = entity.createOnly;

    return (template, items, alter, done) => {
      // Normalize arguments.
      if (!done) {
        done = alter;
        alter = null;
      }

      // If no items were given for the install, skip this model.
      if (!items || _.isEmpty(items)) {
        debug.items(`No items given to install`);
        return done();
      }

      alter = alter || baseAlter;
      debug.items(Object.keys(items));

      // If the given items don't have a valid structure for this entity, skip the import.
      if (valid && !valid(items)) {
        debug.install(`The given items were not valid: ${JSON.stringify(Object.keys(items))}`);
        return done();
      }

      const performInstall = (document, machineName, item, next) => {
        // Set the document machineName using the import value.
        document.machineName = machineName;
        alter(document, template, (err, document) => {
          if (err) {
            return next(err);
          }
          // If no document was provided after the alter, skip the insertion.
          if (!document) {
            debug.install(`No document was given to install after the alter ${item.name} (${machineName})`);
            return next();
          }

          debug.install(document.name);
          const query = entity.query ? entity.query(document, template) : {
            machineName: document.machineName,
            deleted: {$eq: null}
          };

          model.findOne(query).exec((err, doc) => {
            if (err) {
              debug.install(err);
              return next(err);
            }

            const saveDoc = function(updatedDoc) {
              updatedDoc.save((err, result) => {
                if (err) {
                  debug.install(err.errors || err);
                  return next(err);
                }

                items[machineName] = result.toObject();

                if ((result.type === 'form' || result.type === 'resource') && result.revisions ) {
                  const revisionsFromTemplate = [];
                  _.forEach(template.revisions, (revisionData, revisionKey)=>{
                    if (revisionKey.match(`^${result.name}:`)) {
                      revisionData._rid = result._id;
                      revisionData.project = result.project;
                      revisionData.path = result.path;
                      revisionData.name = result.name;
                      revisionData._vuser = 'system';
                      revisionData._vnote = `Deploy version tag ${template.tag}`;
                      revisionData.owner = result.owner;
                      revisionData._vid = revisionsFromTemplate.length + 1;
                      roleMachineNameToId(template, revisionData.access);
                      roleMachineNameToId(template, revisionData.submissionAccess);
                      revisionsFromTemplate.push(revisionData);
                    }
                  });

                  revisionsFromTemplate.sort((rev1, rev2)=>rev1.created - rev2.created);
                  if (revisionsFromTemplate.length > 0
                    && !_.isEqual(revisionsFromTemplate[revisionsFromTemplate.length -1].components,
                    result.components.toObject()
                    )) {
                      const lastRevision = Object.assign({}, result.toObject());
                      lastRevision._rid = result._id;
                      lastRevision._vuser = 'system';
                      lastRevision._vid = revisionsFromTemplate.length + 1;
                      lastRevision._vnote = `Deploy version tag ${template.tag}`;
                      delete lastRevision._id;
                      delete lastRevision.__v;
                      revisionsFromTemplate.push(lastRevision);
                  }

                  if (revisionsFromTemplate.length > 0) {
                    hook.alter('formRevisionModel').find({
                      deleted: {$eq: null},
                      _rid: result._id
                    }, (err, existingRevisions) => {
                      if (err) {
                        return next(err);
                      }
                      let revisionsToCreate = [];

                      if (existingRevisions && existingRevisions.length > 0) {
                       revisionsFromTemplate.forEach((revisionTemplate) => {
                        const foundRevision = existingRevisions.find(
                          revision => revision._vnote === revisionTemplate._vnote);
                         if (!foundRevision) {
                            revisionTemplate._vid = revisionsToCreate.length + 1;
                            revisionsToCreate.push(revisionTemplate);
                         }
                         else {
                          revisionTemplate.newId = foundRevision._id;
                         }
                        });
                      }
                      else {
                        revisionsToCreate = revisionsFromTemplate;
                      }

                      hook.alter('formRevisionModel').create(revisionsToCreate,
                        (err, res)=>{
                          if (err) {
                            return next(err);
                          }
                          formio.resources.form.model.updateOne({
                            _id: result._id
                          },
                          {_vid: revisionsToCreate.length + existingRevisions.length},
                          (err) => {
                            if (err) {
                              return next(err);
                            }
                            res.forEach((createdRevision, i) => {
                              revisionsToCreate[i].newId = createdRevision._id;
                            });
                            debug.save(items[machineName].machineName);
                            if (entity.hasOwnProperty('deleteAllActions')) {
                              return entity.deleteAllActions(updatedDoc._id, next);
                            }
                            next();
                          }
                          );
                        });
                    });
                  }
                  else {
                        debug.save(items[machineName].machineName);
                        if (entity.hasOwnProperty('deleteAllActions')) {
                          return entity.deleteAllActions(updatedDoc._id, next);
                        }
                    return next();
                  }
                }
                else {
                  debug.save(items[machineName].machineName);
                  if (entity.hasOwnProperty('deleteAllActions')) {
                    return entity.deleteAllActions(updatedDoc._id, next);
                  }
                  return next();
                }
              });
            };

            const setVid = (document, _vid) => {
              if (document && document.hasOwnProperty('_vid')) {
                document._vid = _vid;
              }
            };

            if (!doc) {
              debug.install(`Existing not found (${document.machineName})`);
              setVid(document, 0);
              /* eslint-disable new-cap */
              return saveDoc(new model(document));
              /* eslint-enable new-cap */
            }
            else if (!createOnly) {
              debug.install(`Existing found`);
              doc = _.assign(doc, document);
              setVid(doc, 0);
              debug.install(doc.machineName);
              return saveDoc(doc);
            }
            else {
              debug.install(`Skipping existing entity`);
              items[machineName] = doc.toObject();
              return next();
            }
          });
        });
      };

      async.forEachOfSeries(items, (item, machineName, next) => {
        const fallbacks = {
          roles: [],
          nestedForms: [],
          nestedResources: [],
        };
        const document = transform
          ? transform(template, item, fallbacks)
          : item;

        // If no document was provided before the alter, skip the insertion.
        if (!document) {
          debug.items(`Skipping item ${item}`);
          return next();
        }

        if (typeof entity.fallBack === 'function' && Object.values(fallbacks).some((items) => !!items.length)) {
          entity.fallBack(fallbacks, document, template, () => {
            performInstall(document, machineName, item, next);
          });
        }
        else {
          performInstall(document, machineName, item, next);
        }
      }, (err) => {
        if (err) {
          debug.install(err);
          return done(err);
        }
        if (cleanUp) {
          return cleanUp(template, items, done);
        }

        done();
      });
    };
  };

  /**
   * Invoke cleanUp method on passed entities
   *
   * @param {Array} data
   *   Array of maps of entities and form templates
   * @param {Object} template
   *   The parsed JSON template to import.
   * @param {Function} done
   *   The callback function to invoke after the cleanUp is complete.
   *
   * @returns {*}
   */
  const cleanUp = (data, template, done) => {
    return async.series(data.map(({entity, forms}) => {
      return async.apply(entity.cleanUp, template, forms);
    }), (err) => {
      if (err) {
        debug.template(err);
        return done(err);
      }

      done(null, template);
    });
  };

  const alterFormSave = (forms, alter) => {
    return Object.values(forms || {}).map((form) => {
      return async.apply((done) => alter(form, done));
    });
  };

  /**
   * Import the formio template.
   *
   * Note: This is all of the core entities, not submission data.
   *
   * @param {Object} template
   *   The parsed JSON template to import.
   * @param {Object} alter
   *   A map of alter functions.
   * @param {Function} done
   *   The callback function to invoke after the import is complete.
   *
   * @returns {*}
   */
  const importTemplate = (template, alter, done) => {
    if (!done) {
      done = alter;
      alter = null;
    }
    alter = alter || {};
    if (!template) {
      return done(`No template provided.`);
    }

    async.series(hook.alter(`templateImportSteps`, [
      async.apply(install(entities.role), template, template.roles, alter.role),
      async.apply(install(entities.resource), template, template.resources, alter.form),
      async.apply(install(entities.form), template, template.forms, alter.form),
      async.apply(install(entities.action), template, template.actions, alter.action),
    ], install, template), (err) => {
      if (err) {
        debug.template(err);
        return done(err);
      }

      cleanUp([
        {entity: entities.resource, forms: template.resources},
        {entity: entities.form, forms: template.forms},
      ], template, (err, data) => {
        if (err) {
          return done(err);
        }

        if (!alter.formSave) {
          return done(null, data);
        }

        return async.series(
          [
            ...alterFormSave(data.forms, alter.formSave),
            ...alterFormSave(data.resources, alter.formSave),
          ],
          () => done(null, data),
        );
      });
    });
  };

  function tryToLoadComponents(components, template, projectId, isFormId) {
    async.each(components, (component) => {
      const query = {
        deleted: {$eq: null}
      };

      if ( projectId ) {
        query.project = projectId;
      }

      if (!isFormId) {
        query.path = component.form;
      }
      else {
        query._id = component.form;
      }

      return formio.resources.form.model.find(query).exec().then((results) => {
        if (results.length) {
          const result = results[0];
          const newItem = {
              "title": result.title ,
              "type": result.type,
              "name": result.name,
              "path": result.path,
              "tags": result.tags,
              "components": result.components
          };

          if (isFormId) {
            component.form = result.path;
          }

          if (result.type==='form') {
            template.forms[newItem.name]=newItem;
          }
          else {
            template.resources[newItem.name]=newItem;
          }
          const formComponents = checkTemplate(newItem.components, template);
          if (formComponents.length !== 0) {
            tryToLoadComponents(formComponents, template, projectId, true);
          }
          else {
            return;
          }
        }
      })
      .catch(err => {
        debug.template(err);
      });
    });
  }

  function findProjectId(template) {
    const query = {
      deleted: {$eq: null},
      name: template.name
    };
    return formio.resources.project.model.findOne(query).exec().then( project => {
      return project._id;
    })
    .catch(err => {
      debug.template(err);
    });
  }

  function checkTemplate(components, template) {
     const resultArr = [];
      util.eachComponent(components, (component)=>{
        if (component.hasOwnProperty('form') &&
        !(template.forms.hasOwnProperty(component.form) ||
        template.resources.hasOwnProperty(component.form))) {
          resultArr.push(component);
        }
      });
    return resultArr;
}

  // Implement an import endpoint.
  if (router.post) {
    router.post('/import', (req, res, next) => {
      const alters = hook.alter('templateAlters', {});

      let template = req.body.template;
      if (typeof template === 'string') {
        template = JSON.parse(template);
      }

      const components = Object.values(template.forms).concat(Object.values(template.resources));

      const missingComponents = checkTemplate(components, template);
      if (missingComponents.length !== 0 ) {
        findProjectId(template)
          .then((projectId) => {
              tryToLoadComponents(missingComponents, template, projectId);
                template = hook.alter('importOptions', template, req, res);
                importTemplate(template, alters, (err, data) => {
                  if (err) {
                    return next(err.message || err);
                  }
                  return res.status(200).send('Ok');
                });
          });
      }
      else {
        template = hook.alter('importOptions', template, req, res);
        importTemplate(template, alters, (err, data) => {
          if (err) {
            return next(err.message || err);
          }
          return res.status(200).send('Ok');
        });
      }
    });
  }

  return {
    install,
    template: importTemplate,
    check: checkTemplate,
    tryToLoadComponents,
    findProjectId
  };
};<|MERGE_RESOLUTION|>--- conflicted
+++ resolved
@@ -165,14 +165,9 @@
         entity.form = template.forms[formName]._id.toString();
         if (template.forms[formName].revisions) {
             const revisionId = entity.revision;
-<<<<<<< HEAD
-            const revisionTemplate = template.revisions[`${formName}:${revisionId}`];
+            const revisionTemplate = template.revisions && template.revisions[`${formName}:${revisionId}`];
             const revision = revisionTemplate && revisionTemplate.newId ? revisionTemplate.newId : revisionId;
-=======
-            const revisionTemplate = template.revisions && template.revisions[`${formName}:${revisionId}`];
-            const revision = revisionTemplate && revisionTemplate.newId ? revisionTemplate.newId
-            : getFormRevision(template.forms[formName]._vid);
->>>>>>> 9c38b007
+
             updateRevisionProperty(entity, revision);
         }
         changes = true;
