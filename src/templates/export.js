--- conflicted
+++ resolved
@@ -114,15 +114,9 @@
 
   // Export forms.
   const exportForms = function(_export, _map, options, next) {
-<<<<<<< HEAD
     let includeFormFields = [];
     if (options && options.includeFormFields) {
       includeFormFields = options.includeFormFields;
-=======
-    let extraFormFields = [];
-    if (options && options.extraFormFields) {
-      extraFormFields = options.extraFormFields;
->>>>>>> 0c486698
     }
 
     formio.resources.form.model
@@ -152,12 +146,8 @@
             'access',
             'submissionAccess',
             'properties',
-<<<<<<< HEAD
             ...includeFormFields,
-=======
             'controller',
-            ...extraFormFields,
->>>>>>> 0c486698
           );
           _map.forms[form._id.toString()] = machineName;
         });
@@ -254,11 +244,7 @@
     router.get('/export', (req, res, next) => {
       const options = hook.alter('exportOptions', {}, req, res);
       if (options) {
-<<<<<<< HEAD
         options.includeFormFields = (req.query.include && req.query.include.split(',').filter((field) => !!field));
-=======
-        options.extraFormFields = (req.query.extra && req.query.extra.split(',').filter((field) => !!field));
->>>>>>> 0c486698
       }
 
       exportTemplate(options, (err, data) => {
