'use strict';

const async = require('async');
const _ = require('lodash');
const util = require('../util/util');
const EVERYONE = '000000000000000000000000';

/**
 * Perform an export of a specified template.
 *
 * @param {Object} router
 *   The express router object.
 */
module.exports = (router) => {
  const formio = router.formio;
  const hook = require('../util/hook')(formio);

  // Assign the role ids.
  const assignRoles = function(_map, perms) {
    _.each(perms, function(access) {
      _.each(access.roles, function(roleId, i) {
        roleId = roleId.toString();
        if (roleId === EVERYONE) {
          access.roles[i] = 'everyone';
        }
        else if (_map.roles && _map.roles.hasOwnProperty(roleId)) {
          access.roles[i] = _map.roles[roleId];
        }
      });
    });
  };

  // Assign the role to an entity.
  const assignRole = function(_map, entity) {
    if (!entity) {
      return;
    }

    if (entity.hasOwnProperty('role')) {
      if (entity.role.toString() === EVERYONE) {
        entity.role = 'everyone';
      }
      else if (_map.roles && _map.roles.hasOwnProperty(entity.role)) {
        entity.role = _map.roles[entity.role];
      }
    }
  };

  // Assign the resources.
  const assignResources = function(_map, entity) {
    if (!entity || !entity.resources) {
      return;
    }
    _.each(entity.resources, function(resource, index) {
      if (_map.forms && _map.forms.hasOwnProperty(resource)) {
        entity.resources[index] = _map.forms[resource];
      }
    });
  };

  // Assign the resource of an entity.
  const assignResource = function(_map, entity) {
    if (!entity || !entity.resource) {
      return;
    }
    if (_map.forms && _map.forms.hasOwnProperty(entity.resource)) {
      entity.resource = _map.forms[entity.resource];
    }
  };

  // Assign form.
  const assignForm = function(_map, entity) {
    if (!entity) {
      return;
    }
    if (entity.hasOwnProperty('form')) {
      if (_map.forms && _map.forms.hasOwnProperty(entity.form)) {
        entity.form = _map.forms[entity.form];
      }
    }
  };

  // Export actions.
  const exportActions = function(_export, _map, options, next) {
    formio.actions.model.find({
        form: {$in: _.keys(_map.forms)},
        deleted: {$eq: null}
      })
      .lean(true)
      .exec(function(err, actions) {
        if (err) {
          return next(err);
        }
        _.each(actions, function(action, index) {
          assignForm(_map, action);
          assignRole(_map, action.settings);
          assignResource(_map, action.settings);
          assignResources(_map, action.settings);
          const machineName = action.machineName = hook.alter('machineNameExport', action.machineName);
          _export.actions[machineName] = _.pick(action,
            'title',
            'name',
            'form',
            'condition',
            'settings',
            'priority',
            'method',
            'handler'
          );
        });
        next();
      });
  };

  // Export forms.
  const exportForms = function(_export, _map, options, next) {
    let includeFormFields = [];
    if (options && options.includeFormFields) {
      includeFormFields = options.includeFormFields;
    }

    formio.resources.form.model
      .find(hook.alter('formQuery', {deleted: {$eq: null}}, options))
      .lean(true)
      .exec(function(err, forms) {
        if (err) {
          return next(err);
        }
        _.each(forms, function(form) {
          if (!form || !form._id) {
            return;
          }
          assignRoles(_map, form.access);
          assignRoles(_map, form.submissionAccess);
          const machineName = form.machineName = hook.alter('machineNameExport', form.machineName);
          _export[`${form.type}s`][machineName] = _.pick(form,
            'title',
            'type',
            'name',
            'path',
            'display',
            'action',
            'tags',
            'settings',
            'components',
            'access',
            'submissionAccess',
            'properties',
<<<<<<< HEAD
            'controller',
            ...extraFormFields,
=======
            ...includeFormFields,
            'controller',
>>>>>>> 7bc53796
          );
          _map.forms[form._id.toString()] = machineName;
        });

        // Now assign the resource components.
        _.each(forms, function(form) {
          util.eachComponent(form.components, function(component) {
            assignForm(_map, component);
            assignForm(_map, component.data);
            assignResource(_map, component);
            assignResource(_map, component.data);
            if (component && component.data && component.data.project) {
              component.data.project = 'project';
            }
            if (component && component.project) {
              component.project = 'project';
            }

            // Allow hooks to alter fields.
            hook.alter('exportComponent', component);
          });
        });
        next();
      });
  };

  // Export the roles.
  const exportRoles = function(_export, _map, options, next) {
    formio.resources.role.model
      .find(hook.alter('roleQuery', {deleted: {$eq: null}}, options))
      .lean(true)
      .exec(function(err, roles) {
        if (err) {
          return next(err);
        }
        _.each(roles, function(role) {
          if (!role || !role._id) {
            return;
          }
          const machineName = role.machineName = hook.alter('machineNameExport', role.machineName);
          _export.roles[machineName] = _.pick(role,
            'title',
            'description',
            'admin',
            'default'
          );
          _map.roles[role._id.toString()] = machineName;
        });

        next();
      });
  };

  /**
   * Export the formio template.
   *
   * Note: This is all of the core entities, not submission data.
   */
  const exportTemplate = (options, next) => {
    const template = hook.alter('defaultTemplate', Object.assign({
      title: 'Export',
      version: '2.0.0',
      description: '',
      name: 'export',
      roles: {},
      forms: {},
      actions: {},
      resources: {}
    }, _.pick(options, ['title', 'version', 'description', 'name'])), options);

    // Memoize resource mapping.
    const map = {
      roles: {},
      forms: {}
    };

    // Export the roles forms and actions.
    async.series(hook.alter(`templateExportSteps`, [
      async.apply(exportRoles, template, map, options),
      async.apply(exportForms, template, map, options),
      async.apply(exportActions, template, map, options)
    ], template, map, options), (err) => {
      if (err) {
        return next(err);
      }

      // Send the export.
      return next(null, template);
    });
  };

  // Add the export endpoint
  if (router.get) {
    router.get('/export', (req, res, next) => {
      const options = hook.alter('exportOptions', {}, req, res);
      if (options) {
        options.includeFormFields = (req.query.include && req.query.include.split(',').filter((field) => !!field));
      }

      exportTemplate(options, (err, data) => {
        if (err) {
          return next(err.message || err);
        }

        res.attachment(`${options.name}-${options.version}.json`);
        res.end(JSON.stringify(data));
      });
    });
  }

  return exportTemplate;
};<|MERGE_RESOLUTION|>--- conflicted
+++ resolved
@@ -146,13 +146,8 @@
             'access',
             'submissionAccess',
             'properties',
-<<<<<<< HEAD
-            'controller',
-            ...extraFormFields,
-=======
             ...includeFormFields,
             'controller',
->>>>>>> 7bc53796
           );
           _map.forms[form._id.toString()] = machineName;
         });
