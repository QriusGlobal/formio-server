'use strict';

const _ = require('lodash');
const async = require('async');
const util = require('../util/util');
const Validator = require('../resources/Validator');
const setDefaultProperties = require('../actions/properties/setDefaultProperties');

module.exports = (router, resourceName, resourceId) => {
  const hook = require('../util/hook')(router.formio);
  const fActions = require('../actions/fields')(router);
  const pActions = require('../actions/properties')(router);
  const handlers = {};

  // Iterate through the possible handlers.
  [
    {
      name: 'read',
      method: 'Get'
    },
    {
      name: 'update',
      method: 'Put'
    },
    {
      name: 'update',
      method: 'Patch'
    },
    {
      name: 'create',
      method: 'Post'
    },
    {
      name: 'delete',
      method: 'Delete'
    },
    {
      name: 'index',
      method: 'Index'
    }
  ].forEach((method) => {
    /**
     * Load the current form into the request.
     *
     * @param req
     * @param done
     */
    function loadCurrentForm(req, done) {
      router.formio.cache.loadCurrentForm(req, (err, form) => {
        if (err) {
          return done(err);
        }
        if (!form) {
          return done('Form not found.');
        }

          req.currentForm = hook.alter('currentForm', form, req.body);

        // Load all subforms as well.
        router.formio.cache.loadSubForms(req.currentForm, req, () => {
          req.flattenedComponents = util.flattenComponents(form.components, true);
          return done();
        });
      }, true);
    }

    /**
     * Initialize the submission object which includes filtering.
     *
     * @param req
     * @param done
     */
    function initializeSubmission(req, done) {
      const isGet = (req.method === 'GET');

      // If this is a get method, then filter the model query.
      if (isGet) {
        const submissionQuery = hook.alter('submissionQuery', {form: req.currentForm._id}, req);
        req.countQuery = req.countQuery || req.model || this.model;
        req.modelQuery = req.modelQuery || req.model || this.model;
        req.countQuery = req.countQuery.find(submissionQuery);
        req.modelQuery = req.modelQuery.find(submissionQuery);
      }

      // If the request has a body.
      if (!isGet && req.body) {
        // By default skip the resource unless they add the save submission action.
        req.skipResource = true;

        // Only allow the data to go through.
        const properties = hook.alter('submissionParams', ['data', 'owner', 'access', 'metadata', '_vnote']);
        req.rolesUpdate = req.body.roles;
        req.body = _.pick(req.body, properties);

        // Ensure there is always data provided on POST.
        if (req.method === 'POST' && !req.body.data) {
          req.body.data = {};
        }

        if (req.method === 'POST') {
          const allowlist = [
            "host",
            "x-forwarded-scheme",
            "x-forwarded-proto",
            "x-forwarded-for",
            "x-real-ip",
            "connection",
            "content-length",
            "pragma",
            "cache-control",
            "sec-ch-ua",
            "accept",
            "content-type",
            "sec-ch-ua-mobile",
            "user-agent",
            "sec-ch-ua-platform",
            "origin",
            "sec-fetch-site",
            "sec-fetch-mode",
            "sec-fetch-dest",
            "referer",
            "accept-encoding",
            "accept-language",
            "sec-gpc",
            "dnt",
          ];

          const reqHeaders = _.omitBy(req.headers, (value, key) => {
            return !allowlist.includes(key) || key.match(/auth/gi);
          });

          _.set(req.body, 'metadata.headers', reqHeaders);
        }

        // Ensure that the _fvid is a number.
        if (req.body.hasOwnProperty('_fvid') && !_.isNaN(parseInt(req.body._fvid))) {
          if (req.body._fvid.length === 24) {
            req.body._frid = req.body._fvid;
            delete req.body._fvid;
          }
          else {
            req.body._fvid = parseInt(req.body._fvid);
          }
        }

        // Ensure they cannot reset the submission id.
        if (req.params.submissionId) {
          req.body._id = req.params.submissionId;
          req.subId = req.params.submissionId;
        }

        // Set the form to the current form.
        req.body.form = req.currentForm._id.toString();

        // Allow them to alter the body.
        req.body = hook.alter('submissionRequest', req.body);

        if (req.method === 'PUT' && req.params.submissionId) {
          router.formio.cache.loadCurrentSubmission(req, (err, current) => {
            if ( req.rolesUpdate && req.rolesUpdate.length && current.roles && current.roles.length) {
              const newRoles = _.intersection(
                current.roles.map((role) => role.toString()),
                req.rolesUpdate
              );
                req.body.roles = newRoles.map((roleId) => util.idToBson(roleId));
            }

            req.currentSubmissionData = current && current.data;
            done();
          });
        }
        else {
          done();
        }
      }
      else {
        done();
      }
    }

    /**
     * Initialize the actions.
     *
     * @param req
     * @param res
     * @param done
     */
    function initializeActions(req, res, done) {
      // If they wish to disable actions, then just skip.
      if (req.query.hasOwnProperty('dryrun') && req.query.dryrun) {
        return done();
      }

      router.formio.actions.initialize(method.name, req, res, done);
    }

    /**
     * Validate a submission.
     *
     * @param req
     * @param form
     * @param done
     */
    function validateSubmission(req, res, done) {
      req.noValidate = req.noValidate || (req.isAdmin && req.query.noValidate);

      // No need to validate on GET requests.
      if (!(['POST', 'PUT', 'PATCH'].includes(req.method) && req.body)) {
        return done();
      }

      // Assign submission data to the request body.
      const formId = _.get(req, 'body.data.form');
      if (!req.mainForm) {
        const hasSubforms = Object.values(_.get(req, 'body.data', {})).some(value => _.isObject(value) && value.form);
        req.mainForm = hasSubforms && _.get(req, 'body.form');
      }
      let isSubform = formId && formId.toString() !== req.currentForm._id.toString();
      isSubform = !isSubform && req.mainForm ? req.mainForm.toString() !== req.currentForm._id.toString() : isSubform;
      req.submission = req.submission || {data: {}};
      if (!_.isEmpty(req.submission.data) && !isSubform) {
        req.body.data = _.assign(req.body.data, req.submission.data);
      }

      // Clone the submission to the real value of the request body.
      req.submission = _.cloneDeep(req.body);

      // Next we need to validate the input.
      hook.alter('validateSubmissionForm', req.currentForm, req.body, async form => { // eslint-disable-line max-statements
        // Get the submission model.
        const submissionModel = req.submissionModel || router.formio.resources.submission.model;

        // Next we need to validate the input.
        const token = util.getRequestValue(req, 'x-jwt-token');
        const validator = new Validator(req.currentForm, submissionModel, token, req.token, hook);
        validator.validateReCaptcha = (responseToken) => {
          return new Promise((resolve, reject) => {
            router.formio.mongoose.models.token.findOne({value: responseToken}, (err, token) => {
              if (err) {
                return reject(err);
              }

              if (!token) {
                return reject(new Error('ReCaptcha: Response token not found'));
              }

              // Remove temp token after submission with reCaptcha
              return token.remove(() => resolve(true));
            });
          });
        };

        // Validate the request.
        await validator.validate(req.body, (err, data, visibleComponents) => {
          if (req.noValidate) {
            return done();
          }
          if (err) {
            return res.status(400).json(err);
          }

<<<<<<< HEAD
=======
          data = hook.alter('rehydrateValidatedSubmissionData', data, req);

>>>>>>> ce007c4c
          res.submission = {data: data};
          done();
        });
      });
    }

    /**
     * Execute the actions.
     *
     * @param req
     * @param res
     * @param done
     */
    function executeActions(handler) {
      return (req, res, done) => {
        // If they wish to disable actions, then just skip.
        if (req.query.hasOwnProperty('dryrun') && req.query.dryrun) {
          return done();
        }

        // If the body is undefined, then omit the body.
        if (
          (handler === 'before') &&
          (req.body && req.body.hasOwnProperty('data') && typeof req.body.data === 'undefined')
        ) {
          req.body = _.omit(req.body, 'data');
        }

        router.formio.actions.execute(handler, method.name, req, res, done);
      };
    }

    /**
     * Execute the field handlers.
     *
     * @param {boolean} validation
     *   Whether or not validation is require before running the field actions.
     * @param req
     * @param res
     * @param done
     */
    function executeFieldHandlers(validation, req, res, done) {
      const promises = [];
      const resourceData = _.get(res, 'resource.item.data', {});
      const submissionData = req.body.data || resourceData;

      util.eachValue(req.currentForm.components, submissionData, ({
        component,
        data,
        handler,
        action,
        path,
      }) => {
        if (component) {
          const componentPath = util.valuePath(path, component.key);

          // Remove not persistent data
          if (
            data &&
            component.hasOwnProperty('persistent') &&
            !component.persistent &&
            !['columns', 'fieldset', 'panel', 'table', 'tabs'].includes(component.type)
          ) {
            util.deleteProp(component.key)(data);
          }
          else if (req.method === 'PUT') {
            // Restore value of components with calculated value and disabled server calculation
            // if they don't present in submission data
            const newCompData = _.get(submissionData, componentPath, undefined);
            const currentCompData = _.get(req.currentSubmissionData, componentPath);

            if (component.calculateValue &&
                !component.calculateServer &&
                currentCompData &&
                newCompData === undefined) {
              _.set(submissionData, componentPath, _.get(req.currentSubmissionData, componentPath));
            }
          }

          const fieldActions = hook.alter('fieldActions', fActions);
          const propertyActions = hook.alter('propertyActions', pActions);

          // Execute the property handlers after validation has occurred.
          const handlerArgs = [
            component,
            data,
            handler,
            action,
            {
              validation,
              path: componentPath,
              req,
              res,
            },
          ];

          if (validation) {
            Object.keys(propertyActions).forEach((property) => {
              // Set the default value of property if only minified schema of component is loaded
              if (!component.hasOwnProperty(property) && setDefaultProperties.hasOwnProperty(property)) {
              setDefaultProperties[property](component);
              }
              if (component.hasOwnProperty(property) && component[property]) {
                promises.push(propertyActions[property](...handlerArgs));
              }
            });
          }

          // Execute the field handler.
          if (fieldActions.hasOwnProperty(component.type)) {
            promises.push(fieldActions[component.type](...handlerArgs));
          }
        }
      }, {
        validation,
        handler: req.handlerName,
        action: req.method.toLowerCase(),
        req,
        res,
      });

      Promise.all(promises)
        .then(() => done())
        .catch(done);
    }

    /**
     * Ensure that a response is always sent.
     *
     * @param req
     * @param res
     * @param done
     */
    function ensureResponse(req, res, done) {
      if (!res.resource && !res.headersSent) {
        res.status(200).json(res.submission || true);
      }
      done();
    }

    function alterSubmission(req, res, done) {
      hook.alter('submission', req, res, () => {
        if (
          (req.handlerName === 'afterPost') ||
          (req.handlerName === 'afterPut')
        ) {
          // Perform a post submission update.
          if (res.resource && res.resource.item && res.resource.item._id) {
            const submissionUpdate = {};
            if (!res.resource.item.owner && res.resource.item.roles.length) {
              res.resource.item.owner = res.resource.item._id;
              submissionUpdate.owner = res.resource.item._id;
            }
            hook.alter('postSubmissionUpdate', req, res, submissionUpdate);

            // If an update exists.
            if (Object.keys(submissionUpdate).length) {
              const submissionModel = req.submissionModel || router.formio.resources.submission.model;
              submissionModel.updateOne({
                _id: res.resource.item._id
              }, {'$set': submissionUpdate}, done);
            }
            else {
              done();
            }
          }
          else {
            done();
          }
        }
        else {
          done();
        }
      });
    }

    // Add before handlers.
    const before = `before${method.method}`;
    handlers[before] = (req, res, next) => {
      req.handlerName = before;
      async.series([
        async.apply(loadCurrentForm, req),
        async.apply(initializeSubmission, req),
        async.apply(initializeActions, req, res),
        async.apply(executeFieldHandlers, false, req, res),
        async.apply(validateSubmission, req, res),
        async.apply(executeFieldHandlers, true, req, res),
        async.apply(alterSubmission, req, res),
        async.apply(executeActions('before'), req, res)
      ], next);
    };

    // Add after handlers.
    const after = `after${method.method}`;
    handlers[after] = (req, res, next) => {
      req.handlerName = after;
      async.series([
        async.apply(executeActions('after'), req, res),
        async.apply(executeFieldHandlers, true, req, res),
        async.apply(alterSubmission, req, res),
        async.apply(ensureResponse, req, res)
      ], (...args) => {
        next(...args);
      });
    };
  });

  // Return the handlers.
  return handlers;
};<|MERGE_RESOLUTION|>--- conflicted
+++ resolved
@@ -259,11 +259,8 @@
             return res.status(400).json(err);
           }
 
-<<<<<<< HEAD
-=======
           data = hook.alter('rehydrateValidatedSubmissionData', data, req);
 
->>>>>>> ce007c4c
           res.submission = {data: data};
           done();
         });
