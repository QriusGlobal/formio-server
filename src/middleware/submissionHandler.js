'use strict';

const _ = require('lodash');
const async = require('async');
const util = require('../util/util');
const Validator = require('../resources/Validator');
const setDefaultProperties = require('../actions/properties/setDefaultProperties');

module.exports = (router, resourceName, resourceId) => {
  const hook = require('../util/hook')(router.formio);
  const fActions = require('../actions/fields')(router);
  const pActions = require('../actions/properties')(router);
  const handlers = {};

  // Iterate through the possible handlers.
  [
    {
      name: 'read',
      method: 'Get'
    },
    {
      name: 'update',
      method: 'Put'
    },
    {
      name: 'update',
      method: 'Patch'
    },
    {
      name: 'create',
      method: 'Post'
    },
    {
      name: 'delete',
      method: 'Delete'
    },
    {
      name: 'index',
      method: 'Index'
    }
  ].forEach((method) => {
    /**
     * Load the current form into the request.
     *
     * @param req
     * @param done
     */
    function loadCurrentForm(req, done) {
      router.formio.cache.loadCurrentForm(req, (err, form) => {
        if (err) {
          return done(err);
        }
        if (!form) {
          return done('Form not found.');
        }

        req.currentForm = hook.alter('currentForm', form, req.body);

        // Load all subforms as well.
        router.formio.cache.loadSubForms(req.currentForm, req, () => {
          return done();
        });
      }, true);
    }

    /**
     * Initialize the submission object which includes filtering.
     *
     * @param req
     * @param done
     */
    function initializeSubmission(req, done) {
      const isGet = (req.method === 'GET');

      // If this is a get method, then filter the model query.
      if (isGet) {
        const submissionQuery = hook.alter('submissionQuery', {form: req.currentForm._id}, req);
        req.countQuery = req.countQuery || req.model || this.model;
        req.modelQuery = req.modelQuery || req.model || this.model;
        req.countQuery = req.countQuery.find(submissionQuery);
        req.modelQuery = req.modelQuery.find(submissionQuery);
      }

      // If the request has a body.
      if (!isGet && req.body) {
        // By default skip the resource unless they add the save submission action.
        req.skipResource = true;

        // Only allow the data to go through.
        const properties = hook.alter('submissionParams', ['data', 'owner', 'access', 'metadata', '_vnote']);
        req.rolesUpdate = req.body.roles;
        req.body = _.pick(req.body, properties);

        // Ensure there is always data provided on POST.
        if (req.method === 'POST' && !req.body.data) {
          req.body.data = {};
        }

        if (req.method === 'POST') {
          const allowlist = [
            "host",
            "x-forwarded-scheme",
            "x-forwarded-proto",
            "x-forwarded-for",
            "x-real-ip",
            "connection",
            "content-length",
            "pragma",
            "cache-control",
            "sec-ch-ua",
            "accept",
            "content-type",
            "sec-ch-ua-mobile",
            "user-agent",
            "sec-ch-ua-platform",
            "origin",
            "sec-fetch-site",
            "sec-fetch-mode",
            "sec-fetch-dest",
            "referer",
            "accept-encoding",
            "accept-language",
            "sec-gpc",
            "dnt",
          ];

          const reqHeaders = _.omitBy(req.headers, (value, key) => {
            return !allowlist.includes(key) || key.match(/auth/gi);
          });

          _.set(req.body, 'metadata.headers', reqHeaders);
        }

        // Ensure that the _fvid is a number.
        if (req.body.hasOwnProperty('_fvid') && !_.isNaN(parseInt(req.body._fvid))) {
          if (req.body._fvid.length === 24) {
            req.body._frid = req.body._fvid;
            delete req.body._fvid;
          }
          else {
            req.body._fvid = parseInt(req.body._fvid);
          }
        }

        // Ensure they cannot reset the submission id.
        if (req.params.submissionId) {
          req.body._id = req.params.submissionId;
          req.subId = req.params.submissionId;
        }

        // Set the form to the current form.
        req.body.form = req.currentForm._id.toString();

        // Allow them to alter the body.
        req.body = hook.alter('submissionRequest', req.body);

        if (req.method === 'PUT' && req.params.submissionId) {
          router.formio.cache.loadCurrentSubmission(req, (err, current) => {
            if ( req.rolesUpdate && req.rolesUpdate.length && current.roles && current.roles.length) {
              const newRoles = _.intersection(
                current.roles.map((role) => role.toString()),
                req.rolesUpdate
              );
                req.body.roles = newRoles.map((roleId) => util.idToBson(roleId));
            }

            req.currentSubmissionData = current && current.data;
            done();
          });
        }
        else {
          done();
        }
      }
      else {
        done();
      }
    }

    /**
     * Initialize the actions.
     *
     * @param req
     * @param res
     * @param done
     */
    function initializeActions(req, res, done) {
      // If they wish to disable actions, then just skip.
      if (req.query.hasOwnProperty('dryrun') && req.query.dryrun) {
        return done();
      }

      router.formio.actions.initialize(method.name, req, res, done);
    }

    /**
     * Validate a submission.
     *
     * @param req
     * @param form
     * @param done
     */
    function validateSubmission(req, res, done) {
      req.noValidate = req.noValidate || (req.isAdmin && req.query.noValidate);

      // No need to validate on GET requests.
      if (!(['POST', 'PUT', 'PATCH'].includes(req.method) && req.body)) {
        return done();
      }

      // Assign submission data to the request body.
      const formId = _.get(req, 'body.data.form');
      if (!req.mainForm) {
        const hasSubforms = Object.values(_.get(req, 'body.data', {})).some(value => _.isObject(value) && value.form);
        req.mainForm = hasSubforms && _.get(req, 'body.form');
      }
      let isSubform = formId && formId.toString() !== req.currentForm._id.toString();
      isSubform = !isSubform && req.mainForm ? req.mainForm.toString() !== req.currentForm._id.toString() : isSubform;
      req.submission = req.submission || {data: {}};
      if (!_.isEmpty(req.submission.data) && !isSubform) {
        req.body.data = _.assign(req.body.data, req.submission.data);
      }

      // Clone the submission to the real value of the request body.
      req.submission = _.cloneDeep(req.body);

      // Next we need to validate the input.
      hook.alter('validateSubmissionForm', req.currentForm, req.body, async form => { // eslint-disable-line max-statements
        // Get the models for validation
        const submissionModel = req.submissionModel || router.formio.resources.submission.model;
        const formModel = router.formio.resources.form.model;
        const tokenModel = router.formio.mongoose.models.token;
<<<<<<< HEAD

        // Validate the request.
        const validator = new Validator(req, submissionModel, formModel, tokenModel, hook);
=======
        // Validate the request.
        const validator = new Validator(
          req,
          submissionModel,
          formModel,
          tokenModel,
          hook,
          router.formio.config.vmTimeout
        );
>>>>>>> 9fd679e9
        await validator.validate(req.body, (err, data, visibleComponents) => {
          if (req.noValidate) {
            return done();
          }
          if (err) {
            return res.status(400).json(err);
          }

<<<<<<< HEAD
=======
          data = hook.alter('rehydrateValidatedSubmissionData', data, req);

>>>>>>> 9fd679e9
          res.submission = {data: data};
          done();
        });
      });
    }

    /**
     * Execute the actions.
     *
     * @param req
     * @param res
     * @param done
     */
    function executeActions(handler) {
      return (req, res, done) => {
        // If they wish to disable actions, then just skip.
        if (req.query.hasOwnProperty('dryrun') && req.query.dryrun) {
          return done();
        }

        // If the body is undefined, then omit the body.
        if (
          (handler === 'before') &&
          (req.body && req.body.hasOwnProperty('data') && typeof req.body.data === 'undefined')
        ) {
          req.body = _.omit(req.body, 'data');
        }

        router.formio.actions.execute(handler, method.name, req, res, done);
      };
    }

    /**
     * Execute the field handlers.
     *
     * @param {boolean} validation
     *   Whether or not validation is require before running the field actions.
     * @param req
     * @param res
     * @param done
     */
    function executeFieldHandlers(validation, req, res, done) {
      const promises = [];
      const resourceData = _.get(res, 'resource.item.data', {});
      const submissionData = req.body.data || resourceData;

      util.eachValue(req.currentForm.components, submissionData, ({
        component,
        data,
        handler,
        action,
        path,
      }) => {
        if (component) {
          const componentPath = util.valuePath(path, component.key);

          // Remove not persistent data
          if (
            data &&
            component.hasOwnProperty('persistent') &&
            !component.persistent &&
            !['columns', 'fieldset', 'panel', 'table', 'tabs'].includes(component.type)
          ) {
            util.deleteProp(component.key)(data);
          }
          else if (req.method === 'PUT') {
            // Restore value of components with calculated value and disabled server calculation
            // if they don't present in submission data
            const newCompData = _.get(submissionData, componentPath, undefined);
            const currentCompData = _.get(req.currentSubmissionData, componentPath);

            if (component.calculateValue &&
                !component.calculateServer &&
                currentCompData &&
                newCompData === undefined) {
              _.set(submissionData, componentPath, _.get(req.currentSubmissionData, componentPath));
            }
          }

          const fieldActions = hook.alter('fieldActions', fActions);
          const propertyActions = hook.alter('propertyActions', pActions);

          // Execute the property handlers after validation has occurred.
          const handlerArgs = [
            component,
            data,
            handler,
            action,
            {
              validation,
              path: componentPath,
              req,
              res,
            },
          ];

          if (validation) {
            Object.keys(propertyActions).forEach((property) => {
              // Set the default value of property if only minified schema of component is loaded
              if (!component.hasOwnProperty(property) && setDefaultProperties.hasOwnProperty(property)) {
              setDefaultProperties[property](component);
              }
              if (component.hasOwnProperty(property) && component[property]) {
                promises.push(propertyActions[property](...handlerArgs));
              }
            });
          }

          // Execute the field handler.
          if (fieldActions.hasOwnProperty(component.type)) {
            promises.push(fieldActions[component.type](...handlerArgs));
          }
        }
      }, {
        validation,
        handler: req.handlerName,
        action: req.method.toLowerCase(),
        req,
        res,
      });

      Promise.all(promises)
        .then(() => done())
        .catch(done);
    }

    /**
     * Ensure that a response is always sent.
     *
     * @param req
     * @param res
     * @param done
     */
    function ensureResponse(req, res, done) {
      if (!res.resource && !res.headersSent) {
        res.status(200).json(res.submission || true);
      }
      done();
    }

    function alterSubmission(req, res, done) {
      hook.alter('submission', req, res, () => {
        if (
          (req.handlerName === 'afterPost') ||
          (req.handlerName === 'afterPut')
        ) {
          // Perform a post submission update.
          if (res.resource && res.resource.item && res.resource.item._id) {
            const submissionUpdate = {};
            if (!res.resource.item.owner && res.resource.item.roles.length) {
              res.resource.item.owner = res.resource.item._id;
              submissionUpdate.owner = res.resource.item._id;
            }
            hook.alter('postSubmissionUpdate', req, res, submissionUpdate);

            // If an update exists.
            if (Object.keys(submissionUpdate).length) {
              const submissionModel = req.submissionModel || router.formio.resources.submission.model;
              submissionModel.updateOne({
                _id: res.resource.item._id
              }, {'$set': submissionUpdate})
              .then(() =>{
                done();
})
              .catch(err=>done(err));
            }
            else {
              done();
            }
          }
          else {
            done();
          }
        }
        else {
          done();
        }
      });
    }

    // Add before handlers.
    const before = `before${method.method}`;
    handlers[before] = (req, res, next) => {
      req.handlerName = before;
      async.series([
        async.apply(loadCurrentForm, req),
        async.apply(initializeSubmission, req),
        async.apply(initializeActions, req, res),
        async.apply(executeFieldHandlers, false, req, res),
        async.apply(validateSubmission, req, res),
        async.apply(executeFieldHandlers, true, req, res),
        async.apply(alterSubmission, req, res),
        async.apply(executeActions('before'), req, res)
      ], (err)=> {
        return next();
});
    };

    // Add after handlers.
    const after = `after${method.method}`;
    handlers[after] = (req, res, next) => {
      req.handlerName = after;
      async.series([
        async.apply(executeActions('after'), req, res),
        async.apply(executeFieldHandlers, true, req, res),
        async.apply(alterSubmission, req, res),
        async.apply(ensureResponse, req, res)
      ], (...args) => {
        next(...args);
      });
    };
  });

  // Return the handlers.
  return handlers;
};<|MERGE_RESOLUTION|>--- conflicted
+++ resolved
@@ -230,11 +230,6 @@
         const submissionModel = req.submissionModel || router.formio.resources.submission.model;
         const formModel = router.formio.resources.form.model;
         const tokenModel = router.formio.mongoose.models.token;
-<<<<<<< HEAD
-
-        // Validate the request.
-        const validator = new Validator(req, submissionModel, formModel, tokenModel, hook);
-=======
         // Validate the request.
         const validator = new Validator(
           req,
@@ -244,7 +239,6 @@
           hook,
           router.formio.config.vmTimeout
         );
->>>>>>> 9fd679e9
         await validator.validate(req.body, (err, data, visibleComponents) => {
           if (req.noValidate) {
             return done();
@@ -253,11 +247,8 @@
             return res.status(400).json(err);
           }
 
-<<<<<<< HEAD
-=======
           data = hook.alter('rehydrateValidatedSubmissionData', data, req);
 
->>>>>>> 9fd679e9
           res.submission = {data: data};
           done();
         });
