--- conflicted
+++ resolved
@@ -20,11 +20,7 @@
     }
 
     // The default ownerFilter query.
-<<<<<<< HEAD
-    var query = {owner: util.ObjectId(req.token.user._id)};
-=======
-    let query = {owner: req.token.user._id};
->>>>>>> bcb410e1
+    let query = {owner: util.ObjectId(req.token.user._id)};
 
     // If the self access flag was enabled in the permissionHandler, allow resources to access themselves.
     if (req.selfAccess) {
