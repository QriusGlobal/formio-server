'use strict';

const _ = require('lodash');
const util = require('../util/util');

/**
 * Go through each field and if Submission Resource Access is defined on it, add it to the submissionAccess array.
 */
module.exports = (router) => {
  const grabIds = (input, roles = []) => {
    if (!input) {
      return [];
    }

    if (!Array.isArray(input)) {
      input = [input];
    }

    if (!Array.isArray(roles)) {
      roles = [roles];
    }

    roles = roles.filter(_.identity);

<<<<<<< HEAD
    return input.flatMap((element) => {
=======
    return _.flatMap(input, (element) => {
>>>>>>> 55ec2dec
      if (!element || !element._id) {
        return [];
      }

      return roles.length
        ? roles.map((role) => (`${element._id}:${role}`))
        : element._id;
    });
  };

  return function addSubmissionResourceAccess(req, res, next) {
    // Only add on PUT/POST.
    if (!(req.method === 'POST' || req.method === 'PUT')) {
      return next();
    }

    req.body.access = [];
    router.formio.cache.loadForm(req, undefined, req.params.formId, function(err, form) {
      if (err || !form) {
        return next(`Cannot load form ${req.params.formId}`);
      }

      /* eslint-disable max-depth */
      util.FormioUtils.eachComponent(form.components, (component, path) => {
        if (component && component.key && (component.submissionAccess || component.defaultPermission)) {
          if (!component.submissionAccess) {
            component.submissionAccess = [
              {
                type: component.defaultPermission,
                roles: [],
              },
            ];
          }

          let value = _.get(req.body.data, path);
          if (value) {
            if (!Array.isArray(value)) {
              value = [value];
            }

            component.submissionAccess.map((access) => {
              const ids = grabIds(value, access.roles);
              if (ids.length) {
                const perm = _.find(req.body.access, {
                  type: access.type,
                });
                if (perm) {
                  if (!perm.resources) {
                    perm.resources = [];
                  }
                  perm.resources = perm.resources.concat(ids);
                }
                else {
                  req.body.access.push({
                    type: access.type,
                    resources: ids,
                  });
                }
              }
            });
          }
        }
      });
      /* eslint-enable max-depth */

      return next();
    });
  };
};<|MERGE_RESOLUTION|>--- conflicted
+++ resolved
@@ -22,11 +22,7 @@
 
     roles = roles.filter(_.identity);
 
-<<<<<<< HEAD
-    return input.flatMap((element) => {
-=======
     return _.flatMap(input, (element) => {
->>>>>>> 55ec2dec
       if (!element || !element._id) {
         return [];
       }
