'use strict';

var util = require('../util/util');
var async = require('async');
var _ = require('lodash');

var _debug = require('debug');
var debug = {
  permissions: _debug('formio:permissions'),
  getSubmissionResourceAccess: _debug('formio:permissions:getSubmissionResourceAccess'),
  getAccess: {
    getFormAccess: _debug('formio:permissions:getAccess#getFormAccess'),
    getSubmissionAccess: _debug('formio:permissions:getAccess#getSubmissionAccess'),
    flagRequest: _debug('formio:permissions:getAccess#getSubmissionAccess')
  }
};

module.exports = function(router) {
  var hook = require('../util/hook')(router.formio);

  /**
   * Convert the submissions resource access into the common roles/permissions format for processing during the request.
   *
   * @param {Object} req
   *   The express request object.
   * @param {Object} submission
   *   The submission.
   * @param {Object} access
   *   The compiled access list.
   * @param {Function} next
   *   The callback function to invoke with the results.
   */
  var getSubmissionResourceAccess = function(req, submission, access, next) {
    if (!next) {
      debug.getSubmissionResourceAccess('No next fn given.');
      return;
    }
    if (!submission || !access) {
      debug.getSubmissionResourceAccess('No submission (' + !!submission + ') or access (' + !!access + ') given.');
      return next();
    }
    if (!_.has(submission, 'access')) {
      debug.getSubmissionResourceAccess('No submission access defined');
      return next();
    }

    /* eslint-disable camelcase */
    async.each(submission.access, function(permission, callback) {
      // Only process the permission if it's in the correct format.
      if (!_.has(permission, 'type') || !_.has(permission, 'resources')) {
        debug.getSubmissionResourceAccess('Unknown permissions format');
        return callback();
      }

      // Coerce all the resource ids into strings.
      permission.resources = _(permission.resources).map(util.idToString).uniq().value();
      debug.getSubmissionResourceAccess(permission);

      // Ensure the submission access permissions are defined before accessing them.
      access.submission = access.submission || {};
      access.submission.read_all = access.submission.read_all || [];
      access.submission.update_all = access.submission.update_all || [];
      access.submission.delete_all = access.submission.delete_all || [];

      // Convert the simplex read/write/admin rules into *_all permissions.
      if (permission.type === 'read') {
        _.forEach(permission.resources, function(id) {
          access.submission.read_all.push(id);
        });
      }
      else if (permission.type === 'write') {
        _.forEach(permission.resources, function(id) {
          access.submission.read_all.push(id);
          access.submission.update_all.push(id);
        });
      }
      else if (permission.type === 'admin') {
        _.forEach(permission.resources, function(id) {
          access.submission.read_all.push(id);
          access.submission.update_all.push(id);
          access.submission.delete_all.push(id);
        });

        // Flag this request as having admin access through submission resource access.
        req.submissionResourceAccessAdmin = true;
      }
      else {
        debug.getSubmissionResourceAccess('Unknown permission type...');
        debug.getSubmissionResourceAccess(permission);
      }

      callback();
    }, function(err) {
      // Force all the permissions to be unique, even if an error occurred.
      access.submission.read_all = _(access.submission.read_all).uniq().value();
      access.submission.update_all = _(access.submission.update_all).uniq().value();
      access.submission.delete_all = _(access.submission.delete_all).uniq().value();
      debug.getSubmissionResourceAccess('Updated submission access');

      if (err) {
        return next(err);
      }

      next();
    });
    /* eslint-enable camelcase */
  };

  /**
   * Attempts to add Self Access Permissions if present in the form access.
   *
   * @param {Object} req
   *   The express request object.
   * @param {Object} form
   *   The form definition.
   * @param {Object} access
   *   The compiled access list.
   */
  var getSelfAccessPermissions = function(req, form, access) {
    if (!form || !access || !form.submissionAccess || !(form.submissionAccess instanceof Array)) {
      return;
    }

    // Check for self submission flag.
    var done = false;
    for (var a = 0; a < form.submissionAccess.length; a++) {
      // Only search while not found.
      if (done) {
        continue;
      }

      if (form.submissionAccess[a].hasOwnProperty('type') && form.submissionAccess[a].type === 'self') {
        done = true;

        // Flag the request for self access, so that the submission permission handler can add it in.
        req.selfAccess = true;

        // Remove the self access type, so we dont disturb the regular _all/_own permissions.
        delete form.submissionAccess[a];
        form.access = _.filter(form.submissionAccess);
      }
    }
  };

  // Add this access handlers for all to use.
  router.formio.access = {

    /**
     * Get the access for all defined entities.
     *
     * @param req {Object}
     *   The Express request Object.
     * @param res {Object}
     *   The Express request Object.
     * @param done
     *   The callback function to invoke after completion.
     *
     * @return
     *   The access object for the given form/sub id.
     */
    getAccess: function(req, res, done) {
      var access = {};
      async.series(hook.alter('getAccess', [
        // Get the permissions for a Form and Submissions with the given ObjectId.
        function getFormAccess(callback) {
          access.form = access.form || {};
          access.submission = access.submission || {};

          // Skip form access if no formId was given.
          if (!req.formId) {
            debug.getAccess.getFormAccess('Skipping, no req.formId');
            return callback(null);
          }

          // Load the form, and get its roles/permissions data.
          router.formio.cache.loadForm(req, null, req.formId, function(err, item) {
            if (err) {
              debug.getAccess.getFormAccess(err);
              return callback(err);
            }
            if (!item) {
              debug.getAccess.getFormAccess('No Form found with formId: ' + req.formId);
              return callback('No Form found with formId: ' + req.formId);
            }

            // If this a Resource, search for the presence of Self Access Permissions.
            if (item.type === 'resource') {
              // Attempt to load the Self Access Permissions.
              getSelfAccessPermissions(req, item, access);
            }

            // Add the defined access types for the form.
            if (item.access) {
              // Add the submission owners UserId to the access list.
              access.form.owner = item.owner
                ? item.owner.toString()
                : null;

              item.access.forEach(function(permission) {
                // Define this access type.
                access.form[permission.type] = access.form[permission.type] || [];

                permission.roles.forEach(function(id) {
                  // Add each roleId to the role array for this access type.
                  access.form[permission.type].push(id.toString());
                });
              });
            }

            // Add the defined access types for the form submissions.
            if (item.submissionAccess) {
              item.submissionAccess.forEach(function(permission) {
                // Define this access type.
                access.submission[permission.type] = access.submission[permission.type] || [];

                // If the user has update_all permissions, give them create_all access also, to compensate for the
                // hidden availability of create_all in the formio ui.
                if (permission.type === 'update_all') {
                  access.submission.create_all = access.submission.create_all || []; //eslint-disable-line camelcase
                }

                permission.roles.forEach(function(id) {
                  // Add each roleId to the role array for this access type.
                  access.submission[permission.type].push(id.toString());

                  // If the user has update_all permissions, give them create_all access also, to compensate for the
                  // hidden availability of create_all in the formio ui.
                  if (permission.type === 'update_all') {
                    access.submission.create_all.push(id.toString()); //eslint-disable-line camelcase
                  }
                });
              });
            }

            // Return the updated access list.
            return callback(null);
          });
        },

        // Get the permissions for a Submission with the given ObjectId.
        function getSubmissionAccess(callback) {
          access.submission = access.submission || {};

          // Skip submission access if no subId was given.
          if (!req.subId) {
            debug.getAccess.getSubmissionAccess('Skipping, no req.subId');
            return callback(null);
          }

          // Get the submission by request id and query its access.
          router.formio.cache.loadSubmission(req, req.formId, req.subId, function(err, submission) {
            if (err) {
              debug.getAccess.getSubmissionAccess(err);
              return callback(400);
            }

            // No submission exists.
            if (!submission) {
              debug.getAccess.getSubmissionAccess('No submission found w/ _id: ' + req.subId);
              return callback(404);
            }

            // Add the submission owners UserId to the access list.
            access.submission.owner = submission.owner
              ? submission.owner.toString()
              : null;

            // Add self access if previously defined.
            if (req.selfAccess && req.selfAccess === true) {
              // Add the submission id to the access entity.
              access.submission._id = util.idToString(submission._id);
            }

            // Load Submission Resource Access.
            getSubmissionResourceAccess(req, submission, access, callback);
          });
        },

        // Determine if this is a possible index request against submissions.
        function flagRequestAsSubmissionResourceAccess(callback) {
          if (req.method !== 'GET') {
            debug.getAccess.flagRequest('Skipping, request type not GET ' + req.method);
            return callback();
          }

          if (!req.formId || req.subId) {
            var message = 'Skipping, no req.formId (' + !req.formId + ') or req.subId (' + req.subId + ')';
            debug.getAccess.flagRequest(message);
            return callback();
          }

          if (!_.has(req, 'user._id')) {
            debug.getAccess.flagRequest('Skipping, no req.user._id (' + req.user + ')');
            return callback();
          }

          var user = req.user._id;
          var query = {
            form: util.idToBson(req.formId),
            deleted: {$eq: null},
            'access.type': {$in: ['read', 'write', 'admin']},
            'access.resources': {$in: [util.idToString(user), util.idToBson(user)]}
          };

          router.formio.resources.submission.model.count(query, function(err, count) {
            if (err) {
              debug.getAccess.flagRequest(err);
              return callback();
            }

            debug.getAccess.flagRequest('count: ' + count);
            if (count > 0) {
              req.submissionResourceAccessFilter = true;

              // Since the access is now determined by the submission resource access, we
              // can skip the owner filter.
              req.skipOwnerFilter = true;
            }

            callback();
          });
        }
      ], req, res, access), function(err) {
        if (err) {
          debug.permissions(err);
          return done(err);
        }

        // Load a specific role.
        var loadRole = function(name, query, done) {
          // Load the default role.
          access[name] = hook.alter(name, null, access);
          if (access[name]) {
            done(null, access);
          }
          else {
            // Load the default role.
            router.formio.resources.role.model.findOne(hook.alter('roleQuery', query, req), function(err, role) {
              if (err) {
                return done(err);
              }

              if (role) {
                access[name] = role._id.toString();
              }

              done(null, access);
            });
          }
        };

        // Load all of the applicable roles.
        async.series([
          async.apply(loadRole, 'defaultRole', {default: true}),
          async.apply(loadRole, 'adminRole', {admin: true})
        ], function(err) {
          if (err) {
            debug.permissions(err);
            return done(err);
          }

          done(null, access);
        });
      });
    },

    /**
     * Checks if the given set of roles has the permissions to perform the given method.
     *
     * @param req {Object}
     *   The Express request Object.
     * @param access {Object}
     *   An object of access with the associated roles.
     * @param entity {Object}
     *   The entity within the permissions object to use.
     *
     * @returns boolean
     *   If the user has access to this method, with their given roles.
     */
    /* eslint-disable max-statements */
    hasAccess: function(req, access, entity) {
      var method = req.method.toUpperCase();

      // Determine the roles and user based on the available token.
      var roles = [access.defaultRole];
      var user = null;
      if (req.user) {
        user = req.user._id;

        // Get the roles for the permission checks.
        req.user.roles = req.user.roles || [];

        // If the user actually has roles, remove the default role and check their access using their roles.
        if (req.user.roles.length > 0) {
          // Add the users id to the roles to check for submission resource access.
          req.user.roles.push(user);

          // Ensure that all roles are strings to be compatible for comparison.
          roles = _(req.user.roles)
            .filter()
            .map(util.idToString)
            .uniq()
            .value();
        }
      }

      // Setup some flags for other handlers.
      req.isAdmin = false;
      req.ownerAssign = false;

      // Check to see if this user has an admin role.
      var hasAdminRole = access.adminRole ? (_.indexOf(roles, access.adminRole) !== -1) : false;
      if (hasAdminRole || hook.alter('isAdmin', req.isAdmin, req)) {
        req.isAdmin = true;
        debug.permissions('Admin: true');
        return true;
      }

      // See if we have an anonymous user with the default role included in the create_all access.
      if (
        access.submission.hasOwnProperty('create_all') &&
        (_.intersection(access.submission.create_all, roles).length > 0)
      ) {
        debug.permissions('Assign Owner: true');
        req.ownerAssign = true;
      }

      debug.permissions('req.submissionResourceAccessAdmin: ' + req.submissionResourceAccessAdmin);
      debug.permissions('Checking access for method: ' + method);
      debug.permissions('Checking access for user: ' + user);

      // There should be an entity at this point.
      if (!entity) {
        return false;
      }

      // The return value of user access.
      var _hasAccess = false;

      // Determine access based on the given access method.
      var methods = {
        'POST': ['create_all', 'create_own'],
        'GET': ['read_all', 'read_own'],
        'PUT': ['update_all', 'update_own'],
        'DELETE': ['delete_all', 'delete_own']
      };

      // Check if the user making the request owns the entity being requested.
      if (
        user
        && access.hasOwnProperty(entity.type)
        && access[entity.type].hasOwnProperty('owner')
        && req.token.user._id === access[entity.type].owner
      ) {
        debug.permissions('This request is being made by the owner, Access Granted.');
        _hasAccess = true;
      }

      // Using the given method, iterate the 8 available entity access. Compare the given roles with the roles
      // defined by the entity to have access. If this roleId is found within the defined roles, grant access.
      var search = methods[method];
      if (!search || typeof search === 'undefined') {
        router.formio.util.error({
          method: req.method,
          _method: method
        });
      }

      search.forEach(function(type) {
        // Check if the given roles are contained within the allowed roles for our
        roles.forEach(function(role) {
          // Grant access if the role was found in the access for this resource.
          if (
            access.hasOwnProperty(entity.type)
            && access[entity.type].hasOwnProperty(type)
            && access[entity.type][type] instanceof Array
            && access[entity.type][type].indexOf(role) !== -1
          ) {
            // Allow anonymous users to create a submission for themselves if defined.
            if (type === 'create_own') {
              _hasAccess = true;
            }
            else if (type.toString().indexOf('_own') !== -1) {
              // Entity has an owner, Request is from a User, and the User is the Owner.
              // OR, selfAccess was flagged, and the user is the entity.
              /* eslint-disable max-len */
              if (
                (access[entity.type].hasOwnProperty('owner') && user && access[entity.type].owner === user)
                || (req.selfAccess && user && access[entity.type].hasOwnProperty('_id') && user.toString() === access[entity.type]._id.toString())
              ) {
                _hasAccess = true;
              }
              // Exception for Index endpoint, the
              else if (type === 'read_own' && !Boolean(entity.id) && entity.id === '') {
                // The user has access to this endpoint, however the results will need to be filtered by the
                // ownerFilter middleware.
                _hasAccess = true;
              }
              /* eslint-enable max-len */
            }
            else {
              // If current role in question is the current users _id.
              var submissionResourceAccess = (user && (role.toString() === user.toString()));

              // If the current request has been flagged for submission resource access (admin permissions).
              var submissionResourceAdmin = _.get(req, 'submissionResourceAccessAdmin');

              // Only allow certain users to edit the owner and submission access property.
              // (~A | B) logic for submission access, to not affect old permissions.
              if (
                (type === 'create_all' || type === 'update_all')
                && (!submissionResourceAccess || submissionResourceAdmin)
              ) {
                // Only allow the the bootstrapEntityOwner middleware to assign an owner if defined in the payload.
                if (_.has(req, 'body.owner')) {
                  req.assignOwner = true;
                }

                // Only allow the the bootstrapSubmissionAccess middleware to assign access if defined in the payload.
                if (entity.type === 'submission' && _.has(req, 'body.access')) {
                  req.assignSubmissionAccess = true;
                }
              }

              // No ownership requirements here.
              req.skipOwnerFilter = true;
              _hasAccess = true;
            }
          }

          debug.permissions('----------------------------------------------------');
          debug.permissions('type: ' + type);
          debug.permissions('role: ' + role);
          debug.permissions('_hasAccess: ' + _hasAccess);
          debug.permissions('selfAccess: ' + req.selfAccess);
        });
      });

      // No prior access was granted, the given role does not have access to this resource using the given method.
      debug.permissions('assignOwner: ' + req.assignOwner);
      debug.permissions('assignSubmissionAccess: ' + req.assignSubmissionAccess);
      debug.permissions('req.submissionResourceAccessFilter: ' + req.submissionResourceAccessFilter);
      debug.permissions('hasAccess: ' + _hasAccess);
      return _hasAccess;
    }
    /* eslint-enable max-statements */
  };

  /**
   * The Form.io permissions middleware.
   *
   * This middleware will confirm that the request has permissions to perform its request.
   *
   * @param req {Object}
   *   The Express request Object.
   * @param res {Object}
   *   The Express request Object.
   * @param next {Function}
   *   The callback function to invoke after completion.
   */
  return function permissionHandler(req, res, next) {
    // Check for whitelisted paths.
<<<<<<< HEAD
    var whitelist = ['/health', '/current', '/logout', '/'];
=======
    var whitelist = ['/health', '/current', '/logout', '/access'];
>>>>>>> 81e7b28e
    var skip = _.any(whitelist, function(path) {
      if ((req.url === path) || (req.url === hook.alter('url', path, req))) {
        return true;
      }

      return false;
    });

    // If there is a whitelist match, then move onto the next middleware.
    debug.permissions(req.url);
    if (skip) {
      debug.permissions('Skipping');
      return next();
    }

    // Determine if we are trying to access and entity of the form or submission.
    router.formio.access.getAccess(req, res, function(err, access) {
      if (err) {
        debug.permissions(err);
        if (_.isNumber(err)) {
          return res.sendStatus(err);
        }

        return res.status(400).send(err.message || err);
      }

      // Check for permissions starting at micro -> macro level.
      var entity = null;
      if (req.hasOwnProperty('subId') && ((req.subId !== null) && (req.subId !== undefined))) {
        debug.permissions('Checking access for the Submission.');
        entity = {
          type: 'submission',
          id: req.subId
        };
      }
      else if (req.hasOwnProperty('formId') && ((req.formId !== null) && (req.formId !== undefined))) {
        debug.permissions('Checking access for the Form.');
        entity = {
          type: 'form',
          id: req.formId
        };
      }

      // Allow anyone to hook and change the access entity.
      entity = hook.alter('accessEntity', entity, req);

      // Check for access.
      if (router.formio.access.hasAccess(req, access, entity)) {
        debug.permissions('Access Granted!');
        return next();
      }

      // Allow anyone to hook the access check.
      if (hook.alter('hasAccess', false, req, access, entity)) {
        debug.permissions('Access Granted!');
        return next();
      }

      // Attempt a final access check against submission index requests using the submission resource access.
      // If this passes, it is up to the submissionResourceAccessFilter middleware to handle permissions.
      if (_.has(req, 'submissionResourceAccessFilter') && req.submissionResourceAccessFilter) {
        /* eslint-disable max-len */
        debug.permissions('Granting access because req.submissionResourceAccessFilter: ' + req.submissionResourceAccessFilter);
        /* eslint-enable max-len */
        req.skipOwnerFilter = true;
        return next();
      }

      // If someone else before this sent the status, then go to the next middleware.
      debug.permissions('Access Denied!');
      return res.headersSent ? next() : res.sendStatus(401);
    });
  };
};<|MERGE_RESOLUTION|>--- conflicted
+++ resolved
@@ -560,11 +560,7 @@
    */
   return function permissionHandler(req, res, next) {
     // Check for whitelisted paths.
-<<<<<<< HEAD
-    var whitelist = ['/health', '/current', '/logout', '/'];
-=======
-    var whitelist = ['/health', '/current', '/logout', '/access'];
->>>>>>> 81e7b28e
+    var whitelist = ['/health', '/current', '/logout', '/access', '/'];
     var skip = _.any(whitelist, function(path) {
       if ((req.url === path) || (req.url === hook.alter('url', path, req))) {
         return true;
