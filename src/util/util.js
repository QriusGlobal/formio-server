--- conflicted
+++ resolved
@@ -4,10 +4,6 @@
 const ObjectID = require('mongodb').ObjectID;
 const _ = require('lodash');
 const nodeUrl = require('url');
-<<<<<<< HEAD
-=======
-const Q = require('q');
->>>>>>> bb65c061
 const deleteProp = require('delete-property').default;
 const workerUtils = require('formio-workers/util');
 const errorCodes = require('./error-codes.js');
@@ -62,11 +58,7 @@
 const Utils = {
   Formio: Formio.Formio,
   FormioUtils: Formio.Utils,
-<<<<<<< HEAD
-  deleteProp,
-=======
   deleteProp: deleteProp,
->>>>>>> bb65c061
 
   /**
    * A wrapper around console.log that gets ignored by eslint.
