--- conflicted
+++ resolved
@@ -6,7 +6,7 @@
 module.exports = function(router) {
   var hook = require('../util/hook')(router.formio);
   var handlers = router.formio.middleware.submissionHandler;
-  var hiddenFields = ['deleted', '__v', 'machineName']
+  var hiddenFields = ['deleted', '__v', 'machineName', 'externalTokens']
 
   // Manually update the handlers, to add additional middleware.
   handlers.beforePost = [
@@ -16,11 +16,7 @@
   ];
   handlers.afterPost = [
     handlers.afterPost,
-<<<<<<< HEAD
     router.formio.middleware.filterResourcejsResponse([hiddenFields]),
-=======
-    router.formio.middleware.filterResourcejsResponse(['deleted', '__v', 'externalTokens']),
->>>>>>> 67e5c721
     router.formio.middleware.filterProtectedFields
   ];
   handlers.beforeGet = [
@@ -29,11 +25,7 @@
   ];
   handlers.afterGet = [
     handlers.afterGet,
-<<<<<<< HEAD
     router.formio.middleware.filterResourcejsResponse([hiddenFields]),
-=======
-    router.formio.middleware.filterResourcejsResponse(['deleted', '__v', 'externalTokens']),
->>>>>>> 67e5c721
     router.formio.middleware.filterProtectedFields
   ];
   handlers.beforePut = [
@@ -43,11 +35,7 @@
   ];
   handlers.afterPut = [
     handlers.afterPut,
-<<<<<<< HEAD
     router.formio.middleware.filterResourcejsResponse([hiddenFields]),
-=======
-    router.formio.middleware.filterResourcejsResponse(['deleted', '__v', 'externalTokens']),
->>>>>>> 67e5c721
     router.formio.middleware.filterProtectedFields
   ];
   handlers.beforeIndex = [
@@ -58,11 +46,7 @@
   ];
   handlers.afterIndex = [
     handlers.afterIndex,
-<<<<<<< HEAD
     router.formio.middleware.filterResourcejsResponse([hiddenFields]),
-=======
-    router.formio.middleware.filterResourcejsResponse(['deleted', '__v', 'externalTokens']),
->>>>>>> 67e5c721
     router.formio.middleware.filterProtectedFields
   ];
   handlers.beforeDelete = [
@@ -72,11 +56,7 @@
   ];
   handlers.afterDelete = [
     handlers.afterDelete,
-<<<<<<< HEAD
     router.formio.middleware.filterResourcejsResponse([hiddenFields]),
-=======
-    router.formio.middleware.filterResourcejsResponse(['deleted', '__v', 'externalTokens']),
->>>>>>> 67e5c721
     router.formio.middleware.filterProtectedFields
   ];
 
