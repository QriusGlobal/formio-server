--- conflicted
+++ resolved
@@ -22,11 +22,7 @@
  * @constructor
  */
 class Validator {
-<<<<<<< HEAD
-  constructor(req, submissionModel, formModel, tokenModel, hook) {
-=======
   constructor(req, submissionModel, formModel, tokenModel, hook, timeout = 500) {
->>>>>>> 9fd679e9
     const tokens = {};
     const token = util.getRequestValue(req, 'x-jwt-token');
     if (token) {
@@ -51,10 +47,7 @@
     this.decodedToken = req.token;
     this.tokens = tokens;
     this.hook = hook;
-<<<<<<< HEAD
-=======
     this.timeout = timeout;
->>>>>>> 9fd679e9
   }
 
   addPathQueryParams(pathQueryParams, query, path) {
@@ -131,13 +124,9 @@
     }
     // Only search for non-deleted items
     query.deleted = {$eq: null};
-<<<<<<< HEAD
     if (submission.hasOwnProperty('state')) {
        query.state = 'submitted';
     }
-=======
-    query.state = 'submitted';
->>>>>>> 9fd679e9
     return new Promise((resolve) => {
       const cb = (err, result) => {
         if (err) {
@@ -158,36 +147,24 @@
         }
       };
 
-<<<<<<< HEAD
       this.submissionModel.findOne(query, null, collationOptions)
       .then(result => {
         return cb(null, result);
       })
       .catch(err => {
         if (collationOptions.collation) {
-=======
-      this.submissionModel.findOne(query, null, collationOptions, (err, result) => {
-        if (err && collationOptions.collation) {
->>>>>>> 9fd679e9
           // presume this error comes from db compatibility, try again as regex
           delete query[path];
           this.addPathQueryParams({
             $regex: new RegExp(`^${escapeRegExCharacters(value)}$`),
             $options: 'i'
           }, query, path);
-<<<<<<< HEAD
           this.submissionModel.findOne(query)
           .then(result=>cb(null, result))
           .catch(err=>cb(err));
         }
         else {
           return cb(err);
-=======
-          this.submissionModel.findOne(query, cb);
-        }
-        else {
-          return cb(err, result);
->>>>>>> 9fd679e9
         }
       });
     });
@@ -195,28 +172,16 @@
 
   validateCaptcha(captchaToken) {
     return new Promise((resolve, reject) => {
-<<<<<<< HEAD
       this.tokenModel.findOne({value: captchaToken})
       .then(token => {
-=======
-      this.tokenModel.findOne({value: captchaToken}, (err, token) => {
-        if (err) {
-          return reject(err);
-        }
-
->>>>>>> 9fd679e9
         if (!token) {
           return resolve(false);
         }
 
         // Remove temp token after submission with reCaptcha
         return token.remove(() => resolve(true));
-<<<<<<< HEAD
       })
       .catch(err=>reject(err));
-=======
-      });
->>>>>>> 9fd679e9
     });
   }
 
@@ -297,10 +262,7 @@
         scope: context.scope,
         token: this.tokens['x-jwt-token'],
         tokens: this.tokens,
-<<<<<<< HEAD
-=======
         timeout: this.timeout,
->>>>>>> 9fd679e9
         additionalDeps
       });
       context.scope = scope;
