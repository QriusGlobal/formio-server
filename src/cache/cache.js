'use strict';
const async = require('async');
const _ = require('lodash');
const debug = {
  form: require('debug')('formio:cache:form'),
  loadForm: require('debug')('formio:cache:loadForm'),
  loadForms: require('debug')('formio:cache:loadForms'),
  loadFormByName: require('debug')('formio:cache:loadFormByName'),
  loadFormByAlias: require('debug')('formio:cache:loadFormByAlias'),
  loadSubmission: require('debug')('formio:cache:loadSubmission'),
  loadSubmissions: require('debug')('formio:cache:loadSubmissions'),
  loadSubForms: require('debug')('formio:cache:loadSubForms'),
  error: require('debug')('formio:error')
};

module.exports = function(router) {
  const hook = require('../util/hook')(router.formio);
  const util = router.formio.util;

  return {
    cache(req) {
      if (!req.formioCache) {
        req.formioCache = hook.alter('cacheInit', {
          names: {},
          aliases: {},
          forms: {},
          submissions: {}
        });
      }
      return req.formioCache;
    },

    /**
     * Update the resource cache.
     *
     * @param req
     * @param result
     */
    updateCache(req, cache, result) {
      const formId = result._id.toString();
      if (!formId) {
        return;
      }

      // Set the name cache.
      if (result.name) {
        cache.names[result.name] = formId;
      }

      // Set the alias cache.
      if (result.path) {
        cache.aliases[result.path] = formId;
      }

      // Set the resource cache.
      cache.forms[formId] = result;
    },

    /**
     * Load a form, given its id.
     *
     * @param req {Request}
     * @param type {string}
     * @param id {String}
     * @param cb {function}
     */
    loadForm(req, type, id, cb) {
      const cache = this.cache(req);
      if (cache.forms[id]) {
        debug.loadForm(`Cache hit: ${id}`);
        return cb(null, cache.forms[id]);
      }

      debug.loadForm(`${typeof id}: ${id}`);
      id = util.idToBson(id);
      if (id === false) {
        return cb('Invalid form _id given.');
      }

      const query = {_id: id, deleted: {$eq: null}};
      if (type) {
        query.type = type;
      }

      router.formio.resources.form.model.findOne(
        hook.alter('formQuery', query, req)
      ).lean().exec((err, result) => {
        if (err) {
          debug.loadForm(err);
          return cb(err);
        }
        if (!result) {
          debug.loadForm('Resource not found for the query');
          return cb('Resource not found');
        }

        hook.alter('loadForm', result, req, (err, result) => {
          if (err) {
            debug.loadForm(err);
            return cb(err);
          }
          this.updateCache(req, cache, result);
          debug.loadForm('Caching result');
          cb(null, result);
        });
      });
    },

    /**
     * Loads an array of form ids.
     *
     * @param req
     * @param ids
     * @param cb
     */
    loadForms(req, ids, cb) {
      if (!ids || !ids.length) {
        // Shortcut if no ids are provided.
        return cb(null, []);
      }

      router.formio.resources.form.model.find(
        hook.alter('formQuery', {
          _id: {$in: ids.map((formId) => util.idToBson(formId))},
          deleted: {$eq: null}
        }, req)
      ).lean().exec((err, result) => {
        if (err) {
          debug.loadForms(err);
          return cb(err);
        }
        if (!result || !result.length) {
          return cb(null, []);
        }

        cb(null, result);
      });
    },

    loadFormRevisions(req, revs, cb) {
      if (!revs || !revs.length || !router.formio.resources.formrevision) {
        debug.loadSubForms(`Form revisions not used.`);
        return cb();
      }

      const formRevs = {};
      async.each(revs, (rev, next) => {
        debug.loadSubForms(`Loading form ${util.idToBson(rev.form)} revision ${rev.formRevision}`);
        router.formio.resources.formrevision.model.findOne(
          hook.alter('formQuery', {
            _rid: util.idToBson(rev.form),
            _vid: rev.formRevision,
            deleted: {$eq: null}
          }, req)
        ).lean().exec((err, result) => {
          if (err) {
            debug.loadSubForms(err);
            return next(err);
          }
          if (!result) {
            debug.loadSubForms(`Cannot find form revision for form ${util.idToBson(rev.form)} revision ${rev.formRevision}`);
            return next();
          }

          debug.loadSubForms(`Loaded revision for form ${util.idToBson(rev.form)} revision ${rev.formRevision}`);
<<<<<<< HEAD
          rev.components = result.components;
=======
          formRevs[result._id.toString()] = result;
>>>>>>> 0cb00791
          next();
        });
      }, (err) => {
        if (err) {
          debug.loadSubForms(err);
          debug.loadFormRevisions(err);
          return cb(err);
        }

        cb(null, formRevs);
      });
    },

    getCurrentFormId(req) {
      let formId = req.formId;
      if (req.params.formId) {
        formId = req.params.formId;
      }
      else if (req.body.data.formId) {
        formId = req.body.data.formId;
      }
      else if (req.query.formId) {
        formId = req.query.formId;
      }
      if (!formId) {
        return '';
      }
      req.formId = formId;
      return formId;
    },

    /**
     * Loads the current form.
     *
     * @param req
     * @param cb
     * @returns {*}
     */
    loadCurrentForm(req, cb) {
      const formId = this.getCurrentFormId(req);
      if (!formId) {
        return cb('No form found.');
      }
      this.loadForm(req, null, formId, cb);
    },

    /**
     * Load a submission using caching.
     *
     * @param req {Object}
     *   The Express request object.
     * @param formId {Object|String}
     *   The submission form id, as BSON or string.
     * @param subId {Object|String}
     *   The submission id, as BSON or string.
     * @param cb {Function}
     *   The callback function to invoke after loading the submission.
     */
    loadSubmission(req, formId, subId, cb) {
      const cache = this.cache(req);
      if (cache.submissions[subId]) {
        debug.loadSubmission(`Cache hit: ${subId}`);
        return cb(null, cache.submissions[subId]);
      }

      subId = util.idToBson(subId);
      if (subId === false) {
        return cb('Invalid submission _id given.');
      }

      formId = util.idToBson(formId);
      if (formId === false) {
        return cb('Invalid form _id given.');
      }

      debug.loadSubmission(`Searching for form: ${formId}, and submission: ${subId}`);
      const query = {_id: subId, form: formId, deleted: {$eq: null}};
      debug.loadSubmission(query);
      const submissionModel = req.submissionModel || router.formio.resources.submission.model;
      submissionModel.findOne(hook.alter('submissionQuery', query, req)).lean().exec((err, submission) => {
        if (err) {
          debug.loadSubmission(err);
          return cb(err);
        }
        if (!submission) {
          debug.loadSubmission('No submission found for the given query.');
          return cb(null, null);
        }

        hook.alter('loadSubmission', submission, req, (err, submission) => {
          if (err) {
            debug.loadSubmission(err);
            return cb(err);
          }
          cache.submissions[subId] = submission;
          cb(null, submission);
        });
      });
    },

    /**
     * Load an array of submissions.
     *
     * @param req
     * @param subs
     * @param cb
     */
    loadSubmissions(req, subs, cb) {
      if (!subs || !subs.length) {
        // Shortcut if no subs are provided.
        return cb(null, []);
      }

      const query = {
        _id: {$in: subs.map((subId) => util.idToBson(subId))},
        deleted: {$eq: null}
      };
      debug.loadSubmissions(query);
      const submissionModel = req.submissionModel || router.formio.resources.submission.model;
      submissionModel.find(hook.alter('submissionQuery', query, req)).lean().exec((err, submissions) => {
        if (err) {
          debug.loadSubmissions(err);
          return cb(err);
        }
        if (!submissions) {
          return cb(null, []);
        }

        cb(null, submissions);
      });
    },

    /**
     * Load a submission into the request.
     *
     * @param req
     * @param cb
     */
    loadCurrentSubmission(req, cb) {
      if (!req.params.submissionId) {
        return cb(new Error('No submission found.'));
      }
      if (!req.params.formId) {
        return cb(new Error('No form provided'));
      }
      this.loadSubmission(req, req.params.formId, req.params.submissionId, cb);
    },

    /**
     * Load a resource by name.
     *
     * @param req {Object}
     *   The Express request object.
     * @param name {String}
     *   The resource name to search for.
     * @param cb {Function}
     *   The callback function to run when complete.
     */
    loadFormByName(req, name, cb) {
      const cache = this.cache(req);
      if (cache.names[name]) {
        debug.loadFormByName(`Cache hit: ${name}`);
        this.loadForm(req, 'resource', cache.names[name], cb);
      }
      else {
        const query = hook.alter('formQuery', {
          name: name,
          deleted: {$eq: null}
        }, req);

        router.formio.resources.form.model.findOne(query).lean().exec((err, result) => {
          if (err) {
            debug.loadFormByName(err);
            return cb(err);
          }
          if (!result) {
            return cb('Resource not found');
          }

          hook.alter('loadForm', result, req, (err, result) => {
            if (err) {
              debug.loadForm(err);
              return cb(err);
            }
            this.updateCache(req, cache, result);
            debug.loadForm('Caching result');
            cb(null, result);
          });
        });
      }
    },

    /**
     * Load a resource by alias
     */
    loadFormByAlias(req, alias, cb) {
      const cache = this.cache(req);
      if (cache.aliases[alias]) {
        debug.loadFormByAlias(`Cache hit: ${alias}`);
        this.loadForm(req, 'resource', cache.aliases[alias], cb);
      }
      else {
        const query = hook.alter('formQuery', {
          path: alias,
          deleted: {$eq: null}
        }, req);

        router.formio.resources.form.model.findOne(query).lean().exec((err, result) => {
          if (err) {
            debug.loadFormByAlias(err);
            return cb(err);
          }
          if (!result) {
            return cb('Resource not found');
          }

          hook.alter('loadForm', result, req, (err, result) => {
            if (err) {
              debug.loadForm(err);
              return cb(err);
            }
            this.updateCache(req, cache, result);
            debug.loadForm('Caching result');
            cb(null, result);
          });
        });
      }
    },

    /**
     * Load all subforms in a form recursively.
     *
     * @param form
     * @param req
     * @param next
     * @param depth
     * @returns {*}
     */
    loadAllForms(form, req, next, depth, forms) {
      depth = depth || 0;
      forms = forms || {};
      debug.loadSubForms(`Loading subforms for ${form._id}`);

      // Only allow 5 deep.
      if (depth >= 5) {
        return next();
      }

      // Get all of the form components.
      const formIds = [];
      const formRevs = [];
      util.eachComponent(form.components, function(component) {
        if ((component.type === 'form') && component.form) {
          const formId = component.form.toString();
<<<<<<< HEAD
          if (!comps[formId]) {
            comps[formId] = [];
            formIds.push(formId);
            debug.loadSubForms(`Found subform ${formId}`);
            if (component.formRevision) {
              formRevs.push(component);
              debug.loadSubForms(`Using subform ${formId} revision ${component.formRevision}`);
            }
=======
          formIds.push(formId);
          debug.loadSubForms(`Found subform ${formId}`);
          if (component.formRevision) {
            formRevs.push(component);
            debug.loadSubForms(`Using subform ${formId} revision ${component.formRevision}`);
>>>>>>> 0cb00791
          }
        }
      }, true);

      // Only proceed if we have form components.
      if (!formIds.length) {
        return next();
      }

      // Load all subforms in this form.
      debug.loadSubForms(`Loading subforms ${formIds.join(', ')}`);
      this.loadForms(req, formIds, (err, result) => {
        if (err) {
          return next();
        }

        // Load all form revisions.
        this.loadFormRevisions(req, formRevs, (err, revs) => {
          if (err) {
            return next();
          }

          // Iterate through all subforms.
          revs = revs || {};
          async.each(result, (subForm, done) => {
            const formId = subForm._id.toString();
<<<<<<< HEAD
            if (!comps[formId]) {
              debug.loadSubForms(`No subform found for ${formId}`);
              return done();
            }
            comps[formId].forEach((comp) => {
              if (!comp.components || !comp.components.length) {
                debug.loadSubForms(`Setting components for ${formId}`);
                comp.components = subForm.components;
              }
            });
=======
>>>>>>> 0cb00791
            if (forms[formId]) {
              debug.loadSubForms(`Subforms already loaded for ${formId}.`);
              return done();
            }
            forms[formId] = revs[formId] ? revs[formId] : subForm;
            this.loadAllForms(subForm, req, done, depth + 1, forms);
          }, next);
        });
      });
    },

    setFormComponents(components, forms) {
      util.eachComponent(components, (component) => {
        if ((component.type === 'form') && component.form) {
          const formId = component.form.toString();
          if (forms[formId]) {
            component.components = forms[formId].components;
            this.setFormComponents(component.components, forms);
          }
        }
      }, true);
    },

    loadSubForms(form, req, next) {
      const forms = {};
      this.loadAllForms(form, req, (err) => {
        if (err) {
          return next(err);
        }
        this.setFormComponents(form.components, forms);
        next(null, form);
      }, 0, forms);
    },

    /**
     * Loads sub submissions from a nested subform hierarchy.
     *
     * @param form
     * @param submission
     * @param req
     * @param next
     * @param depth
     * @return {*}
     */
    loadSubSubmissions(form, submission, req, next, depth) {
      depth = depth || 0;

      // Only allow 5 deep.
      if (depth >= 5) {
        return next();
      }

      // Get all the subform data.
      const subs = {};
      util.eachComponent(form.components, function(component, path) {
        if (component.type === 'form') {
          const subData = _.get(submission.data, path);
          if (subData && subData._id) {
            subs[subData._id.toString()] = {component, path, data: subData.data};
          }
        }
      }, true);

      // Load all the submissions within this submission.
      this.loadSubmissions(req, Object.keys(subs), (err, submissions) => {
        if (err || !submissions || !submissions.length) {
          return next();
        }
        async.eachSeries(submissions, (sub, nextSubmission) => {
          if (!sub || !sub._id) {
            return;
          }
          const subId = sub._id.toString();
          if (subs[subId]) {
            // Set the subform data if it contains more data... legacy renderers don't fare well with sub-data.
            if (!subs[subId].data || (Object.keys(sub.data).length > Object.keys(subs[subId].data).length)) {
              _.set(submission.data, subs[subId].path, sub);
            }

            // Load all subdata within this submission.
            this.loadSubSubmissions(subs[subId].component, sub, req, nextSubmission, depth + 1);
          }
        }, next);
      });
    }
  };
};<|MERGE_RESOLUTION|>--- conflicted
+++ resolved
@@ -163,11 +163,7 @@
           }
 
           debug.loadSubForms(`Loaded revision for form ${util.idToBson(rev.form)} revision ${rev.formRevision}`);
-<<<<<<< HEAD
-          rev.components = result.components;
-=======
           formRevs[result._id.toString()] = result;
->>>>>>> 0cb00791
           next();
         });
       }, (err) => {
@@ -422,22 +418,11 @@
       util.eachComponent(form.components, function(component) {
         if ((component.type === 'form') && component.form) {
           const formId = component.form.toString();
-<<<<<<< HEAD
-          if (!comps[formId]) {
-            comps[formId] = [];
-            formIds.push(formId);
-            debug.loadSubForms(`Found subform ${formId}`);
-            if (component.formRevision) {
-              formRevs.push(component);
-              debug.loadSubForms(`Using subform ${formId} revision ${component.formRevision}`);
-            }
-=======
           formIds.push(formId);
           debug.loadSubForms(`Found subform ${formId}`);
           if (component.formRevision) {
             formRevs.push(component);
             debug.loadSubForms(`Using subform ${formId} revision ${component.formRevision}`);
->>>>>>> 0cb00791
           }
         }
       }, true);
@@ -464,19 +449,6 @@
           revs = revs || {};
           async.each(result, (subForm, done) => {
             const formId = subForm._id.toString();
-<<<<<<< HEAD
-            if (!comps[formId]) {
-              debug.loadSubForms(`No subform found for ${formId}`);
-              return done();
-            }
-            comps[formId].forEach((comp) => {
-              if (!comp.components || !comp.components.length) {
-                debug.loadSubForms(`Setting components for ${formId}`);
-                comp.components = subForm.components;
-              }
-            });
-=======
->>>>>>> 0cb00791
             if (forms[formId]) {
               debug.loadSubForms(`Subforms already loaded for ${formId}.`);
               return done();
